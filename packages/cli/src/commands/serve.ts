import { isAbsolute, resolve } from "node:path";
import { AIGNE } from "@aigne/core";
import { tryOrThrow } from "@aigne/core/utils/type-utils.js";
import { Command, type OptionValues } from "commander";
import { serveMCPServer } from "../utils/serve-mcp.js";

interface ServeMCPOptions extends OptionValues {
  host: string;
  port?: number;
  mcp?: boolean;
  pathname: string;
}

const DEFAULT_PORT = () =>
  tryOrThrow(
    () => {
      const { PORT } = process.env;
      if (!PORT) return 3000;
      const port = Number.parseInt(PORT);
      if (!port || !Number.isInteger(port)) throw new Error(`Invalid PORT: ${PORT}`);
      return port;
    },
    (error) => new Error(`parse PORT error ${error.message}`),
  );

export function createServeCommand(): Command {
  return new Command("serve")
    .description("Serve the agents in the specified directory as a MCP server")
    .argument("[path]", "Path to the agents directory", ".")
    .option("--mcp", "Serve the agents as a MCP server")
    .option(
      "--host <host>",
      "Host to run the MCP server on, use 0.0.0.0 to publicly expose the server",
      "localhost",
    )
    .option("--port <port>", "Port to run the MCP server on", (s) => Number.parseInt(s))
    .option("--pathname <pathname>", "Pathname to the service", "/mcp")
    .action(async (path: string, options: ServeMCPOptions) => {
      const absolutePath = isAbsolute(path) ? path : resolve(process.cwd(), path);
      const port = options.port || DEFAULT_PORT();

      const aigne = await AIGNE.load({ path: absolutePath });

<<<<<<< HEAD
      if (options.mcp) await serveMCPServer({ aigne, port });
=======
      if (options.mcp)
        await serveMCPServer({
          engine,
          host: options.host,
          port,
          pathname: options.pathname,
        });
>>>>>>> ae32bda2
      else throw new Error("Default server is not supported yet. Please use --mcp option");

      console.log(`MCP server is running on http://${options.host}:${port}${options.pathname}`);
    })
    .showHelpAfterError(true)
    .showSuggestionAfterError(true);
}<|MERGE_RESOLUTION|>--- conflicted
+++ resolved
@@ -41,17 +41,13 @@
 
       const aigne = await AIGNE.load({ path: absolutePath });
 
-<<<<<<< HEAD
-      if (options.mcp) await serveMCPServer({ aigne, port });
-=======
       if (options.mcp)
         await serveMCPServer({
-          engine,
+          aigne,
           host: options.host,
           port,
           pathname: options.pathname,
         });
->>>>>>> ae32bda2
       else throw new Error("Default server is not supported yet. Please use --mcp option");
 
       console.log(`MCP server is running on http://${options.host}:${port}${options.pathname}`);
