--- conflicted
+++ resolved
@@ -24,11 +24,9 @@
 import { hideBin } from "yargs/helpers";
 import { ZodError, ZodObject, z } from "zod";
 import { TerminalTracer } from "../tracer/terminal.js";
-<<<<<<< HEAD
-import { loadAIGNEByOptions } from "./load-aigne.js";
-=======
+
 import { loadAIGNE } from "./load-aigne.js";
->>>>>>> 0d4a31c2
+
 import {
   type ChatLoopOptions,
   DEFAULT_CHAT_INPUT_KEY,
@@ -227,13 +225,8 @@
           logger.level = options.logLevel;
         }
 
-<<<<<<< HEAD
-        const aigne = await loadAIGNEByOptions(
-          {
-=======
         const aigne = await loadAIGNE({
           options: {
->>>>>>> 0d4a31c2
             ...parseModelOption(options.model),
             temperature: options.temperature,
             topP: options.topP,
@@ -241,11 +234,7 @@
             frequencyPenalty: options.frequencyPenalty,
           },
           modelOptions,
-<<<<<<< HEAD
-        );
-=======
         });
->>>>>>> 0d4a31c2
 
         try {
           const agent =
