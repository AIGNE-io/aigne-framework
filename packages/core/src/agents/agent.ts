import { inspect } from "node:util";
import { ZodObject, type ZodType, z } from "zod";
import type { Context } from "../aigne/context.js";
import type { MessagePayload, Unsubscribe } from "../aigne/message-queue.js";
import type { MemoryAgent } from "../memory/memory.js";
import { createMessage } from "../prompt/prompt-builder.js";
import { logger } from "../utils/logger.js";
import {
  agentResponseStreamToObject,
  asyncGeneratorToReadableStream,
  isAsyncGenerator,
  objectToAgentResponseStream,
  onAgentResponseStreamEnd,
} from "../utils/stream-utils.js";
import {
  type Nullish,
  type PromiseOrValue,
  checkArguments,
  createAccessorArray,
  isEmpty,
  orArrayToArray,
} from "../utils/type-utils.js";
import {
  type TransferAgentOutput,
  replaceTransferAgentToName,
  transferToAgentOutput,
} from "./types.js";

export * from "./types.js";

/**
 * Basic message type that can contain any key-value pairs
 */
export type Message = Record<string, unknown>;

/**
 * Topics the agent subscribes to, can be a single topic string or an array of topic strings
 */
export type SubscribeTopic = string | string[];

/**
 * Topics the agent publishes to, can be:
 * - A single topic string
 * - An array of topic strings
 * - A function that receives the output and returns topic(s)
 *
 * @template O The agent output message type
 */
export type PublishTopic<O extends Message> =
  | string
  | string[]
  | ((output: O) => PromiseOrValue<Nullish<string | string[]>>);

/**
 * Configuration options for an agent
 *
 * @template I The agent input message type
 * @template O The agent output message type
 */
export interface AgentOptions<I extends Message = Message, O extends Message = Message> {
  /**
   * Topics the agent should subscribe to
   *
   * These topics determine which messages the agent will receive
   * from the system
   */
  subscribeTopic?: SubscribeTopic;

  /**
   * Topics the agent should publish to
   *
   * These topics determine where the agent's output messages
   * will be sent in the system
   */
  publishTopic?: PublishTopic<O>;

  /**
   * Name of the agent
   *
   * Used for identification and logging. Defaults to the constructor name
   * if not specified
   */
  name?: string;

  /**
   * Description of the agent
   *
   * A human-readable description of what the agent does, useful
   * for documentation and debugging
   */
  description?: string;

  /**
   * Zod schema defining the input message structure
   *
   * Used to validate that input messages conform to the expected format
   */
  inputSchema?: AgentInputOutputSchema<I>;

  /**
   * Zod schema defining the output message structure
   *
   * Used to validate that output messages conform to the expected format
   */
  outputSchema?: AgentInputOutputSchema<O>;

  /**
   * Whether to include input in the output
   *
   * When true, the agent will merge input fields into the output object
   */
  includeInputInOutput?: boolean;

  /**
   * List of skills (other agents or functions) this agent has
   *
   * These skills can be used by the agent to delegate tasks or
   * extend its capabilities
   */
  skills?: (Agent | FunctionAgentFn)[];

  /**
   * Whether to disable emitting events for agent actions
   *
   * When true, the agent won't emit events like agentStarted,
   * agentSucceed, or agentFailed
   */
  disableEvents?: boolean;

  /**
   * One or more memory agents this agent can use
   */
  memory?: MemoryAgent | MemoryAgent[];
}

export const agentOptionsSchema: ZodObject<{
  [key in keyof AgentOptions]: ZodType<AgentOptions[key]>;
}> = z.object({
  subscribeTopic: z.union([z.string(), z.array(z.string())]).optional(),
  publishTopic: z
    .union([z.string(), z.array(z.string()), z.custom<PublishTopic<Message>>()])
    .optional(),
  name: z.string().optional(),
  description: z.string().optional(),
  inputSchema: z.custom<AgentInputOutputSchema>().optional(),
  outputSchema: z.custom<AgentInputOutputSchema>().optional(),
  includeInputInOutput: z.boolean().optional(),
  skills: z.array(z.union([z.custom<Agent>(), z.custom<FunctionAgentFn>()])).optional(),
  disableEvents: z.boolean().optional(),
  memory: z.union([z.custom<MemoryAgent>(), z.array(z.custom<MemoryAgent>())]).optional(),
});

export interface AgentInvokeOptions {
  /**
   * Whether to enable streaming response
   *
   * When true, the invoke method returns a ReadableStream that emits
   * chunks of the response as they become available, allowing for
   * real-time display of results
   *
   * When false or undefined, the invoke method waits for full completion
   * and returns the final JSON result
   */
  streaming?: boolean;
}

/**
 * Agent is the base class for all agents.
 * It provides a mechanism for defining input/output schemas and implementing processing logic,
 * serving as the foundation of the entire agent system.
 *
 * By extending the Agent class and implementing the process method, you can create custom agents
 * with various capabilities:
 * - Process structured input and output data
 * - Validate data formats using schemas
 * - Communicate between agents through contexts
 * - Support streaming or non-streaming responses
 * - Maintain memory of past interactions
 * - Output in multiple formats (JSON/text)
 * - Forward tasks to other agents
 *
 * @template I The input message type the agent accepts
 * @template O The output message type the agent returns
 *
 * @example
 * Here's an example of how to create a custom agent:
 * {@includeCode ../../test/agents/agent.test.ts#example-custom-agent}
 */
export abstract class Agent<I extends Message = Message, O extends Message = Message> {
  constructor(options: AgentOptions<I, O> = {}) {
    const { inputSchema, outputSchema } = options;

    this.name = options.name || this.constructor.name;
    this.description = options.description;

    if (inputSchema) checkAgentInputOutputSchema(inputSchema);
    if (outputSchema) checkAgentInputOutputSchema(outputSchema);
    this._inputSchema = inputSchema;
    this._outputSchema = outputSchema;
    this.includeInputInOutput = options.includeInputInOutput;
    this.subscribeTopic = options.subscribeTopic;
    this.publishTopic = options.publishTopic as PublishTopic<Message>;
    if (options.skills?.length) this.skills.push(...options.skills.map(functionToAgent));
    this.disableEvents = options.disableEvents;

    if (Array.isArray(options.memory)) {
      this.memories.push(...options.memory);
    } else if (options.memory) {
      this.memories.push(options.memory);
    }
  }

  /**
   * List of memories this agent can use
   */
  readonly memories: MemoryAgent[] = [];

  /**
   * Name of the agent, used for identification and logging
   *
   * Defaults to the class constructor name if not specified in options
   */
  readonly name: string;

  /**
   * Default topic this agent subscribes to
   *
   * Each agent has a default topic in the format "$agent_[agent name]"
   * The agent automatically subscribes to this topic to receive messages
   *
   * @returns The default topic string
   */
  get topic(): string {
    return `$agent_${this.name}`;
  }

  /**
   * Description of the agent's purpose and capabilities
   *
   * Useful for documentation and when agents need to understand
   * each other's roles in a multi-agent system
   */
  readonly description?: string;

  private readonly _inputSchema?: AgentInputOutputSchema<I>;

  private readonly _outputSchema?: AgentInputOutputSchema<O>;

  /**
   * Get the input data schema for this agent
   *
   * Used to validate that input messages conform to required format
   * If no input schema is set, returns an empty object schema by default
   *
   * @returns The Zod type definition for input data
   */
  get inputSchema(): ZodType<I> {
    const s = this._inputSchema;
    const schema = typeof s === "function" ? s(this) : s || z.object({});
    checkAgentInputOutputSchema(schema);
    return schema.passthrough() as unknown as ZodType<I>;
  }

  /**
   * Get the output data schema for this agent
   *
   * Used to validate that output messages conform to required format
   * If no output schema is set, returns an empty object schema by default
   *
   * @returns The Zod type definition for output data
   */
  get outputSchema(): ZodType<O> {
    const s = this._outputSchema;
    const schema = typeof s === "function" ? s(this) : s || z.object({});
    checkAgentInputOutputSchema(schema);
    return schema.passthrough() as unknown as ZodType<O>;
  }

  /**
   * Whether to include the original input in the output
   *
   * When true, the agent will merge input fields into the output object
   */
  readonly includeInputInOutput?: boolean;

  /**
   * Topics the agent subscribes to for receiving messages
   *
   * Can be a single topic string or an array of topic strings
   */
  readonly subscribeTopic?: SubscribeTopic;

  /**
   * Topics the agent publishes to for sending messages
   *
   * Can be a string, array of strings, or a function that determines
   * topics based on the output
   */
  readonly publishTopic?: PublishTopic<Message>;

  /**
   * Collection of skills (other agents) this agent can use
   *
   * Skills can be accessed by name or by array index, allowing
   * the agent to delegate tasks to specialized sub-agents
   */
  readonly skills = createAccessorArray<Agent>([], (arr, name) => arr.find((t) => t.name === name));

  /**
   * Whether to disable emitting events for agent actions
   *
   * When true, the agent won't emit events like agentStarted,
   * agentSucceed, or agentFailed
   */
  private disableEvents?: boolean;

  private subscriptions: Unsubscribe[] = [];

  /**
   * Attach agent to context:
   * - Subscribe to topics and invoke process method when messages are received
   * - Subscribe to memory topics if memory is enabled
   *
   * Agents can receive messages and respond through the topic subscription system,
   * enabling inter-agent communication.
   *
   * @param context Context to attach to
   */
  attach(context: Pick<Context, "subscribe">) {
    for (const memory of this.memories) {
      memory.attach(context);
    }

    this.subscribeToTopics(context);
  }

  protected subscribeToTopics(context: Pick<Context, "subscribe">) {
    for (const topic of orArrayToArray(this.subscribeTopic).concat(this.topic)) {
      this.subscriptions.push(context.subscribe(topic, (payload) => this.onMessage(payload)));
    }
  }

  async onMessage({ message, context }: MessagePayload) {
    try {
      await context.invoke(this, message);
    } catch (error) {
      context.emit("agentFailed", { agent: this, error });
    }
  }

  /**
   * Add skills (other agents or functions) to this agent
   *
   * Skills allow agents to reuse functionality from other agents,
   * building more complex behaviors.
   *
   * @param skills List of skills to add, can be Agent instances or functions
   */
  addSkill(...skills: (Agent | FunctionAgentFn)[]) {
    this.skills.push(
      ...skills.map((skill) => (typeof skill === "function" ? functionToAgent(skill) : skill)),
    );
  }

  /**
   * Check if the agent is invokable
   *
   * An agent is invokable if it has implemented the process method
   */
  get isInvokable(): boolean {
    return !!this.process;
  }

  /**
   * Check context status to ensure it hasn't timed out
   *
   * @param context The context to check
   * @throws Error if the context has timed out
   */
  private checkContextStatus(context: Context) {
    if (context) {
      const { status } = context;
      if (status === "timeout") {
        throw new Error(`AIGNE for agent ${this.name} has timed out`);
      }
    }
  }

  private async newDefaultContext() {
    return import("../aigne/context.js").then((m) => new m.AIGNEContext());
  }

  /**
   * Invoke the agent with regular (non-streaming) response
   *
   * Regular mode waits for the agent to complete processing and return the final result,
   * suitable for scenarios where a complete result is needed at once.
   *
   * @param input Input message to the agent, can be a string or structured object
   * @param context Execution context, providing environment and resource access
   * @param options Invocation options, must set streaming to false or leave unset
   * @returns Final JSON response
   *
   * @example
   * Here's an example of invoking an agent with regular mode:
   * {@includeCode ../../test/agents/agent.test.ts#example-invoke}
   */
  async invoke(
    input: I | string,
    context?: Context,
    options?: AgentInvokeOptions & { streaming?: false },
  ): Promise<O>;

  /**
   * Invoke the agent with streaming response
   *
   * Streaming responses allow the agent to return results incrementally,
   * suitable for scenarios requiring real-time progress updates, such as
   * chat bot typing effects.
   *
   * @param input Input message to the agent, can be a string or structured object
   * @param context Execution context, providing environment and resource access
   * @param options Invocation options, must set streaming to true for this overload
   * @returns Streaming response object
   *
   * @example
   * Here's an example of invoking an agent with streaming response:
   * {@includeCode ../../test/agents/agent.test.ts#example-invoke-streaming}
   */
  async invoke(
    input: I | string,
    context: Context | undefined,
    options: { streaming: true },
  ): Promise<AgentResponseStream<O>>;

  /**
   * General signature for invoking the agent
   *
   * Returns either streaming or regular response based on the streaming parameter in options
   *
   * @param input Input message to the agent
   * @param context Execution context
   * @param options Invocation options
   * @returns Agent response (streaming or regular)
   */
  async invoke(
    input: I | string,
    context?: Context,
    options?: AgentInvokeOptions,
  ): Promise<AgentResponse<O>>;

  async invoke(
    input: I | string,
    context?: Context,
    options?: AgentInvokeOptions,
  ): Promise<AgentResponse<O>> {
    const ctx: Context = context ?? (await this.newDefaultContext());
    const message = typeof input === "string" ? createMessage(input) : input;

    logger.core("Invoke agent %s started with input: %O", this.name, input);
    if (!this.disableEvents) ctx.emit("agentStarted", { agent: this, input: message });

    try {
      const parsedInput = checkArguments(
        `Agent ${this.name} input`,
        this.inputSchema,
        message,
      ) as I;

      this.preprocess(parsedInput, ctx);

      this.checkContextStatus(ctx);

      let response = await this.process(parsedInput, ctx);
      if (response instanceof Agent) {
        response = transferToAgentOutput(response);
      }

      if (options?.streaming) {
        const stream =
          response instanceof ReadableStream
            ? response
            : isAsyncGenerator(response)
              ? asyncGeneratorToReadableStream(response)
              : objectToAgentResponseStream(response);

        return onAgentResponseStreamEnd(
          stream,
          async (result) => {
            return await this.processAgentOutput(parsedInput, result, ctx);
          },
          {
            errorCallback: (error) => {
              try {
                this.processAgentError(error, ctx);
              } catch (error) {
                return error;
              }
            },
          },
        );
      }

      return await this.processAgentOutput(
        parsedInput,
        response instanceof ReadableStream
          ? await agentResponseStreamToObject(response)
          : isAsyncGenerator(response)
            ? await agentResponseStreamToObject(response)
            : response,
        ctx,
      );
    } catch (error) {
      this.processAgentError(error, ctx);
    }
  }

  /**
   * Process agent output
   *
   * Validates output format, applies post-processing operations, and triggers success events
   *
   * @param input Original input message
   * @param output Raw output produced by the agent
   * @param context Execution context
   * @returns Final processed output
   */
  private async processAgentOutput(input: I, output: O | TransferAgentOutput, context: Context) {
    const parsedOutput = checkArguments(
      `Agent ${this.name} output`,
      this.outputSchema,
      output,
    ) as O;

    const finalOutput = this.includeInputInOutput ? { ...input, ...parsedOutput } : parsedOutput;

    this.postprocess(input, finalOutput, context);

    logger.core("Invoke agent %s succeed with output: %O", this.name, finalOutput);
    if (!this.disableEvents) context.emit("agentSucceed", { agent: this, output: finalOutput });

    return finalOutput;
  }

  /**
   * Process errors that occur during agent execution
   *
   * Logs error information, triggers failure events, and re-throws the error
   *
   * @param error Caught error
   * @param context Execution context
   * @throws Always throws the received error
   */
  private processAgentError(error: Error, context: Context): never {
    logger.core("Invoke agent %s failed with error: %O", this.name, error);
    if (!this.disableEvents) context.emit("agentFailed", { agent: this, error });
    throw error;
  }

  /**
   * Check agent invocation usage to prevent exceeding limits
   *
   * If the context has a maximum invocation limit set, checks if the limit
   * has been exceeded and increments the invocation counter
   *
   * @param context Execution context
   * @throws Error if maximum invocation limit is exceeded
   */
  protected checkAgentInvokesUsage(context: Context) {
    const { limits, usage } = context;
    if (limits?.maxAgentInvokes && usage.agentCalls >= limits.maxAgentInvokes) {
      throw new Error(`Exceeded max agent invokes ${usage.agentCalls}/${limits.maxAgentInvokes}`);
    }

    usage.agentCalls++;
  }

  /**
   * Pre-processing operations before handling input
   *
   * Preparatory work done before executing the agent's main processing logic, including:
   * - Checking context status
   * - Verifying invocation limits
   *
   * @param _ Input message (unused)
   * @param context Execution context
   */
  protected preprocess(_: I, context: Context) {
    this.checkContextStatus(context);
    this.checkAgentInvokesUsage(context);
  }

  /**
   * Post-processing operations after handling output
   *
   * Operations performed after the agent produces output, including:
   * - Checking context status
   * - Adding interaction records to memory
   *
   * @param input Input message
   * @param output Output message
   * @param context Execution context
   */
  protected postprocess(input: I, output: O, context: Context) {
    this.checkContextStatus(context);

<<<<<<< HEAD
    for (const memory of this.memories) {
      if (memory.autoUpdate) {
        memory.record(
          {
            content: [
              { role: "user", content: input },
              { role: "agent", content: replaceTransferAgentToName(output), source: this.name },
            ],
          },
          context,
        );
      }
    }
=======
    this.publishToTopics(output, context);

    this.memory?.addMemory({ role: "user", content: input });
    this.memory?.addMemory({
      role: "agent",
      content: replaceTransferAgentToName(output),
      source: this.name,
    });
>>>>>>> b659714f
  }

  protected async publishToTopics(output: Message, context: Context) {
    const publishTopics =
      typeof this.publishTopic === "function" ? await this.publishTopic(output) : this.publishTopic;

    if (publishTopics?.length) {
      context.publish(publishTopics, {
        role: this.constructor.name === "UserAgent" ? "user" : "agent",
        source: this.name,
        message: output,
      });
    }
  }

  /**
   * Core processing method of the agent, must be implemented in subclasses
   *
   * This is the main functionality implementation of the agent, processing input and
   * generating output. Can return various types of results:
   * - Regular object response
   * - Streaming response
   * - Async generator
   * - Another agent instance (transfer agent)
   *
   * @param input Input message
   * @param context Execution context
   * @returns Processing result
   *
   * @example
   * Example of returning a direct object:
   * {@includeCode ../../test/agents/agent.test.ts#example-process-direct-response}
   *
   * @example
   * Example of returning a streaming response:
   * {@includeCode ../../test/agents/agent.test.ts#example-process-streaming-response}
   *
   * @example
   * Example of using an async generator:
   * {@includeCode ../../test/agents/agent.test.ts#example-process-async-generator}
   *
   * @example
   * Example of transfer to another agent:
   * {@includeCode ../../test/agents/agent.test.ts#example-process-transfer}
   */
  abstract process(input: I, context: Context): PromiseOrValue<AgentProcessResult<O>>;

  /**
   * Shut down the agent and clean up resources
   *
   * Primarily used to clean up memory and other resources to prevent memory leaks
   *
   * @example
   * Here's an example of shutting down an agent:
   * {@includeCode ../../test/agents/agent.test.ts#example-agent-shutdown}
   *
   * @example
   * Here's an example of shutting down an agent by using statement:
   * {@includeCode ../../test/agents/agent.test.ts#example-agent-shutdown-by-using}
   */
  async shutdown() {
    for (const sub of this.subscriptions) {
      sub();
    }
    this.subscriptions = [];

    for (const m of this.memories) {
      m.shutdown();
    }
  }

  /**
   * Custom object inspection behavior
   *
   * When using Node.js's util.inspect function to inspect an agent,
   * only the agent's name will be shown, making output more concise
   *
   * @returns Agent name
   */
  [inspect.custom]() {
    return this.name;
  }

  /**
   * Async dispose method for shutdown the agent
   *
   * @example
   * Here's an example of shutting down an agent by using statement:
   * {@includeCode ../../test/agents/agent.test.ts#example-agent-shutdown-by-using}
   */
  async [Symbol.asyncDispose]() {
    await this.shutdown();
  }
}

/**
 * Response type for an agent, can be:
 * - Direct response object
 * - Output transferred to another agent
 * - Streaming response
 *
 * @template T Response data type
 */
export type AgentResponse<T> = T | TransferAgentOutput | AgentResponseStream<T>;

/**
 * Streaming response type for an agent
 *
 * @template T Response data type
 */
export type AgentResponseStream<T> = ReadableStream<AgentResponseChunk<T>>;

/**
 * Data chunk type for streaming responses
 *
 * @template T Response data type
 */
export type AgentResponseChunk<T> = AgentResponseDelta<T>;

/**
 * Check if a response chunk is empty
 *
 * @template T Response data type
 * @param chunk The response chunk to check
 * @returns True if the chunk is empty
 */
export function isEmptyChunk<T>(chunk: AgentResponseChunk<T>): boolean {
  return isEmpty(chunk.delta.json) && isEmpty(chunk.delta.text);
}

/**
 * Incremental data structure for agent responses
 *
 * Used to represent a single incremental update in a streaming response
 *
 * @template T Response data type
 * @property delta.text - Text format incremental update
 * @property delta.json - JSON format incremental update
 */
export interface AgentResponseDelta<T> {
  delta: {
    text?:
      | Partial<{
          [key in keyof T as Extract<T[key], string> extends string ? key : never]: string;
        }>
      | Partial<{
          [key: string]: string;
        }>;
    json?: Partial<T | TransferAgentOutput>;
  };
}

/**
 * Creates a text delta for streaming responses
 *
 * This utility function creates an AgentResponseDelta object with only the text part,
 * useful for incrementally building streaming text responses in agents.
 *
 * @template T Agent message type extending Message
 * @param textDelta The text content to include in the delta update
 * @returns An AgentResponseDelta with the text delta wrapped in the expected structure
 */
export function textDelta<T extends Message>(
  textDelta: NonNullable<AgentResponseDelta<T>["delta"]["text"]>,
): AgentResponseDelta<T> {
  return { delta: { text: textDelta } };
}

/**
 * Creates a JSON delta for streaming responses
 *
 * This utility function creates an AgentResponseDelta object with only the JSON part,
 * useful for incrementally building structured data responses in streaming mode.
 *
 * @template T Agent message type extending Message
 * @param jsonDelta The JSON data to include in the delta update
 * @returns An AgentResponseDelta with the JSON delta wrapped in the expected structure
 */
export function jsonDelta<T extends Message>(
  jsonDelta: NonNullable<AgentResponseDelta<T>["delta"]["json"]>,
): AgentResponseDelta<T> {
  return { delta: { json: jsonDelta } };
}

/**
 * Async generator type for agent processing
 *
 * Used to generate streaming response data
 *
 * @template O Agent output message type
 */
export type AgentProcessAsyncGenerator<O extends Message> = AsyncGenerator<
  AgentResponseChunk<O>,
  Partial<O | TransferAgentOutput> | undefined | void
>;

/**
 * Result type for agent processing method, can be:
 * - Direct or streaming response
 * - Async generator
 * - Another agent instance (for task forwarding)
 *
 * @template O Agent output message type
 */
export type AgentProcessResult<O extends Message> =
  | AgentResponse<O>
  | AgentProcessAsyncGenerator<O>
  | Agent;

/**
 * Schema definition type for agent input/output
 *
 * Can be a Zod type definition or a function that returns a Zod type
 *
 * @template I Agent input/output message type
 */
export type AgentInputOutputSchema<I extends Message = Message> =
  | ZodType<I>
  | ((agent: Agent) => ZodType<I>);

function checkAgentInputOutputSchema<I extends Message>(
  schema: ZodType,
): asserts schema is ZodObject<{ [key in keyof I]: ZodType<I[key]> }>;
function checkAgentInputOutputSchema<I extends Message>(
  schema: (agent: Agent) => ZodType<I>,
): asserts schema is (agent: Agent) => ZodType;
function checkAgentInputOutputSchema<I extends Message>(
  schema: ZodType | ((agent: Agent) => ZodType<I>),
): asserts schema is ZodObject<{ [key in keyof I]: ZodType<I[key]> }> | ((agent: Agent) => ZodType);
function checkAgentInputOutputSchema<I extends Message>(
  schema: ZodType | ((agent: Agent) => ZodType<I>),
): asserts schema is
  | ZodObject<{ [key in keyof I]: ZodType<I[key]> }>
  | ((agent: Agent) => ZodType) {
  if (!(schema instanceof ZodObject) && typeof schema !== "function") {
    throw new Error(
      `schema must be a zod object or function return a zod object, got: ${typeof schema}`,
    );
  }
}

/**
 * Configuration options for a function agent
 *
 * Extends the base agent options and adds function implementation
 *
 * @template I Agent input message type
 * @template O Agent output message type
 */
export interface FunctionAgentOptions<I extends Message = Message, O extends Message = Message>
  extends AgentOptions<I, O> {
  /**
   * Function implementing the agent's processing logic
   *
   * This function is called by the process method to handle input
   * and generate output
   */
  process: FunctionAgentFn<I, O>;
}

/**
 * Function agent class, implements agent logic through a function
 *
 * Provides a convenient way to create agents using functions without
 * needing to extend the Agent class
 *
 * @template I Agent input message type
 * @template O Agent output message type
 *
 * @example
 * Here's an example of creating a function agent:
 * {@includeCode ../../test/agents/agent.test.ts#example-function-agent}
 */
export class FunctionAgent<I extends Message = Message, O extends Message = Message> extends Agent<
  I,
  O
> {
  /**
   * Create a function agent from a function or options
   *
   * Provides a convenient factory method to create an agent directly from a function
   *
   * @param options Function agent options or function
   * @returns New function agent instance
   *
   * @example
   * Here's an example of creating a function agent from a function:
   * {@includeCode ../../test/agents/agent.test.ts#example-function-agent-from-function}
   *
   * @example
   * Here's an example of creating a function agent without basic agent options:
   * {@includeCode ../../test/agents/agent.test.ts#example-function-agent}
   *
   * @example
   * Here's an example of creating a function agent from a function returning a stream:
   * {@includeCode ../../test/agents/agent.test.ts#example-function-agent-stream}
   *
   * @example
   * Here's an example of creating a function agent from a function returning an async generator:
   * {@includeCode ../../test/agents/agent.test.ts#example-function-agent-async-generator}
   */
  static from<I extends Message, O extends Message>(
    options: FunctionAgentOptions<I, O> | FunctionAgentFn<I, O>,
  ): FunctionAgent<I, O> {
    return typeof options === "function" ? functionToAgent(options) : new FunctionAgent(options);
  }

  /**
   * Create a function agent instance
   *
   * @param options Function agent configuration options
   */
  constructor(options: FunctionAgentOptions<I, O>) {
    super(options);
    this._process = options.process;
  }

  /**
   * Stores the function used to process agent input and generate output
   *
   * @private
   */
  _process: FunctionAgentFn<I, O>;

  /**
   * Process input implementation, calls the configured processing function
   *
   * @param input Input message
   * @param context Execution context
   * @returns Processing result
   */
  process(input: I, context: Context) {
    return this._process(input, context);
  }
}

/**
 * Function type for function agents
 *
 * Defines the function signature for processing messages in a function agent
 *
 * @template I Agent input message type
 * @template O Agent output message type
 * @param input Input message
 * @param context Execution context
 * @returns Processing result, can be synchronous or asynchronous
 */
// biome-ignore lint/suspicious/noExplicitAny: make it easier to use
export type FunctionAgentFn<I extends Message = any, O extends Message = any> = (
  input: I,
  context: Context,
) => PromiseOrValue<AgentProcessResult<O>>;

function functionToAgent<I extends Message, O extends Message>(
  agent: FunctionAgentFn<I, O>,
): FunctionAgent<I, O>;
function functionToAgent<T extends Agent>(agent: T): T;
function functionToAgent<T extends Agent>(agent: T | FunctionAgentFn): T | FunctionAgent;
function functionToAgent<T extends Agent>(agent: T | FunctionAgentFn): T | FunctionAgent {
  if (typeof agent === "function") {
    return FunctionAgent.from({ name: agent.name, process: agent });
  }
  return agent;
}<|MERGE_RESOLUTION|>--- conflicted
+++ resolved
@@ -604,7 +604,8 @@
   protected postprocess(input: I, output: O, context: Context) {
     this.checkContextStatus(context);
 
-<<<<<<< HEAD
+    this.publishToTopics(output, context);
+
     for (const memory of this.memories) {
       if (memory.autoUpdate) {
         memory.record(
@@ -618,16 +619,6 @@
         );
       }
     }
-=======
-    this.publishToTopics(output, context);
-
-    this.memory?.addMemory({ role: "user", content: input });
-    this.memory?.addMemory({
-      role: "agent",
-      content: replaceTransferAgentToName(output),
-      source: this.name,
-    });
->>>>>>> b659714f
   }
 
   protected async publishToTopics(output: Message, context: Context) {
