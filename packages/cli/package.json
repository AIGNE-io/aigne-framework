--- conflicted
+++ resolved
@@ -47,12 +47,8 @@
   },
   "dependencies": {
     "@aigne/core": "workspace:^",
-<<<<<<< HEAD
     "@aigne/listr2": "^1.0.7",
-    "@modelcontextprotocol/sdk": "^1.8.0",
-=======
     "@modelcontextprotocol/sdk": "^1.9.0",
->>>>>>> c10cc086
     "chalk": "^5.4.1",
     "commander": "^13.1.0",
     "express": "^5.1.0",
