import { inspect } from "node:util";
import { ZodObject, type ZodType, z } from "zod";
import type { Context } from "../aigne/context.js";
import type { MessagePayload, Unsubscribe } from "../aigne/message-queue.js";
import type { MemoryAgent } from "../memory/memory.js";
import { createMessage } from "../prompt/prompt-builder.js";
import { logger } from "../utils/logger.js";
import {
  agentResponseStreamToObject,
  asyncGeneratorToReadableStream,
  isAsyncGenerator,
  objectToAgentResponseStream,
  onAgentResponseStreamEnd,
} from "../utils/stream-utils.js";
import {
  type Nullish,
  type PromiseOrValue,
  type XOr,
  checkArguments,
  createAccessorArray,
  isEmpty,
  orArrayToArray,
} from "../utils/type-utils.js";
import type { GuideRailAgent, GuideRailAgentOutput } from "./guide-rail-agent.js";
import {
  type TransferAgentOutput,
  replaceTransferAgentToName,
  transferToAgentOutput,
} from "./types.js";

export * from "./types.js";

/**
 * Basic message type that can contain any key-value pairs
 */
export type Message = Record<string, unknown>;

/**
 * Topics the agent subscribes to, can be a single topic string or an array of topic strings
 */
export type SubscribeTopic = string | string[];

/**
 * Topics the agent publishes to, can be:
 * - A single topic string
 * - An array of topic strings
 * - A function that receives the output and returns topic(s)
 *
 * @template O The agent output message type
 */
export type PublishTopic<O extends Message> =
  | string
  | string[]
  | ((output: O) => PromiseOrValue<Nullish<string | string[]>>);

/**
 * Configuration options for an agent
 *
 * @template I The agent input message type
 * @template O The agent output message type
 */
export interface AgentOptions<I extends Message = Message, O extends Message = Message>
<<<<<<< HEAD
  extends Partial<Pick<Agent, "hooks">> {
=======
  extends Partial<Pick<Agent, "guideRails">> {
>>>>>>> bdf7ab31
  /**
   * Topics the agent should subscribe to
   *
   * These topics determine which messages the agent will receive
   * from the system
   */
  subscribeTopic?: SubscribeTopic;

  /**
   * Topics the agent should publish to
   *
   * These topics determine where the agent's output messages
   * will be sent in the system
   */
  publishTopic?: PublishTopic<O>;

  /**
   * Name of the agent
   *
   * Used for identification and logging. Defaults to the constructor name
   * if not specified
   */
  name?: string;

  /**
   * Description of the agent
   *
   * A human-readable description of what the agent does, useful
   * for documentation and debugging
   */
  description?: string;

  /**
   * Zod schema defining the input message structure
   *
   * Used to validate that input messages conform to the expected format
   */
  inputSchema?: AgentInputOutputSchema<I>;

  /**
   * Zod schema defining the output message structure
   *
   * Used to validate that output messages conform to the expected format
   */
  outputSchema?: AgentInputOutputSchema<O>;

  /**
   * Whether to include input in the output
   *
   * When true, the agent will merge input fields into the output object
   */
  includeInputInOutput?: boolean;

  /**
   * List of skills (other agents or functions) this agent has
   *
   * These skills can be used by the agent to delegate tasks or
   * extend its capabilities
   */
  skills?: (Agent | FunctionAgentFn)[];

  /**
   * Whether to disable emitting events for agent actions
   *
   * When true, the agent won't emit events like agentStarted,
   * agentSucceed, or agentFailed
   */
  disableEvents?: boolean;

  /**
   * One or more memory agents this agent can use
   */
  memory?: MemoryAgent | MemoryAgent[];
}

export const agentOptionsSchema: ZodObject<{
  [key in keyof AgentOptions]: ZodType<AgentOptions[key]>;
}> = z.object({
  subscribeTopic: z.union([z.string(), z.array(z.string())]).optional(),
  publishTopic: z
    .union([z.string(), z.array(z.string()), z.custom<PublishTopic<Message>>()])
    .optional(),
  name: z.string().optional(),
  description: z.string().optional(),
  inputSchema: z.custom<AgentInputOutputSchema>().optional(),
  outputSchema: z.custom<AgentInputOutputSchema>().optional(),
  includeInputInOutput: z.boolean().optional(),
  skills: z.array(z.union([z.custom<Agent>(), z.custom<FunctionAgentFn>()])).optional(),
  disableEvents: z.boolean().optional(),
  memory: z.union([z.custom<MemoryAgent>(), z.array(z.custom<MemoryAgent>())]).optional(),
<<<<<<< HEAD
  hooks: z
    .object({
      onStart: z.custom<AgentHooks["onStart"]>().optional(),
      onEnd: z.custom<AgentHooks["onEnd"]>().optional(),
      onSkillStart: z.custom<AgentHooks["onSkillStart"]>().optional(),
      onSkillEnd: z.custom<AgentHooks["onSkillEnd"]>().optional(),
      onHandoff: z.custom<AgentHooks["onHandoff"]>().optional(),
    })
    .optional(),
=======
  guideRails: z.array(z.custom<GuideRailAgent>()).optional(),
>>>>>>> bdf7ab31
});

export interface AgentInvokeOptions {
  /**
   * Whether to enable streaming response
   *
   * When true, the invoke method returns a ReadableStream that emits
   * chunks of the response as they become available, allowing for
   * real-time display of results
   *
   * When false or undefined, the invoke method waits for full completion
   * and returns the final JSON result
   */
  streaming?: boolean;
}

/**
 * Agent is the base class for all agents.
 * It provides a mechanism for defining input/output schemas and implementing processing logic,
 * serving as the foundation of the entire agent system.
 *
 * By extending the Agent class and implementing the process method, you can create custom agents
 * with various capabilities:
 * - Process structured input and output data
 * - Validate data formats using schemas
 * - Communicate between agents through contexts
 * - Support streaming or non-streaming responses
 * - Maintain memory of past interactions
 * - Output in multiple formats (JSON/text)
 * - Forward tasks to other agents
 *
 * @template I The input message type the agent accepts
 * @template O The output message type the agent returns
 *
 * @example
 * Here's an example of how to create a custom agent:
 * {@includeCode ../../test/agents/agent.test.ts#example-custom-agent}
 */
export abstract class Agent<I extends Message = Message, O extends Message = Message> {
  constructor(options: AgentOptions<I, O> = {}) {
    const { inputSchema, outputSchema } = options;

    this.name = options.name || this.constructor.name;
    this.description = options.description;

    if (inputSchema) checkAgentInputOutputSchema(inputSchema);
    if (outputSchema) checkAgentInputOutputSchema(outputSchema);
    this._inputSchema = inputSchema;
    this._outputSchema = outputSchema;
    this.includeInputInOutput = options.includeInputInOutput;
    this.subscribeTopic = options.subscribeTopic;
    this.publishTopic = options.publishTopic as PublishTopic<Message>;
    if (options.skills?.length) this.skills.push(...options.skills.map(functionToAgent));
    this.disableEvents = options.disableEvents;

    if (Array.isArray(options.memory)) {
      this.memories.push(...options.memory);
    } else if (options.memory) {
      this.memories.push(options.memory);
    }

<<<<<<< HEAD
    this.hooks = options.hooks ?? {};
=======
    this.guideRails = options.guideRails;
>>>>>>> bdf7ab31
  }

  /**
   * List of memories this agent can use
   */
  readonly memories: MemoryAgent[] = [];

  /**
<<<<<<< HEAD
   * Lifecycle hooks for agent processing.
   *
   * Hooks enable tracing, logging, monitoring, and custom behavior
   * without modifying the core agent implementation
   *
   * @example
   * Here's an example of using hooks:
   * {@includeCode ../../test/agents/agent.test.ts#example-agent-hooks}
   */
  readonly hooks: AgentHooks;
=======
   * List of GuideRail agents applied to this agent
   *
   * GuideRail agents validate, transform, or control the message flow by:
   * - Enforcing rules and safety policies
   * - Validating inputs/outputs against specific criteria
   * - Implementing business logic validations
   * - Monitoring and auditing agent behavior
   *
   * Each GuideRail agent can examine both input and expected output,
   * and has the ability to abort the process with an explanation
   *
   * @example
   * Here's an example of using GuideRail agents:
   *
   * {@includeCode ../../test/agents/agent.test.ts#example-agent-guide-rails}
   */
  readonly guideRails?: GuideRailAgent[];
>>>>>>> bdf7ab31

  /**
   * Name of the agent, used for identification and logging
   *
   * Defaults to the class constructor name if not specified in options
   */
  readonly name: string;

  /**
   * Default topic this agent subscribes to
   *
   * Each agent has a default topic in the format "$agent_[agent name]"
   * The agent automatically subscribes to this topic to receive messages
   *
   * @returns The default topic string
   */
  get topic(): string {
    return `$agent_${this.name}`;
  }

  /**
   * Description of the agent's purpose and capabilities
   *
   * Useful for documentation and when agents need to understand
   * each other's roles in a multi-agent system
   */
  readonly description?: string;

  private readonly _inputSchema?: AgentInputOutputSchema<I>;

  private readonly _outputSchema?: AgentInputOutputSchema<O>;

  /**
   * Get the input data schema for this agent
   *
   * Used to validate that input messages conform to required format
   * If no input schema is set, returns an empty object schema by default
   *
   * @returns The Zod type definition for input data
   */
  get inputSchema(): ZodType<I> {
    const s = this._inputSchema;
    const schema = typeof s === "function" ? s(this) : s || z.object({});
    checkAgentInputOutputSchema(schema);
    return schema.passthrough() as unknown as ZodType<I>;
  }

  /**
   * Get the output data schema for this agent
   *
   * Used to validate that output messages conform to required format
   * If no output schema is set, returns an empty object schema by default
   *
   * @returns The Zod type definition for output data
   */
  get outputSchema(): ZodType<O> {
    const s = this._outputSchema;
    const schema = typeof s === "function" ? s(this) : s || z.object({});
    checkAgentInputOutputSchema(schema);
    return schema.passthrough() as unknown as ZodType<O>;
  }

  /**
   * Whether to include the original input in the output
   *
   * When true, the agent will merge input fields into the output object
   */
  readonly includeInputInOutput?: boolean;

  /**
   * Topics the agent subscribes to for receiving messages
   *
   * Can be a single topic string or an array of topic strings
   */
  readonly subscribeTopic?: SubscribeTopic;

  /**
   * Topics the agent publishes to for sending messages
   *
   * Can be a string, array of strings, or a function that determines
   * topics based on the output
   */
  readonly publishTopic?: PublishTopic<Message>;

  /**
   * Collection of skills (other agents) this agent can use
   *
   * Skills can be accessed by name or by array index, allowing
   * the agent to delegate tasks to specialized sub-agents
   */
  readonly skills = createAccessorArray<Agent>([], (arr, name) => arr.find((t) => t.name === name));

  /**
   * Whether to disable emitting events for agent actions
   *
   * When true, the agent won't emit events like agentStarted,
   * agentSucceed, or agentFailed
   */
  private disableEvents?: boolean;

  private subscriptions: Unsubscribe[] = [];

  /**
   * Attach agent to context:
   * - Subscribe to topics and invoke process method when messages are received
   * - Subscribe to memory topics if memory is enabled
   *
   * Agents can receive messages and respond through the topic subscription system,
   * enabling inter-agent communication.
   *
   * @param context Context to attach to
   */
  attach(context: Pick<Context, "subscribe">) {
    for (const memory of this.memories) {
      memory.attach(context);
    }

    this.subscribeToTopics(context);
  }

  protected subscribeToTopics(context: Pick<Context, "subscribe">) {
    for (const topic of orArrayToArray(this.subscribeTopic).concat(this.topic)) {
      this.subscriptions.push(context.subscribe(topic, (payload) => this.onMessage(payload)));
    }
  }

  async onMessage({ message, context }: MessagePayload) {
    try {
      await context.invoke(this, message);
    } catch (error) {
      context.emit("agentFailed", { agent: this, error });
    }
  }

  /**
   * Add skills (other agents or functions) to this agent
   *
   * Skills allow agents to reuse functionality from other agents,
   * building more complex behaviors.
   *
   * @param skills List of skills to add, can be Agent instances or functions
   */
  addSkill(...skills: (Agent | FunctionAgentFn)[]) {
    this.skills.push(
      ...skills.map((skill) => (typeof skill === "function" ? functionToAgent(skill) : skill)),
    );
  }

  /**
   * Check if the agent is invokable
   *
   * An agent is invokable if it has implemented the process method
   */
  get isInvokable(): boolean {
    return !!this.process;
  }

  /**
   * Check context status to ensure it hasn't timed out
   *
   * @param context The context to check
   * @throws Error if the context has timed out
   */
  private checkContextStatus(context: Context) {
    if (context) {
      const { status } = context;
      if (status === "timeout") {
        throw new Error(`AIGNE for agent ${this.name} has timed out`);
      }
    }
  }

  private async newDefaultContext() {
    return import("../aigne/context.js").then((m) => new m.AIGNEContext());
  }

  /**
   * Invoke the agent with regular (non-streaming) response
   *
   * Regular mode waits for the agent to complete processing and return the final result,
   * suitable for scenarios where a complete result is needed at once.
   *
   * @param input Input message to the agent, can be a string or structured object
   * @param context Execution context, providing environment and resource access
   * @param options Invocation options, must set streaming to false or leave unset
   * @returns Final JSON response
   *
   * @example
   * Here's an example of invoking an agent with regular mode:
   * {@includeCode ../../test/agents/agent.test.ts#example-invoke}
   */
  async invoke(
    input: I | string,
    context?: Context,
    options?: AgentInvokeOptions & { streaming?: false },
  ): Promise<O>;

  /**
   * Invoke the agent with streaming response
   *
   * Streaming responses allow the agent to return results incrementally,
   * suitable for scenarios requiring real-time progress updates, such as
   * chat bot typing effects.
   *
   * @param input Input message to the agent, can be a string or structured object
   * @param context Execution context, providing environment and resource access
   * @param options Invocation options, must set streaming to true for this overload
   * @returns Streaming response object
   *
   * @example
   * Here's an example of invoking an agent with streaming response:
   * {@includeCode ../../test/agents/agent.test.ts#example-invoke-streaming}
   */
  async invoke(
    input: I | string,
    context: Context | undefined,
    options: { streaming: true },
  ): Promise<AgentResponseStream<O>>;

  /**
   * General signature for invoking the agent
   *
   * Returns either streaming or regular response based on the streaming parameter in options
   *
   * @param input Input message to the agent
   * @param context Execution context
   * @param options Invocation options
   * @returns Agent response (streaming or regular)
   */
  async invoke(
    input: I | string,
    context?: Context,
    options?: AgentInvokeOptions,
  ): Promise<AgentResponse<O>>;

  async invoke(
    input: I | string,
    context?: Context,
    options?: AgentInvokeOptions,
  ): Promise<AgentResponse<O>> {
    const ctx: Context = context ?? (await this.newDefaultContext());
    const message = typeof input === "string" ? (createMessage(input) as I) : input;

    logger.debug("Invoke agent %s started with input: %O", this.name, input);
    if (!this.disableEvents) ctx.emit("agentStarted", { agent: this, input: message });

    try {
<<<<<<< HEAD
      await this.hooks.onStart?.({ input: message });

=======
>>>>>>> bdf7ab31
      const parsedInput = checkArguments(`Agent ${this.name} input`, this.inputSchema, message);

      this.preprocess(parsedInput, ctx);

      this.checkContextStatus(ctx);

      let response = await this.process(parsedInput, ctx);
      if (response instanceof Agent) {
        response = transferToAgentOutput(response);
      }

      if (options?.streaming) {
        const stream =
          response instanceof ReadableStream
            ? response
            : isAsyncGenerator(response)
              ? asyncGeneratorToReadableStream(response)
              : objectToAgentResponseStream(response);

<<<<<<< HEAD
        return onAgentResponseStreamEnd(
          stream,
          async (result) => {
            return await this.processAgentOutput(parsedInput, result, ctx);
          },
          {
            errorCallback: async (error) => {
              return await this.processAgentError(message, error, ctx);
=======
        return this.checkResponseByGuideRails(
          message,
          onAgentResponseStreamEnd(
            stream,
            async (result) => {
              return await this.processAgentOutput(parsedInput, result, ctx);
>>>>>>> bdf7ab31
            },
            {
              errorCallback: (error) => {
                try {
                  this.processAgentError(error, ctx);
                } catch (error) {
                  return error;
                }
              },
            },
          ),
          ctx,
        );
      }

      return await this.checkResponseByGuideRails(
        message,
        this.processAgentOutput(
          parsedInput,
          response instanceof ReadableStream
            ? await agentResponseStreamToObject(response)
            : isAsyncGenerator(response)
              ? await agentResponseStreamToObject(response)
              : response,
          ctx,
        ),
        ctx,
      );
    } catch (error) {
      throw await this.processAgentError(message, error, ctx);
    }
  }

  protected async invokeSkill<I extends Message, O extends Message>(
    skill: Agent<I, O>,
    input: I,
    context: Context,
  ): Promise<O> {
    await this.hooks.onSkillStart?.({ skill, input });
    try {
      const output = await context.invoke(skill, input);
      await this.hooks.onSkillEnd?.({ skill, input, output });
      return output;
    } catch (error) {
      await this.hooks.onSkillEnd?.({ skill, input, error });
      throw error;
    }
  }

  /**
   * Process agent output
   *
   * Validates output format, applies post-processing operations, and triggers success events
   *
   * @param input Original input message
   * @param output Raw output produced by the agent
   * @param context Execution context
   * @returns Final processed output
   */
  private async processAgentOutput(
    input: I,
    output: Exclude<AgentResponse<O>, AgentResponseStream<O>>,
    context: Context,
  ) {
    const parsedOutput = checkArguments(
      `Agent ${this.name} output`,
      this.outputSchema,
      output,
    ) as O;

    const finalOutput = this.includeInputInOutput ? { ...input, ...parsedOutput } : parsedOutput;

    this.postprocess(input, finalOutput, context);

    logger.debug("Invoke agent %s succeed with output: %O", this.name, finalOutput);
    if (!this.disableEvents) context.emit("agentSucceed", { agent: this, output: finalOutput });

    await this.hooks.onEnd?.({ input, output: finalOutput });

    return finalOutput;
  }

  /**
   * Process errors that occur during agent execution
   *
   * Logs error information, triggers failure events, and re-throws the error
   *
   * @param error Caught error
   * @param context Execution context
   */
  private async processAgentError(input: I, error: Error, context: Context): Promise<Error> {
    logger.error("Invoke agent %s failed with error: %O", this.name, error);
    if (!this.disableEvents) context.emit("agentFailed", { agent: this, error });

    await this.hooks.onEnd?.({ input, error });

    return error;
  }

  /**
   * Check agent invocation usage to prevent exceeding limits
   *
   * If the context has a maximum invocation limit set, checks if the limit
   * has been exceeded and increments the invocation counter
   *
   * @param context Execution context
   * @throws Error if maximum invocation limit is exceeded
   */
  protected checkAgentInvokesUsage(context: Context) {
    const { limits, usage } = context;
    if (limits?.maxAgentInvokes && usage.agentCalls >= limits.maxAgentInvokes) {
      throw new Error(`Exceeded max agent invokes ${usage.agentCalls}/${limits.maxAgentInvokes}`);
    }

    usage.agentCalls++;
  }

  /**
   * Pre-processing operations before handling input
   *
   * Preparatory work done before executing the agent's main processing logic, including:
   * - Checking context status
   * - Verifying invocation limits
   *
   * @param _ Input message (unused)
   * @param context Execution context
   */
  protected preprocess(_: I, context: Context) {
    this.checkContextStatus(context);
    this.checkAgentInvokesUsage(context);
  }

  private async checkResponseByGuideRails(
    input: I,
    output: PromiseOrValue<AgentResponse<O>>,
    context: Context,
  ): Promise<typeof output> {
    if (!this.guideRails?.length) return output;

    const result = await output;

    if (result instanceof ReadableStream) {
      return onAgentResponseStreamEnd(result, async (result) => {
        const error = await this.runGuideRails(input, result, context);
        if (error) {
          return {
            ...(await this.onGuideRailError(error)),
            $status: "GuideRailError",
          } as unknown as O;
        }
      });
    }

    const error = await this.runGuideRails(input, result, context);
    if (!error) return output;

    return { ...(await this.onGuideRailError(error)), $status: "GuideRailError" };
  }

  private async runGuideRails(
    input: I,
    output: PromiseOrValue<AgentResponse<O>>,
    context: Context,
  ): Promise<(GuideRailAgentOutput & { abort: true }) | undefined> {
    const result = await Promise.all(
      (this.guideRails ?? []).map((i) => context.invoke(i, { input, output })),
    );
    return result.find((i): i is GuideRailAgentOutput & { abort: true } => !!i.abort);
  }

  /**
   * Handle errors detected by GuideRail agents
   *
   * This method is called when a GuideRail agent aborts the process, providing
   * a way for agents to customize error handling behavior. By default, it simply
   * returns the original error, but subclasses can override this method to:
   * - Transform the error into a more specific response
   * - Apply recovery strategies
   * - Log or report the error in a custom format
   * - Return a fallback output instead of an error
   *
   * @param error The GuideRail agent output containing abort=true and a reason
   * @returns Either the original/modified error or a substitute output object
   *          which will be tagged with $status: "GuideRailError"
   */
  protected async onGuideRailError(error: GuideRailAgentOutput): Promise<O | GuideRailAgentOutput> {
    return error;
  }

  /**
   * Post-processing operations after handling output
   *
   * Operations performed after the agent produces output, including:
   * - Checking context status
   * - Adding interaction records to memory
   *
   * @param input Input message
   * @param output Output message
   * @param context Execution context
   */
  protected postprocess(input: I, output: O, context: Context) {
    this.checkContextStatus(context);

    this.publishToTopics(output, context);

    for (const memory of this.memories) {
      if (memory.autoUpdate) {
        memory.record(
          {
            content: [
              { role: "user", content: input },
              { role: "agent", content: replaceTransferAgentToName(output), source: this.name },
            ],
          },
          context,
        );
      }
    }
  }

  protected async publishToTopics(output: Message, context: Context) {
    const publishTopics =
      typeof this.publishTopic === "function" ? await this.publishTopic(output) : this.publishTopic;

    if (publishTopics?.length) {
      context.publish(publishTopics, {
        role: this.constructor.name === "UserAgent" ? "user" : "agent",
        source: this.name,
        message: output,
      });
    }
  }

  /**
   * Core processing method of the agent, must be implemented in subclasses
   *
   * This is the main functionality implementation of the agent, processing input and
   * generating output. Can return various types of results:
   * - Regular object response
   * - Streaming response
   * - Async generator
   * - Another agent instance (transfer agent)
   *
   * @param input Input message
   * @param context Execution context
   * @returns Processing result
   *
   * @example
   * Example of returning a direct object:
   * {@includeCode ../../test/agents/agent.test.ts#example-process-direct-response}
   *
   * @example
   * Example of returning a streaming response:
   * {@includeCode ../../test/agents/agent.test.ts#example-process-streaming-response}
   *
   * @example
   * Example of using an async generator:
   * {@includeCode ../../test/agents/agent.test.ts#example-process-async-generator}
   *
   * @example
   * Example of transfer to another agent:
   * {@includeCode ../../test/agents/agent.test.ts#example-process-transfer}
   */
  abstract process(input: I, context: Context): PromiseOrValue<AgentProcessResult<O>>;

  /**
   * Shut down the agent and clean up resources
   *
   * Primarily used to clean up memory and other resources to prevent memory leaks
   *
   * @example
   * Here's an example of shutting down an agent:
   * {@includeCode ../../test/agents/agent.test.ts#example-agent-shutdown}
   *
   * @example
   * Here's an example of shutting down an agent by using statement:
   * {@includeCode ../../test/agents/agent.test.ts#example-agent-shutdown-by-using}
   */
  async shutdown() {
    for (const sub of this.subscriptions) {
      sub();
    }
    this.subscriptions = [];

    for (const m of this.memories) {
      m.shutdown();
    }
  }

  /**
   * Custom object inspection behavior
   *
   * When using Node.js's util.inspect function to inspect an agent,
   * only the agent's name will be shown, making output more concise
   *
   * @returns Agent name
   */
  [inspect.custom]() {
    return this.name;
  }

  /**
   * Async dispose method for shutdown the agent
   *
   * @example
   * Here's an example of shutting down an agent by using statement:
   * {@includeCode ../../test/agents/agent.test.ts#example-agent-shutdown-by-using}
   */
  async [Symbol.asyncDispose]() {
    await this.shutdown();
  }
}

/**
 * Lifecycle hooks for agent execution
 *
 * Hooks provide a way to intercept and extend agent behavior at key points during
 * the agent's lifecycle, enabling custom functionality like logging, monitoring,
 * tracing, error handling, and more.
 */
export interface AgentHooks<I extends Message = Message, O extends Message = Message> {
  /**
   * Called when agent processing begins
   *
   * This hook runs before the agent processes input, allowing for
   * setup operations, logging, or input transformations.
   *
   * @param event Object containing the input message
   */
  onStart?: (event: { input: I }) => PromiseOrValue<void>;

  /**
   * Called when agent processing completes or fails
   *
   * This hook runs after processing finishes, receiving either the output
   * or an error if processing failed. Useful for cleanup operations,
   * logging results, or error handling.
   *
   * @param event Object containing the input message and either output or error
   */
  onEnd?: (
    event: XOr<{ input: I; output: O; error: Error }, "output", "error">,
  ) => PromiseOrValue<void>;

  /**
   * Called before a skill (sub-agent) is invoked
   *
   * This hook runs when the agent delegates work to a skill,
   * allowing for tracking skill usage or transforming input to the skill.
   *
   * @param event Object containing the skill being used and input message
   */
  onSkillStart?: (event: { skill: Agent; input: I }) => PromiseOrValue<void>;

  /**
   * Called after a skill (sub-agent) completes or fails
   *
   * This hook runs when a skill finishes execution, receiving either the output
   * or an error if the skill failed. Useful for monitoring skill performance
   * or handling skill-specific errors.
   *
   * @param event Object containing the skill used, input message, and either output or error
   */
  onSkillEnd?: (
    event: XOr<{ skill: Agent; input: I; output: O; error: Error }, "output", "error">,
  ) => PromiseOrValue<void>;

  /**
   * Called when an agent hands off processing to another agent
   *
   * This hook runs when a source agent transfers control to a target agent,
   * allowing for tracking of handoffs between agents and monitoring the flow
   * of processing in multi-agent systems.
   *
   * @param event Object containing the source agent, target agent, and input message
   */
  onHandoff?: (event: { source: Agent; target: Agent; input: I }) => PromiseOrValue<void>;
}

/**
 * Response type for an agent, can be:
 * - Direct response object
 * - Output transferred to another agent
 * - Streaming response
 *
 * @template T Response data type
 */
export type AgentResponse<T> =
  | T
  | AgentResponseStream<T>
  | TransferAgentOutput
  | GuideRailAgentOutput;

/**
 * Streaming response type for an agent
 *
 * @template T Response data type
 */
export type AgentResponseStream<T> = ReadableStream<AgentResponseChunk<T>>;

/**
 * Data chunk type for streaming responses
 *
 * @template T Response data type
 */
export type AgentResponseChunk<T> = AgentResponseDelta<T>;

/**
 * Check if a response chunk is empty
 *
 * @template T Response data type
 * @param chunk The response chunk to check
 * @returns True if the chunk is empty
 */
export function isEmptyChunk<T>(chunk: AgentResponseChunk<T>): boolean {
  return isEmpty(chunk.delta.json) && isEmpty(chunk.delta.text);
}

/**
 * Incremental data structure for agent responses
 *
 * Used to represent a single incremental update in a streaming response
 *
 * @template T Response data type
 * @property delta.text - Text format incremental update
 * @property delta.json - JSON format incremental update
 */
export interface AgentResponseDelta<T> {
  delta: {
    text?:
      | Partial<{
          [key in keyof T as Extract<T[key], string> extends string ? key : never]: string;
        }>
      | Partial<{
          [key: string]: string;
        }>;
    json?: Partial<T | TransferAgentOutput>;
  };
}

/**
 * Creates a text delta for streaming responses
 *
 * This utility function creates an AgentResponseDelta object with only the text part,
 * useful for incrementally building streaming text responses in agents.
 *
 * @template T Agent message type extending Message
 * @param textDelta The text content to include in the delta update
 * @returns An AgentResponseDelta with the text delta wrapped in the expected structure
 */
export function textDelta<T extends Message>(
  textDelta: NonNullable<AgentResponseDelta<T>["delta"]["text"]>,
): AgentResponseDelta<T> {
  return { delta: { text: textDelta } };
}

/**
 * Creates a JSON delta for streaming responses
 *
 * This utility function creates an AgentResponseDelta object with only the JSON part,
 * useful for incrementally building structured data responses in streaming mode.
 *
 * @template T Agent message type extending Message
 * @param jsonDelta The JSON data to include in the delta update
 * @returns An AgentResponseDelta with the JSON delta wrapped in the expected structure
 */
export function jsonDelta<T extends Message>(
  jsonDelta: NonNullable<AgentResponseDelta<T>["delta"]["json"]>,
): AgentResponseDelta<T> {
  return { delta: { json: jsonDelta } };
}

/**
 * Async generator type for agent processing
 *
 * Used to generate streaming response data
 *
 * @template O Agent output message type
 */
export type AgentProcessAsyncGenerator<O extends Message> = AsyncGenerator<
  AgentResponseChunk<O>,
  Partial<O | TransferAgentOutput> | undefined | void
>;

/**
 * Result type for agent processing method, can be:
 * - Direct or streaming response
 * - Async generator
 * - Another agent instance (for task forwarding)
 *
 * @template O Agent output message type
 */
export type AgentProcessResult<O extends Message> =
  | AgentResponse<O>
  | AgentProcessAsyncGenerator<O>
  | Agent;

/**
 * Schema definition type for agent input/output
 *
 * Can be a Zod type definition or a function that returns a Zod type
 *
 * @template I Agent input/output message type
 */
export type AgentInputOutputSchema<I extends Message = Message> =
  | ZodType<I>
  | ((agent: Agent) => ZodType<I>);

function checkAgentInputOutputSchema<I extends Message>(
  schema: ZodType,
): asserts schema is ZodObject<{ [key in keyof I]: ZodType<I[key]> }>;
function checkAgentInputOutputSchema<I extends Message>(
  schema: (agent: Agent) => ZodType<I>,
): asserts schema is (agent: Agent) => ZodType;
function checkAgentInputOutputSchema<I extends Message>(
  schema: ZodType | ((agent: Agent) => ZodType<I>),
): asserts schema is ZodObject<{ [key in keyof I]: ZodType<I[key]> }> | ((agent: Agent) => ZodType);
function checkAgentInputOutputSchema<I extends Message>(
  schema: ZodType | ((agent: Agent) => ZodType<I>),
): asserts schema is
  | ZodObject<{ [key in keyof I]: ZodType<I[key]> }>
  | ((agent: Agent) => ZodType) {
  if (!(schema instanceof ZodObject) && typeof schema !== "function") {
    throw new Error(
      `schema must be a zod object or function return a zod object, got: ${typeof schema}`,
    );
  }
}

/**
 * Configuration options for a function agent
 *
 * Extends the base agent options and adds function implementation
 *
 * @template I Agent input message type
 * @template O Agent output message type
 */
export interface FunctionAgentOptions<I extends Message = Message, O extends Message = Message>
  extends AgentOptions<I, O> {
  /**
   * Function implementing the agent's processing logic
   *
   * This function is called by the process method to handle input
   * and generate output
   */
  process: FunctionAgentFn<I, O>;
}

/**
 * Function agent class, implements agent logic through a function
 *
 * Provides a convenient way to create agents using functions without
 * needing to extend the Agent class
 *
 * @template I Agent input message type
 * @template O Agent output message type
 *
 * @example
 * Here's an example of creating a function agent:
 * {@includeCode ../../test/agents/agent.test.ts#example-function-agent}
 */
export class FunctionAgent<I extends Message = Message, O extends Message = Message> extends Agent<
  I,
  O
> {
  /**
   * Create a function agent from a function or options
   *
   * Provides a convenient factory method to create an agent directly from a function
   *
   * @param options Function agent options or function
   * @returns New function agent instance
   *
   * @example
   * Here's an example of creating a function agent from a function:
   * {@includeCode ../../test/agents/agent.test.ts#example-function-agent-from-function}
   *
   * @example
   * Here's an example of creating a function agent without basic agent options:
   * {@includeCode ../../test/agents/agent.test.ts#example-function-agent}
   *
   * @example
   * Here's an example of creating a function agent from a function returning a stream:
   * {@includeCode ../../test/agents/agent.test.ts#example-function-agent-stream}
   *
   * @example
   * Here's an example of creating a function agent from a function returning an async generator:
   * {@includeCode ../../test/agents/agent.test.ts#example-function-agent-async-generator}
   */
  static from<I extends Message, O extends Message>(
    options: FunctionAgentOptions<I, O> | FunctionAgentFn<I, O>,
  ): FunctionAgent<I, O> {
    return typeof options === "function" ? functionToAgent(options) : new FunctionAgent(options);
  }

  /**
   * Create a function agent instance
   *
   * @param options Function agent configuration options
   */
  constructor(options: FunctionAgentOptions<I, O>) {
    super(options);
    this._process = options.process;
  }

  /**
   * Stores the function used to process agent input and generate output
   *
   * @private
   */
  _process: FunctionAgentFn<I, O>;

  /**
   * Process input implementation, calls the configured processing function
   *
   * @param input Input message
   * @param context Execution context
   * @returns Processing result
   */
  process(input: I, context: Context) {
    return this._process(input, context);
  }
}

/**
 * Function type for function agents
 *
 * Defines the function signature for processing messages in a function agent
 *
 * @template I Agent input message type
 * @template O Agent output message type
 * @param input Input message
 * @param context Execution context
 * @returns Processing result, can be synchronous or asynchronous
 */
// biome-ignore lint/suspicious/noExplicitAny: make it easier to use
export type FunctionAgentFn<I extends Message = any, O extends Message = any> = (
  input: I,
  context: Context,
) => PromiseOrValue<AgentProcessResult<O>>;

function functionToAgent<I extends Message, O extends Message>(
  agent: FunctionAgentFn<I, O>,
): FunctionAgent<I, O>;
function functionToAgent<T extends Agent>(agent: T): T;
function functionToAgent<T extends Agent>(agent: T | FunctionAgentFn): T | FunctionAgent;
function functionToAgent<T extends Agent>(agent: T | FunctionAgentFn): T | FunctionAgent {
  if (typeof agent === "function") {
    return FunctionAgent.from({ name: agent.name, process: agent });
  }
  return agent;
}<|MERGE_RESOLUTION|>--- conflicted
+++ resolved
@@ -60,11 +60,7 @@
  * @template O The agent output message type
  */
 export interface AgentOptions<I extends Message = Message, O extends Message = Message>
-<<<<<<< HEAD
-  extends Partial<Pick<Agent, "hooks">> {
-=======
-  extends Partial<Pick<Agent, "guideRails">> {
->>>>>>> bdf7ab31
+  extends Partial<Pick<Agent, "guideRails" | "hooks">> {
   /**
    * Topics the agent should subscribe to
    *
@@ -155,7 +151,6 @@
   skills: z.array(z.union([z.custom<Agent>(), z.custom<FunctionAgentFn>()])).optional(),
   disableEvents: z.boolean().optional(),
   memory: z.union([z.custom<MemoryAgent>(), z.array(z.custom<MemoryAgent>())]).optional(),
-<<<<<<< HEAD
   hooks: z
     .object({
       onStart: z.custom<AgentHooks["onStart"]>().optional(),
@@ -165,9 +160,7 @@
       onHandoff: z.custom<AgentHooks["onHandoff"]>().optional(),
     })
     .optional(),
-=======
   guideRails: z.array(z.custom<GuideRailAgent>()).optional(),
->>>>>>> bdf7ab31
 });
 
 export interface AgentInvokeOptions {
@@ -229,11 +222,8 @@
       this.memories.push(options.memory);
     }
 
-<<<<<<< HEAD
     this.hooks = options.hooks ?? {};
-=======
     this.guideRails = options.guideRails;
->>>>>>> bdf7ab31
   }
 
   /**
@@ -242,7 +232,6 @@
   readonly memories: MemoryAgent[] = [];
 
   /**
-<<<<<<< HEAD
    * Lifecycle hooks for agent processing.
    *
    * Hooks enable tracing, logging, monitoring, and custom behavior
@@ -253,7 +242,8 @@
    * {@includeCode ../../test/agents/agent.test.ts#example-agent-hooks}
    */
   readonly hooks: AgentHooks;
-=======
+
+  /**
    * List of GuideRail agents applied to this agent
    *
    * GuideRail agents validate, transform, or control the message flow by:
@@ -271,7 +261,6 @@
    * {@includeCode ../../test/agents/agent.test.ts#example-agent-guide-rails}
    */
   readonly guideRails?: GuideRailAgent[];
->>>>>>> bdf7ab31
 
   /**
    * Name of the agent, used for identification and logging
@@ -519,11 +508,8 @@
     if (!this.disableEvents) ctx.emit("agentStarted", { agent: this, input: message });
 
     try {
-<<<<<<< HEAD
       await this.hooks.onStart?.({ input: message });
 
-=======
->>>>>>> bdf7ab31
       const parsedInput = checkArguments(`Agent ${this.name} input`, this.inputSchema, message);
 
       this.preprocess(parsedInput, ctx);
@@ -543,31 +529,16 @@
               ? asyncGeneratorToReadableStream(response)
               : objectToAgentResponseStream(response);
 
-<<<<<<< HEAD
-        return onAgentResponseStreamEnd(
-          stream,
-          async (result) => {
-            return await this.processAgentOutput(parsedInput, result, ctx);
-          },
-          {
-            errorCallback: async (error) => {
-              return await this.processAgentError(message, error, ctx);
-=======
         return this.checkResponseByGuideRails(
           message,
           onAgentResponseStreamEnd(
             stream,
             async (result) => {
               return await this.processAgentOutput(parsedInput, result, ctx);
->>>>>>> bdf7ab31
             },
             {
-              errorCallback: (error) => {
-                try {
-                  this.processAgentError(error, ctx);
-                } catch (error) {
-                  return error;
-                }
+              errorCallback: async (error) => {
+                return await this.processAgentError(message, error, ctx);
               },
             },
           ),
