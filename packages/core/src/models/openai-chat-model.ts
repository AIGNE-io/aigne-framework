--- conflicted
+++ resolved
@@ -179,13 +179,8 @@
       response_format: responseFormat,
     });
 
-<<<<<<< HEAD
     if (input.responseFormat?.type !== "json_schema") {
-      return await extractResultFromStream(stream, false, true);
-=======
-    if (options?.streaming && input.responseFormat?.type !== "json_schema") {
       return await this.extractResultFromStream(stream, false, true);
->>>>>>> a0b98f01
     }
 
     const result = await this.extractResultFromStream(stream, jsonMode);
