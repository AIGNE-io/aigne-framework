--- conflicted
+++ resolved
@@ -2,12 +2,8 @@
   "extends": "../../tsconfig.json",
   "compilerOptions": {
     "paths": {
-<<<<<<< HEAD
-      "@aigne/core-next": ["../core/src"]
-=======
       "@aigne/core-next": ["../core/src"],
       "@aigne/agent-library": ["./src"]
->>>>>>> 1c6cc32f
     }
   },
   "exclude": ["node_modules", "lib"],
