--- conflicted
+++ resolved
@@ -60,7 +60,6 @@
   expect(duplicates(["foo", "bar", "baz", "foo"])).toEqual(["foo"]);
 });
 
-<<<<<<< HEAD
 test("test-utils.remove", async () => {
   const array1 = [1, 2, 3, 4, 5];
   expect(remove(array1, [1, 2])).toEqual([1, 2]);
@@ -69,7 +68,8 @@
   const array2 = [1, 2, 3, 4, 5];
   expect(remove(array2, (item) => item > 3)).toEqual([4, 5]);
   expect(array2).toEqual([1, 2, 3]);
-=======
+});
+
 test("type-utils.unique", async () => {
   expect(unique([1, 2, 3, 1, 2, 3])).toEqual([1, 2, 3]);
 
@@ -77,7 +77,6 @@
     { id: 1 },
     { id: 2 },
   ]);
->>>>>>> 40dfc770
 });
 
 test("type-utils.omitBy", async () => {
