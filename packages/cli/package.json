{
  "name": "@aigne/cli",
<<<<<<< HEAD
  "version": "1.32.0",
  "description": "Command-line interface for AIGNE Framework - A functional AI application development framework for building scalable AI-powered applications with workflow patterns, MCP protocol integration, and multi-model support",
=======
  "version": "1.31.0",
  "description": "Your command center for agent development",
>>>>>>> f4375cbd
  "publishConfig": {
    "access": "public"
  },
  "author": "Arcblock <blocklet@arcblock.io> https://github.com/blocklet",
  "homepage": "https://www.aigne.io/cli",
  "license": "Elastic-2.0",
  "repository": {
    "type": "git",
    "url": "git+https://github.com/AIGNE-io/aigne-framework"
  },
  "bugs": {
    "url": "https://github.com/AIGNE-io/aigne-framework/issues"
  },
  "files": [
    "dist",
    "LICENSE",
    "README.md",
    "CHANGELOG.md",
    "templates"
  ],
  "bin": {
    "aigne": "dist/cli.js",
    "bunwrapper": "dist/bunwrapper.js"
  },
  "type": "module",
  "main": "./dist/index.js",
  "module": "./dist/index.js",
  "types": "./dist/index.d.ts",
  "exports": {
    ".": "./dist/index.js",
    "./*": "./dist/*"
  },
  "typesVersions": {
    "*": {
      ".": [
        "./lib/dts/index.d.ts"
      ],
      "*": [
        "./dist/*"
      ]
    }
  },
  "scripts": {
    "lint": "tsc --noEmit",
    "build": "tsc --build tsconfig.build.json",
    "clean": "rimraf dist test/coverage templates/coverage",
    "prepublishOnly": "run-s clean build",
    "test": "run-s test:src test:templates",
    "test:coverage": "run-s test:src:coverage test:templates:coverage",
    "test:src": "bun --cwd test test",
    "test:src:coverage": "bun --cwd test test --coverage --coverage-reporter=lcov --coverage-reporter=text",
    "test:templates": "cd templates && node --test",
    "test:templates:coverage": "cd templates && mkdir -p coverage && node --test --experimental-test-coverage --test-reporter=lcov --test-reporter-destination=coverage/lcov.info --test-reporter=spec --test-reporter-destination=stdout"
  },
  "dependencies": {
    "@aigne/agent-library": "workspace:^",
    "@aigne/agentic-memory": "workspace:^",
    "@aigne/aigne-hub": "workspace:^",
    "@aigne/core": "workspace:^",
    "@aigne/default-memory": "workspace:^",
    "@aigne/listr2": "^1.0.10",
    "@aigne/marked-terminal": "^7.3.2",
    "@aigne/observability-api": "workspace:^",
    "@aigne/openai": "workspace:^",
    "@inquirer/prompts": "^7.6.0",
    "@inquirer/type": "^3.0.8",
    "@listr2/prompt-adapter-inquirer": "^3.0.1",
    "@modelcontextprotocol/sdk": "^1.15.0",
    "@ocap/mcrypto": "^1.21.0",
    "@smithy/node-http-handler": "^4.1.0",
    "chalk": "^5.4.1",
    "crypto": "^1.0.1",
    "detect-port": "^2.1.0",
    "dotenv-flow": "^4.1.0",
    "express": "^5.1.0",
    "glob": "^11.0.3",
    "gradient-string": "^3.0.0",
    "https-proxy-agent": "^7.0.6",
    "inquirer": "^12.7.0",
    "log-update": "^6.1.0",
    "marked": "^16.0.0",
    "nunjucks": "^3.2.4",
    "open": "10.1.2",
    "openai": "^5.8.3",
    "p-wait-for": "^5.0.2",
    "prettier": "^3.6.2",
    "tar": "^7.4.3",
    "wrap-ansi": "^9.0.0",
    "yaml": "^2.8.0",
    "yargs": "^18.0.0",
    "zod": "^3.25.67"
  },
  "devDependencies": {
    "@types/archiver": "^6.0.3",
    "@types/bun": "^1.2.18",
    "@types/express": "^5.0.3",
    "@types/glob": "^9.0.0",
    "@types/gradient-string": "^1.1.6",
    "@types/node": "^24.0.12",
    "@types/nunjucks": "^3.2.6",
    "@types/yargs": "^17.0.33",
    "archiver": "^7.0.1",
    "hono": "4.8.4",
    "npm-run-all": "^4.1.5",
    "rimraf": "^6.0.1",
    "typescript": "^5.8.3",
    "ufo": "^1.6.1"
  }
}<|MERGE_RESOLUTION|>--- conflicted
+++ resolved
@@ -1,12 +1,7 @@
 {
   "name": "@aigne/cli",
-<<<<<<< HEAD
   "version": "1.32.0",
-  "description": "Command-line interface for AIGNE Framework - A functional AI application development framework for building scalable AI-powered applications with workflow patterns, MCP protocol integration, and multi-model support",
-=======
-  "version": "1.31.0",
   "description": "Your command center for agent development",
->>>>>>> f4375cbd
   "publishConfig": {
     "access": "public"
   },
