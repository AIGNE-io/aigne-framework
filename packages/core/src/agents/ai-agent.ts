import { type ZodObject, type ZodType, z } from "zod";
import type { Context } from "../aigne/context.js";
import { DefaultMemory, type DefaultMemoryOptions } from "../memory/default-memory.js";
import { MemoryAgent } from "../memory/memory.js";
import { ChatModel } from "../models/chat-model.js";
import type {
  ChatModelInput,
  ChatModelInputMessage,
  ChatModelOutput,
  ChatModelOutputToolCall,
} from "../models/chat-model.js";
import { MESSAGE_KEY, PromptBuilder } from "../prompt/prompt-builder.js";
import { AgentMessageTemplate, ToolMessageTemplate } from "../prompt/template.js";
import { readableStreamToAsyncIterator } from "../utils/stream-utils.js";
import { checkArguments, isEmpty } from "../utils/type-utils.js";
import {
  Agent,
  type AgentOptions,
  type AgentProcessAsyncGenerator,
  type Message,
  agentOptionsSchema,
} from "./agent.js";
import { isTransferAgentOutput } from "./types.js";

/**
 * Configuration options for an AI Agent
 *
 * These options extend the base agent options with AI-specific parameters
 * like model configuration, prompt instructions, and tool choice.
 *
 * @template I The input message type the agent accepts
 * @template O The output message type the agent returns
 */
export interface AIAgentOptions<I extends Message = Message, O extends Message = Message>
  extends Omit<AgentOptions<I, O>, "memory"> {
  /**
   * The language model to use for this agent
   *
   * If not provided, the agent will use the model from the context
   */
  model?: ChatModel;

  /**
   * Instructions to guide the AI model's behavior
   *
   * Can be a simple string or a full PromptBuilder instance for
   * more complex prompt templates
   */
  instructions?: string | PromptBuilder;

  /**
   * Custom key to use for text output in the response
   *
   * Defaults to $message if not specified
   */
  outputKey?: string;

  /**
   * Controls how the agent uses tools during execution
   *
   * @default AIAgentToolChoice.auto
   */
  toolChoice?: AIAgentToolChoice | Agent;

<<<<<<< HEAD
  memoryAgentsAsTools?: boolean;

  memoryPromptTemplate?: string;

  memory?: AgentOptions<I, O>["memory"] | DefaultMemoryOptions | true;
=======
  /**
   * Whether to catch errors from tool execution and continue processing.
   * If set to false, the agent will throw an error if a tool fails.
   *
   * @default true
   */
  catchToolsError?: boolean;
>>>>>>> b659714f
}

/**
 * Tool choice options for AI agents
 *
 * Controls how the agent decides to use tools during execution
 */
export enum AIAgentToolChoice {
  /**
   * Let the model decide when to use tools
   */
  auto = "auto",

  /**
   * Disable tool usage
   */
  none = "none",

  /**
   * Force tool usage
   */
  required = "required",

  /**
   * Choose exactly one tool and route directly to it
   */
  router = "router",
}

/**
 * Zod schema for validating AIAgentToolChoice values
 *
 * Used to ensure that toolChoice receives valid values
 *
 * @hidden
 */
export const aiAgentToolChoiceSchema = z.union(
  [z.nativeEnum(AIAgentToolChoice), z.instanceof(Agent)],
  {
    message: `aiAgentToolChoice must be ${Object.values(AIAgentToolChoice).join(", ")}, or an Agent`,
  },
);

/**
 * Zod schema for validating AIAgentOptions
 *
 * Extends the base agent options schema with AI-specific parameters
 *
 * @hidden
 */
export const aiAgentOptionsSchema: ZodObject<{
  [key in keyof AIAgentOptions]: ZodType<AIAgentOptions[key]>;
}> = agentOptionsSchema.extend({
  model: z.instanceof(ChatModel).optional(),
  instructions: z.union([z.string(), z.instanceof(PromptBuilder)]).optional(),
  outputKey: z.string().optional(),
  toolChoice: aiAgentToolChoiceSchema.optional(),
  memoryAgentsAsTools: z.boolean().optional(),
  memoryPromptTemplate: z.string().optional(),
});

/**
 * AI-powered agent that leverages language models
 *
 * AIAgent connects to language models to process inputs and generate responses,
 * with support for streaming, function calling, and tool usage.
 *
 * Key features:
 * - Connect to any language model
 * - Use customizable instructions and prompts
 * - Execute tools/function calls
 * - Support streaming responses
 * - Router mode for specialized agents
 *
 * @template I The input message type the agent accepts
 * @template O The output message type the agent returns
 *
 * @example
 * Basic AIAgent creation:
 * {@includeCode ../../test/agents/ai-agent.test.ts#example-ai-agent-basic}
 */
export class AIAgent<I extends Message = Message, O extends Message = Message> extends Agent<I, O> {
  /**
   * Create an AIAgent with the specified options
   *
   * Factory method that provides a convenient way to create new AI agents
   *
   * @param options Configuration options for the AI agent
   * @returns A new AIAgent instance
   *
   * @example
   * AI agent with custom instructions:
   * {@includeCode ../../test/agents/ai-agent.test.ts#example-ai-agent-instructions}
   */
  static from<I extends Message, O extends Message>(options: AIAgentOptions<I, O>): AIAgent<I, O> {
    return new AIAgent(options);
  }

  /**
   * Create an AIAgent instance
   *
   * @param options Configuration options for the AI agent
   */
  constructor(options: AIAgentOptions<I, O>) {
    super({
      ...options,
      memory: !options.memory
        ? undefined
        : Array.isArray(options.memory) || options.memory instanceof MemoryAgent
          ? options.memory
          : new DefaultMemory(options.memory === true ? {} : options.memory),
    });
    checkArguments("AIAgent", aiAgentOptionsSchema, options);

    this.model = options.model;
    this.instructions =
      typeof options.instructions === "string"
        ? PromptBuilder.from(options.instructions)
        : (options.instructions ?? new PromptBuilder());
    this.outputKey = options.outputKey;
    this.toolChoice = options.toolChoice;
<<<<<<< HEAD
    this.memoryAgentsAsTools = options.memoryAgentsAsTools ?? true;
    this.memoryPromptTemplate = options.memoryPromptTemplate;
=======

    if (typeof options.catchToolsError === "boolean")
      this.catchToolsError = options.catchToolsError;
>>>>>>> b659714f
  }

  /**
   * The language model used by this agent
   *
   * If not set on the agent, the model from the context will be used
   */
  model?: ChatModel;

  /**
   * Instructions for the language model
   *
   * Contains system messages, user templates, and other prompt elements
   * that guide the model's behavior
   *
   * @example
   * Custom prompt builder:
   * {@includeCode ../../test/agents/ai-agent.test.ts#example-ai-agent-prompt-builder}
   */
  instructions: PromptBuilder;

  /**
   * Custom key to use for text output in the response
   *
   * @example
   * Setting a custom output key:
   * {@includeCode ../../test/agents/ai-agent.test.ts#example-ai-agent-custom-output-key}
   */
  outputKey?: string;

  /**
   * Controls how the agent uses tools during execution
   *
   * @example
   * Automatic tool choice:
   * {@includeCode ../../test/agents/ai-agent.test.ts#example-ai-agent-tool-choice-auto}
   *
   * @example
   * Router tool choice:
   * {@includeCode ../../test/agents/ai-agent.test.ts#example-ai-agent-router}
   */
  toolChoice?: AIAgentToolChoice | Agent;

  memoryAgentsAsTools?: boolean;

  memoryPromptTemplate?: string;

  /**
   * Whether to catch error from tool execution and continue processing.
   * If set to false, the agent will throw an error if a tool fails
   *
   * @default true
   */
  catchToolsError = true;

  /**
   * Process an input message and generate a response
   *
   * @protected
   */
  async *process(input: I, context: Context): AgentProcessAsyncGenerator<O> {
    const model = this.model ?? context.model;
    if (!model) throw new Error("model is required to run AIAgent");

    const { toolAgents, ...modelInput } = await this.instructions.build({
      agent: this,
      input,
      model,
      context,
    });

    const toolsMap = new Map<string, Agent>(toolAgents?.map((i) => [i.name, i]));

    if (this.toolChoice === "router") {
      yield* this._processRouter(input, model, modelInput, context, toolsMap);
      return;
    }

    const toolCallMessages: ChatModelInputMessage[] = [];
    const outputKey = this.outputKey || MESSAGE_KEY;

    for (;;) {
      const modelOutput: ChatModelOutput = {};

      const stream = await context.invoke(
        model,
        { ...modelInput, messages: modelInput.messages.concat(toolCallMessages) },
        { streaming: true },
      );

      for await (const value of readableStreamToAsyncIterator(stream)) {
        if (value.delta.text?.text) {
          yield { delta: { text: { [outputKey]: value.delta.text.text } } };
        }

        if (value.delta.json) {
          Object.assign(modelOutput, value.delta.json);
        }
      }

      const { toolCalls, json, text } = modelOutput;

      if (toolCalls?.length) {
        const executedToolCalls: {
          call: ChatModelOutputToolCall;
          output: Message;
        }[] = [];

        // Execute tools
        for (const call of toolCalls) {
          const tool = toolsMap.get(call.function.name);
          if (!tool) throw new Error(`Tool not found: ${call.function.name}`);

          // NOTE: should pass both arguments (model generated) and input (user provided) to the tool
<<<<<<< HEAD
          const output = await context.invoke(
            tool,
            { ...input, ...call.function.arguments },
            { disableTransfer: true },
          );
=======
          const output = await context
            .invoke(tool, { ...call.function.arguments, ...input }, { disableTransfer: true })
            .catch((error) => {
              if (!this.catchToolsError) {
                return Promise.reject(error);
              }

              return {
                isError: true,
                error: {
                  message: error.message,
                },
              };
            });
>>>>>>> b659714f

          // NOTE: Return transfer output immediately
          if (isTransferAgentOutput(output)) {
            return output;
          }

          executedToolCalls.push({ call, output });
        }

        // Continue LLM function calling loop if any tools were executed
        if (executedToolCalls.length) {
          toolCallMessages.push(
            AgentMessageTemplate.from(
              undefined,
              executedToolCalls.map(({ call }) => call),
            ).format(),
            ...executedToolCalls.map(({ call, output }) =>
              ToolMessageTemplate.from(output, call.id).format(),
            ),
          );

          continue;
        }
      }

      const result = {} as O;

      if (modelInput.responseFormat?.type === "json_schema") {
        Object.assign(result, json);
      } else if (text) {
        Object.assign(result, { [outputKey]: text });
      }

      if (!isEmpty(result)) {
        yield { delta: { json: result } };
      }
      return;
    }
  }

  /**
   * Process router mode requests
   *
   * In router mode, the agent sends a single request to the model to determine
   * which tool to use, then routes the request directly to that tool
   *
   * @protected
   */
  async *_processRouter(
    input: I,
    model: ChatModel,
    modelInput: ChatModelInput,
    context: Context,
    toolsMap: Map<string, Agent>,
  ): AgentProcessAsyncGenerator<O> {
    const {
      toolCalls: [call] = [],
    } = await context.invoke(model, modelInput);

    if (!call) {
      throw new Error("Router toolChoice requires exactly one tool to be executed");
    }

    const tool = toolsMap.get(call.function.name);
    if (!tool) throw new Error(`Tool not found: ${call.function.name}`);

    const stream = await context.invoke(
      tool,
      { ...call.function.arguments, ...input },
      { streaming: true },
    );

    yield* readableStreamToAsyncIterator(stream);
  }
}<|MERGE_RESOLUTION|>--- conflicted
+++ resolved
@@ -62,13 +62,6 @@
    */
   toolChoice?: AIAgentToolChoice | Agent;
 
-<<<<<<< HEAD
-  memoryAgentsAsTools?: boolean;
-
-  memoryPromptTemplate?: string;
-
-  memory?: AgentOptions<I, O>["memory"] | DefaultMemoryOptions | true;
-=======
   /**
    * Whether to catch errors from tool execution and continue processing.
    * If set to false, the agent will throw an error if a tool fails.
@@ -76,7 +69,12 @@
    * @default true
    */
   catchToolsError?: boolean;
->>>>>>> b659714f
+
+  memoryAgentsAsTools?: boolean;
+
+  memoryPromptTemplate?: string;
+
+  memory?: AgentOptions<I, O>["memory"] | DefaultMemoryOptions | true;
 }
 
 /**
@@ -198,14 +196,11 @@
         : (options.instructions ?? new PromptBuilder());
     this.outputKey = options.outputKey;
     this.toolChoice = options.toolChoice;
-<<<<<<< HEAD
     this.memoryAgentsAsTools = options.memoryAgentsAsTools ?? true;
     this.memoryPromptTemplate = options.memoryPromptTemplate;
-=======
 
     if (typeof options.catchToolsError === "boolean")
       this.catchToolsError = options.catchToolsError;
->>>>>>> b659714f
   }
 
   /**
@@ -320,15 +315,8 @@
           if (!tool) throw new Error(`Tool not found: ${call.function.name}`);
 
           // NOTE: should pass both arguments (model generated) and input (user provided) to the tool
-<<<<<<< HEAD
-          const output = await context.invoke(
-            tool,
-            { ...input, ...call.function.arguments },
-            { disableTransfer: true },
-          );
-=======
           const output = await context
-            .invoke(tool, { ...call.function.arguments, ...input }, { disableTransfer: true })
+            .invoke(tool, { ...input, ...call.function.arguments }, { disableTransfer: true })
             .catch((error) => {
               if (!this.catchToolsError) {
                 return Promise.reject(error);
@@ -341,7 +329,6 @@
                 },
               };
             });
->>>>>>> b659714f
 
           // NOTE: Return transfer output immediately
           if (isTransferAgentOutput(output)) {
