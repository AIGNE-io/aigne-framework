--- conflicted
+++ resolved
@@ -56,13 +56,9 @@
       { concurrent: true },
     );
 
-<<<<<<< HEAD
-    const onStart: AgentHooks["onStart"] = async ({ context, agent }) => {
+    const onStart: AgentHooks["onStart"] = async ({ context, agent, ...event }) => {
       if (agent instanceof UserAgent) return;
 
-=======
-    const onStart: AgentHooks["onStart"] = async ({ context, agent, ...event }) => {
->>>>>>> 128d75fb
       const contextId = context.id;
       const parentContextId = context.parentId;
 
