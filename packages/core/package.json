--- conflicted
+++ resolved
@@ -72,15 +72,9 @@
   },
   "dependencies": {
     "@aigne/json-schema-to-zod": "^1.3.3",
-<<<<<<< HEAD
-    "@aigne/observability": "workspace:^",
-    "@aigne/platform-helpers": "workspace:^",
-    "@modelcontextprotocol/sdk": "^1.11.0",
-=======
     "@aigne/observability-api": "workspace:^",
     "@aigne/platform-helpers": "workspace:^",
     "@modelcontextprotocol/sdk": "^1.13.3",
->>>>>>> f215cedc
     "@types/debug": "^4.1.12",
     "camelize-ts": "^3.0.0",
     "content-type": "^1.0.5",
