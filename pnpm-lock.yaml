--- conflicted
+++ resolved
@@ -397,14 +397,10 @@
     dependencies:
       '@aigne/json-schema-to-zod':
         specifier: ^1.3.3
-<<<<<<< HEAD
         version: 1.3.3(zod@3.24.3)
-=======
-        version: 1.3.3(zod@3.24.2)
       '@aws-sdk/client-bedrock-runtime':
         specifier: ^3.796.0
         version: 3.796.0
->>>>>>> a0b98f01
       '@modelcontextprotocol/sdk':
         specifier: ^1.10.2
         version: 1.10.2
@@ -1153,13 +1149,11 @@
   '@types/tinycolor2@1.4.6':
     resolution: {integrity: sha512-iEN8J0BoMnsWBqjVbWH/c0G0Hh7O21lpR2/+PrvAVgWdzL7eexIFm4JN/Wn10PTcmNdtS6U67r499mlWMXOxNw==}
 
-<<<<<<< HEAD
   '@types/unist@3.0.3':
     resolution: {integrity: sha512-ko/gIFJRv177XgZsZcBwnqJN5x/Gien8qNOn0D5bQU/zAzVf9Zt3BlcUiLqhV9y4ARk0GbT3tnUiPNgnTXzc/Q==}
-=======
+
   '@types/uuid@9.0.8':
     resolution: {integrity: sha512-jg+97EGIcY9AGHJJRaaPVgetKDsrTgbRjQ5Msgjh/DQKEFl0DtyRr/VCOyD1T2R1MNeWPK/u7JoGhlDZnKBAfA==}
->>>>>>> a0b98f01
 
   '@types/ws@8.5.13':
     resolution: {integrity: sha512-osM/gWBTPKgHV8XkTunnegTRIsvF6owmf5w+JtAfOw472dptdm0dlGv4xCt6GwQRcC2XVOvvRE/0bAoQcL2QkA==}
@@ -3841,11 +3835,9 @@
 
   '@types/tinycolor2@1.4.6': {}
 
-<<<<<<< HEAD
   '@types/unist@3.0.3': {}
-=======
+
   '@types/uuid@9.0.8': {}
->>>>>>> a0b98f01
 
   '@types/ws@8.5.13':
     dependencies:
