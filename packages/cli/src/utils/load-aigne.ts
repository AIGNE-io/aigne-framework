import { AIGNE, type ChatModel, type ChatModelOptions } from "@aigne/core";
<<<<<<< HEAD
import { loadAIGNEFile } from "@aigne/core/loader/index.js";
import { OpenAIImageModel } from "@aigne/openai";
=======
import { isNil, omitBy } from "@aigne/core/utils/type-utils.js";
>>>>>>> 64c5076b
import boxen from "boxen";
import chalk from "chalk";
import { availableMemories } from "../constants.js";
import { loadChatModel, maskApiKey } from "./aigne-hub/model.js";
import type { LoadCredentialOptions } from "./aigne-hub/type.js";
import { getUrlOrigin } from "./get-url-origin.js";
import type { RunAIGNECommandOptions } from "./run-with-aigne.js";

export interface RunOptions extends RunAIGNECommandOptions {
  path: string;
  entryAgent?: string;
  cacheDir?: string;
  aigneHubUrl?: string;
}

let printed = false;

async function printChatModelInfoBox(model: ChatModel) {
  if (printed) return;
  printed = true;

  const credential = await model.credential;

  const lines = [`${chalk.cyan("Provider")}: ${chalk.green(model.name.replace("ChatModel", ""))}`];

  if (credential?.model) {
    lines.push(`${chalk.cyan("Model")}: ${chalk.green(credential?.model)}`);
  }

  if (credential?.url) {
    lines.push(`${chalk.cyan("API URL")}: ${chalk.green(getUrlOrigin(credential?.url) || "N/A")}`);
  }

  if (credential?.apiKey) {
    lines.push(`${chalk.cyan("API Key")}: ${chalk.green(maskApiKey(credential?.apiKey))}`);
  }

  console.log(boxen(lines.join("\n"), { padding: 1, borderStyle: "classic", borderColor: "cyan" }));
  console.log("");
}

export async function loadAIGNE({
  path,
  modelOptions,
}: {
  path?: string;
  modelOptions?: ChatModelOptions & LoadCredentialOptions;
}) {
  let aigne: AIGNE;

  if (path) {
    aigne = await AIGNE.load(path, {
      memories: availableMemories,
      model: (options) =>
        loadChatModel({ ...options, ...omitBy(modelOptions ?? {}, (v) => isNil(v)) }),
    });
  } else {
    const chatModel = await loadChatModel({ ...modelOptions });
    aigne = new AIGNE({ model: chatModel });
  }

  console.log(
    `${chalk.grey("TIPS:")} run ${chalk.cyan("aigne observe")} to start the observability server.\n`,
  );

<<<<<<< HEAD
  const model = await loadModel(
    {
      ...parseModelOption(formattedModelName),
      temperature,
      topP,
      presencePenalty,
      frequencyPenalty,
    },
    modelOptions,
    { aigneHubUrl: AIGNE_HUB_URL, inquirerPromptFn: actionOptions?.inquirerPromptFn },
  );

  if (model) {
    await printChatModelInfoBox(model);
  }

  if (path) {
    return await AIGNE.load(path, {
      loadModel,
      memories: availableMemories,
      model,
      imageModel: new OpenAIImageModel({}),
    });
=======
  if (aigne.model) {
    await printChatModelInfoBox(aigne.model);
>>>>>>> 64c5076b
  }

  return aigne;
}<|MERGE_RESOLUTION|>--- conflicted
+++ resolved
@@ -1,10 +1,6 @@
 import { AIGNE, type ChatModel, type ChatModelOptions } from "@aigne/core";
-<<<<<<< HEAD
-import { loadAIGNEFile } from "@aigne/core/loader/index.js";
+import { isNil, omitBy } from "@aigne/core/utils/type-utils.js";
 import { OpenAIImageModel } from "@aigne/openai";
-=======
-import { isNil, omitBy } from "@aigne/core/utils/type-utils.js";
->>>>>>> 64c5076b
 import boxen from "boxen";
 import chalk from "chalk";
 import { availableMemories } from "../constants.js";
@@ -60,6 +56,7 @@
       memories: availableMemories,
       model: (options) =>
         loadChatModel({ ...options, ...omitBy(modelOptions ?? {}, (v) => isNil(v)) }),
+      imageModel: () => new OpenAIImageModel(),
     });
   } else {
     const chatModel = await loadChatModel({ ...modelOptions });
@@ -70,34 +67,8 @@
     `${chalk.grey("TIPS:")} run ${chalk.cyan("aigne observe")} to start the observability server.\n`,
   );
 
-<<<<<<< HEAD
-  const model = await loadModel(
-    {
-      ...parseModelOption(formattedModelName),
-      temperature,
-      topP,
-      presencePenalty,
-      frequencyPenalty,
-    },
-    modelOptions,
-    { aigneHubUrl: AIGNE_HUB_URL, inquirerPromptFn: actionOptions?.inquirerPromptFn },
-  );
-
-  if (model) {
-    await printChatModelInfoBox(model);
-  }
-
-  if (path) {
-    return await AIGNE.load(path, {
-      loadModel,
-      memories: availableMemories,
-      model,
-      imageModel: new OpenAIImageModel({}),
-    });
-=======
   if (aigne.model) {
     await printChatModelInfoBox(aigne.model);
->>>>>>> 64c5076b
   }
 
   return aigne;
