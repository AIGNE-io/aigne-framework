import { expect, spyOn, test } from "bun:test";
import assert from "node:assert";
import { AIAgent, AIGNE, FunctionAgent, type Message } from "@aigne/core";
import { ProcessMode, TeamAgent } from "@aigne/core/agents/team-agent.js";
import {
  readableStreamToArray,
  stringToAgentResponseStream,
} from "@aigne/core/utils/stream-utils.js";
import { z } from "zod";
import { OpenAIChatModel } from "../_mocks/mock-models.js";

test("TeamAgent.from with sequential mode", async () => {
  // #region example-team-agent-sequential

  // Create individual specialized agents
  const translatorAgent = FunctionAgent.from({
    name: "translator",
    process: (input: Message) => ({
      translation: `${input.text} (translation)`,
    }),
  });

  const formatterAgent = FunctionAgent.from({
    name: "formatter",
    process: (input: Message) => ({
      formatted: `[formatted] ${input.translation || input.text}`,
    }),
  });

  // Create a sequential TeamAgent with specialized agents
  const teamAgent = TeamAgent.from({
    name: "sequential-team",
    mode: ProcessMode.sequential,
    skills: [translatorAgent, formatterAgent],
  });

  const result = await teamAgent.invoke({ text: "Hello world" });

  expect(result).toEqual({
    translation: "Hello world (translation)",
    formatted: "[formatted] Hello world (translation)",
  });
  console.log(result);
  // Expected output: {
  //   translation: "Hello world (translation)",
  //   formatted: "[formatted] Hello world (translation)"
  // }

  // #endregion example-team-agent-sequential
});

test("TeamAgent.from with parallel mode", async () => {
  // #region example-team-agent-parallel

  const googleSearch = FunctionAgent.from({
    name: "google-search",
    process: (input: Message) => ({
      googleResults: `Google search results for ${input.query}`,
    }),
  });

  const braveSearch = FunctionAgent.from({
    name: "brave-search",
    process: (input: Message) => ({
      braveResults: `Brave search results for ${input.query}`,
    }),
  });

  const teamAgent = TeamAgent.from({
    name: "parallel-team",
    mode: ProcessMode.parallel,
    skills: [googleSearch, braveSearch],
  });

  const result = await teamAgent.invoke({ query: "AI news" });

  expect(result).toEqual({
    googleResults: "Google search results for AI news",
    braveResults: "Brave search results for AI news",
  });

  console.log(result);
  // Expected output: {
  //   googleResults: "Google search results for AI news",
  //   braveResults: "Brave search results for AI news"
  // }

  // #endregion example-team-agent-parallel
});

const processModes = Object.values(ProcessMode);

test.each(processModes)(
  "TeamAgent should return streaming response with %s process method (multiple agent with different output keys)",
  async (mode) => {
    const model = new OpenAIChatModel();

    const aigne = new AIGNE({ model });

    const first = AIAgent.from({
      outputKey: "first",
      inputKey: "message",
    });

    const second = AIAgent.from({
      outputKey: "second",
      inputKey: "message",
    });

    spyOn(model, "process")
      .mockReturnValueOnce(Promise.resolve(stringToAgentResponseStream("Hello, ")))
      .mockReturnValueOnce(Promise.resolve(stringToAgentResponseStream("Hello, world!")));

    const team = TeamAgent.from({
      skills: [first, second],
      mode,
    });

    const stream = await aigne.invoke(team, { message: "hello" }, { streaming: true });

    expect(readableStreamToArray(stream)).resolves.toMatchSnapshot();
  },
);

test.each(processModes)(
  "TeamAgent should return streaming response with %s process method (multiple agent with same output key)",
  async (mode) => {
    const model = new OpenAIChatModel();

    const aigne = new AIGNE({ model });

    const first = AIAgent.from({
      outputKey: "text",
    });

    const second = AIAgent.from({
      outputKey: "text",
    });

    spyOn(model, "process")
      .mockReturnValueOnce(Promise.resolve(stringToAgentResponseStream("Hello, ")))
      .mockReturnValueOnce(Promise.resolve(stringToAgentResponseStream("Hello, world!")));

    const team = TeamAgent.from({
      skills: [first, second],
      mode,
    });

    const stream = await aigne.invoke(team, { message: "hello" }, { streaming: true });

    expect(readableStreamToArray(stream)).resolves.toMatchSnapshot();
  },
);

test("TeamAgent with sequential mode should yield output chunks correctly", async () => {
  const teamAgent = TeamAgent.from({
    name: "sequential-team",
    mode: ProcessMode.sequential,
    skills: [
      FunctionAgent.from({
        name: "search",
        process: async ({ question }: Message) => {
          return {
            question,
            result: [
              { title: "First Result", link: "https://example.com/1" },
              { title: "Second Result", link: "https://example.com/2" },
            ],
          };
        },
      }),
      AIAgent.from({
        name: "summarizer",
        instructions: "Summarize the search results:\n{{result}}",
        outputKey: "summary",
      }),
    ],
  });

  const aigne = new AIGNE({ model: new OpenAIChatModel() });

  assert(aigne.model);
  spyOn(aigne.model, "process").mockReturnValueOnce(
    stringToAgentResponseStream("First Result, Second Result"),
  );

  const stream = await aigne.invoke(teamAgent, { question: "What is AIGNE?" }, { streaming: true });
  expect(await readableStreamToArray(stream)).toMatchSnapshot();
});

test("TeamAgent with iterateOn should process array input correctly", async () => {
<<<<<<< HEAD
=======
  const skill = FunctionAgent.from((input: { title: string }) => {
    return {
      description: `Description for ${input.title}`,
    };
  });
  const skillProcess = spyOn(skill, "process");

  const teamAgent = TeamAgent.from({
    mode: ProcessMode.sequential,
    inputSchema: z.object({
      sections: z.array(z.object({ title: z.string() })),
    }),
    iterateOn: "sections",
    skills: [skill],
  });

  const aigne = new AIGNE({});

  const response = await aigne.invoke(teamAgent, {
    sections: new Array(3).fill(0).map((_, index) => ({ title: `Test title ${index}` })),
  });
  expect(response).toMatchSnapshot();
  expect(skillProcess.mock.calls.map((i) => i[0])).toMatchSnapshot();
});

test("TeamAgent with iterateOn should iterate with previous step's output", async () => {
  const skill = FunctionAgent.from((input: { title: string }) => {
    return {
      description: `Description for ${input.title}`,
    };
  });
  const skillProcess = spyOn(skill, "process");

>>>>>>> f215cedc
  const teamAgent = TeamAgent.from({
    mode: ProcessMode.sequential,
    inputSchema: z.object({
      sections: z.array(z.object({ title: z.string() })),
    }),
    iterateOn: "sections",
<<<<<<< HEAD
    skills: [
      FunctionAgent.from((input: { title: string }) => {
        return {
          ...input,
          description: `Description for ${input.title}`,
        };
      }),
    ],
=======
    iterateWithPreviousOutput: true,
    skills: [skill],
>>>>>>> f215cedc
  });

  const aigne = new AIGNE({});

  const response = await aigne.invoke(teamAgent, {
<<<<<<< HEAD
    sections: new Array(5).fill(0).map((_, index) => ({ title: `Test title ${index}` })),
  });
  expect(response).toMatchSnapshot();
=======
    sections: new Array(3).fill(0).map((_, index) => ({ title: `Test title ${index}` })),
  });
  expect(response).toMatchSnapshot();
  expect(skillProcess.mock.calls.map((i) => i[0])).toMatchSnapshot();
>>>>>>> f215cedc
});<|MERGE_RESOLUTION|>--- conflicted
+++ resolved
@@ -189,8 +189,6 @@
 });
 
 test("TeamAgent with iterateOn should process array input correctly", async () => {
-<<<<<<< HEAD
-=======
   const skill = FunctionAgent.from((input: { title: string }) => {
     return {
       description: `Description for ${input.title}`,
@@ -224,39 +222,21 @@
   });
   const skillProcess = spyOn(skill, "process");
 
->>>>>>> f215cedc
   const teamAgent = TeamAgent.from({
     mode: ProcessMode.sequential,
     inputSchema: z.object({
       sections: z.array(z.object({ title: z.string() })),
     }),
     iterateOn: "sections",
-<<<<<<< HEAD
-    skills: [
-      FunctionAgent.from((input: { title: string }) => {
-        return {
-          ...input,
-          description: `Description for ${input.title}`,
-        };
-      }),
-    ],
-=======
     iterateWithPreviousOutput: true,
     skills: [skill],
->>>>>>> f215cedc
   });
 
   const aigne = new AIGNE({});
 
   const response = await aigne.invoke(teamAgent, {
-<<<<<<< HEAD
-    sections: new Array(5).fill(0).map((_, index) => ({ title: `Test title ${index}` })),
-  });
-  expect(response).toMatchSnapshot();
-=======
     sections: new Array(3).fill(0).map((_, index) => ({ title: `Test title ${index}` })),
   });
   expect(response).toMatchSnapshot();
   expect(skillProcess.mock.calls.map((i) => i[0])).toMatchSnapshot();
->>>>>>> f215cedc
 });