--- conflicted
+++ resolved
@@ -18,11 +18,7 @@
 import { availableMemories } from "../constants.js";
 import type { RunAIGNECommandOptions } from "./run-with-aigne.js";
 
-<<<<<<< HEAD
-const IsTest = process.env.CI || process.env.NODE_ENV === "test";
-=======
 const isTest = process.env.CI || process.env.NODE_ENV === "test";
->>>>>>> 0d4a31c2
 
 export interface RunOptions extends RunAIGNECommandOptions {
   path: string;
@@ -33,68 +29,9 @@
 
 const mockInquirerPrompt = (() => Promise.resolve({ useAigneHub: true })) as any;
 
-<<<<<<< HEAD
-export async function loadAIGNEByOptions(
-  options?: Model & Pick<RunOptions, "model" | "aigneHubUrl">,
-  modelOptions?: ChatModelOptions,
-  actionOptions?: {
-    inquirerPromptFn?: LoadCredentialOptions["inquirerPromptFn"];
-    runTest?: boolean;
-  },
-) {
-  const aigneDir = join(homedir(), ".aigne");
-  if (!existsSync(aigneDir)) {
-    mkdirSync(aigneDir, { recursive: true });
-  }
-
-  const envs = parse(await readFile(AIGNE_ENV_FILE, "utf8").catch(() => stringify({})));
-  const inquirerPrompt = (actionOptions?.inquirerPromptFn ??
-    inquirer.prompt) as typeof inquirer.prompt;
-
-  // get aigne hub url from options or env
-  const configUrl = options?.aigneHubUrl || process.env.AIGNE_HUB_API_URL;
-  const AIGNE_HUB_URL = configUrl || envs?.default?.AIGNE_HUB_API_URL || DEFAULT_AIGNE_HUB_URL;
-
-  const { host } = new URL(AIGNE_HUB_URL);
-
-  const result = await checkConnectionStatus(host).catch(() => null);
-  const alreadyConnected = Boolean(result?.apiKey);
-
-  // format model name
-  const modelName = IsTest
-    ? options?.model
-    : await formatModelName(
-        options?.model || "",
-        alreadyConnected ? mockInquirerPrompt : inquirerPrompt,
-      );
-
-  const model = await loadModel(
-    {
-      ...parseModelOption(modelName),
-      temperature: options?.temperature,
-      topP: options?.topP,
-      presencePenalty: options?.presencePenalty,
-      frequencyPenalty: options?.frequencyPenalty,
-    },
-    modelOptions,
-    { aigneHubUrl: AIGNE_HUB_URL, inquirerPromptFn: actionOptions?.inquirerPromptFn },
-  );
-
-  return new AIGNE({ model });
-}
-
-export async function loadAIGNE(
-  path: string,
-  options?: Pick<RunOptions, "model" | "aigneHubUrl">,
-  actionOptions?: {
-    inquirerPromptFn?: LoadCredentialOptions["inquirerPromptFn"];
-    runTest?: boolean;
-  },
-=======
 async function prepareAIGNEConfig(
   options?: Pick<RunOptions, "model" | "aigneHubUrl"> & Partial<Model>,
   inquirerPromptFn?: LoadCredentialOptions["inquirerPromptFn"],
->>>>>>> 0d4a31c2
 ) {
   const aigneDir = join(homedir(), ".aigne");
   if (!existsSync(aigneDir)) {
@@ -104,11 +41,7 @@
   const envs = parse(await readFile(AIGNE_ENV_FILE, "utf8").catch(() => stringify({})));
   const inquirerPrompt = (inquirerPromptFn ?? inquirer.prompt) as typeof inquirer.prompt;
 
-<<<<<<< HEAD
-  // get aigne hub url from options or env
-=======
   // get aigne hub url
->>>>>>> 0d4a31c2
   const configUrl = options?.aigneHubUrl || process.env.AIGNE_HUB_API_URL;
   const AIGNE_HUB_URL = configUrl || envs?.default?.AIGNE_HUB_API_URL || DEFAULT_AIGNE_HUB_URL;
 
@@ -116,26 +49,6 @@
   const result = await checkConnectionStatus(host).catch(() => null);
   const alreadyConnected = Boolean(result?.apiKey);
 
-<<<<<<< HEAD
-  // format model name
-  const modelName = IsTest
-    ? options?.model
-    : await formatModelName(
-        options?.model || `${aigne?.model?.provider ?? ""}:${aigne?.model?.name ?? ""}`,
-        alreadyConnected ? mockInquirerPrompt : inquirerPrompt,
-      );
-
-  if (IsTest && !actionOptions?.runTest) {
-    const model = await loadModel(parseModelOption(modelName));
-    return await AIGNE.load(path, { loadModel, memories: availableMemories, model });
-  }
-
-  const model = await loadModel(parseModelOption(modelName), undefined, {
-    aigneHubUrl: AIGNE_HUB_URL,
-    inquirerPromptFn: actionOptions?.inquirerPromptFn,
-  });
-  return await AIGNE.load(path, { loadModel, memories: availableMemories, model });
-=======
   return { AIGNE_HUB_URL, inquirerPrompt: alreadyConnected ? mockInquirerPrompt : inquirerPrompt };
 }
 
@@ -191,5 +104,4 @@
   }
 
   return new AIGNE({ model });
->>>>>>> 0d4a31c2
 }