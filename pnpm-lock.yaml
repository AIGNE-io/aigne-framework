--- conflicted
+++ resolved
@@ -688,16 +688,11 @@
   brace-expansion@2.0.1:
     resolution: {integrity: sha512-XnAIvQ8eM+kC6aULx6wuQiwVsnzsi9d3WxzV3FpWTGA19F621kwdbsAcFKXgKUHZWsy+mY6iL1sHTxWEFCytDA==}
 
-<<<<<<< HEAD
   buffer-equal-constant-time@1.0.1:
     resolution: {integrity: sha512-zRpUiDwd/xk6ADqPMATG8vc9VPrkck7T07OIx0gnjmJAnHnTVXNQG3vfvWNuiZIkwu9KrKdA1iJKfsfTVxE6NA==}
 
-  bun-types@1.2.7:
-    resolution: {integrity: sha512-P4hHhk7kjF99acXqKvltyuMQ2kf/rzIw3ylEDpCxDS9Xa0X0Yp/gJu/vDCucmWpiur5qJ0lwB2bWzOXa2GlHqA==}
-=======
   bun-types@1.2.9:
     resolution: {integrity: sha512-dk/kOEfQbajENN/D6FyiSgOKEuUi9PWfqKQJEgwKrCMWbjS/S6tEXp178mWvWAcUSYm9ArDlWHZKO3T/4cLXiw==}
->>>>>>> c10cc086
 
   bundle-name@4.1.0:
     resolution: {integrity: sha512-tjwM5exMg6BGRI+kNmTntNsvdZS1X8BFYS6tnJ2hdH0kVxM6/eVZ2xy+FqStSWvYmtfFMDLIxurorHwDKfDz5Q==}
@@ -1383,17 +1378,12 @@
     resolution: {integrity: sha512-VXJjc87FScF88uafS3JllDgvAm+c/Slfz06lorj2uAY34rlUu0Nt+v8wreiImcrgAjjIHp1rXpTDlLOGw29WwQ==}
     engines: {node: '>=18'}
 
-<<<<<<< HEAD
   open@10.1.0:
     resolution: {integrity: sha512-mnkeQ1qP5Ue2wd+aivTD3NHd/lZ96Lu0jgf0pwktLPtx6cTZiH7tyeGRRHs0zX0rbrahXPnXlUnbeXyaBBuIaw==}
     engines: {node: '>=18'}
 
-  openai@4.91.1:
-    resolution: {integrity: sha512-DbjrR0hIMQFbxz8+3qBsfPJnh3+I/skPgoSlT7f9eiZuhGBUissPQULNgx6gHNkLoZ3uS0uYS6eXPUdtg4nHzw==}
-=======
   openai@4.93.0:
     resolution: {integrity: sha512-2kONcISbThKLfm7T9paVzg+QCE1FOZtNMMUfXyXckUAoXRRS/mTP89JSDHPMp8uM5s0bz28RISbvQjArD6mgUQ==}
->>>>>>> c10cc086
     hasBin: true
     peerDependencies:
       ws: ^8.18.0
@@ -2207,13 +2197,9 @@
     dependencies:
       balanced-match: 1.0.2
 
-<<<<<<< HEAD
   buffer-equal-constant-time@1.0.1: {}
 
-  bun-types@1.2.7:
-=======
   bun-types@1.2.9:
->>>>>>> c10cc086
     dependencies:
       '@types/node': 22.14.0
       '@types/ws': 8.5.13
@@ -2970,7 +2956,6 @@
     dependencies:
       mimic-function: 5.0.1
 
-<<<<<<< HEAD
   open@10.1.0:
     dependencies:
       default-browser: 5.2.1
@@ -2978,10 +2963,7 @@
       is-inside-container: 1.0.0
       is-wsl: 3.1.0
 
-  openai@4.91.1(encoding@0.1.13)(ws@8.18.0)(zod@3.24.2):
-=======
   openai@4.93.0(encoding@0.1.13)(ws@8.18.0)(zod@3.24.2):
->>>>>>> c10cc086
     dependencies:
       '@types/node': 18.19.71
       '@types/node-fetch': 2.6.12
