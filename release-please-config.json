--- conflicted
+++ resolved
@@ -19,14 +19,11 @@
     "models/open-router": {},
     "models/openai": {},
     "models/xai": {},
-<<<<<<< HEAD
+    "models/aigne-hub": {},
     "memory/default": {},
     "memory/agentic": {},
     "memory/fs": {},
     "memory/did-space": {},
-=======
-    "models/aigne-hub": {},
->>>>>>> 4b33f8d1
     "observability/blocklet": {
       "package-name": "blocklet-observability",
       "extra-files": [
