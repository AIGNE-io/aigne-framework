import { expect, spyOn, test } from "bun:test";
import assert from "node:assert";
import { join } from "node:path";
import { AIAgent, AIGNE, ChatModel, MCPAgent } from "@aigne/core";
import { load, loadAgent } from "@aigne/core/loader/index.js";
import { nodejs } from "@aigne/platform-helpers/nodejs/index.js";
import { Client } from "@modelcontextprotocol/sdk/client/index.js";
import { ClaudeChatModel, OpenAIChatModel } from "../_mocks/mock-models.js";

const loadModel = () => new OpenAIChatModel();

test("AIGNE.load should load agents correctly", async () => {
  const aigne = await AIGNE.load(join(import.meta.dirname, "../../test-agents"), {
    model: loadModel,
  });

  expect(aigne).toEqual(
    expect.objectContaining({
      name: "test_aigne_project",
      description: "A test project for the aigne agent",
    }),
  );

  expect(aigne.agents.length).toBe(4);

  const chat = aigne.agents[0];
  expect(chat).toEqual(
    expect.objectContaining({
      name: "chat",
    }),
  );
  assert(chat, "chat agent should be defined");

  expect(chat.skills.length).toBe(1);
  expect(chat.skills[0]).toEqual(expect.objectContaining({ name: "evaluateJs" }));

  expect(aigne.model).toBeInstanceOf(ChatModel);
  assert(aigne.model, "model should be defined");

  expect({
    agents: aigne.agents.map((agent) => ({
      name: agent.name,
      description: agent.description,
      taskTitle: agent.taskTitle,
    })),
    skills: aigne.skills.map((skill) => ({
      name: skill.name,
      description: skill.description,
    })),
    mcpServer: {
      agents: aigne.mcpServer?.agents.map((agent) => ({
        name: agent.name,
        description: agent.description,
      })),
    },
    cli: {
      agents: aigne.cli?.agents.map((agent) => ({
        name: agent.name,
        description: agent.description,
      })),
    },
  }).toMatchSnapshot();
});

test("loader should use override options", async () => {
  const model = new ClaudeChatModel();
  const testAgent = AIAgent.from({ name: "test-agent" });
  const testSkill = AIAgent.from({ name: "test-skill" });

  const aigne = await AIGNE.load(join(import.meta.dirname, "../../test-agents"), {
    model,
    agents: [testAgent],
    skills: [testSkill],
  });

  expect(aigne.model).toBe(model);
  expect([...aigne.agents]).toEqual([
    expect.objectContaining({
      name: "chat",
    }),
    expect.objectContaining({
      name: "chat-with-prompt",
    }),
    expect.objectContaining({
      name: "test-team-agent",
    }),
    expect.objectContaining({
      name: "test-image-agent",
    }),
    testAgent,
  ]);
  expect([...aigne.skills]).toEqual([expect.objectContaining({ name: "evaluateJs" }), testSkill]);
});

test("loader should error if agent file is not supported", async () => {
  const aigne = loadAgent(join(import.meta.dirname, "./not-exist-agent-library/test.txt"));
  expect(aigne).rejects.toThrow("Unsupported agent file type");
});

test("load should process path correctly", async () => {
  const stat = spyOn(nodejs.fs, "stat");
  const readFile = spyOn(nodejs.fs, "readFile");

  // mock a non-existing file
  stat.mockReturnValueOnce(Promise.reject(new Error("not found")));
<<<<<<< HEAD
  expect(load("aigne.yaml", { loadModel })).rejects.toThrow("not found");
=======
  expect(load("aigne.yaml")).rejects.toThrow("not found");
>>>>>>> 64c5076b

  // mock a yaml file with invalid content
  stat.mockReturnValueOnce(
    Promise.resolve({ isFile: () => true }) as ReturnType<typeof nodejs.fs.stat>,
  );
  readFile.mockReturnValueOnce(Promise.resolve("[this is not a valid yaml}"));
<<<<<<< HEAD
  expect(load("invalid-yaml/aigne.yaml", { loadModel })).rejects.toThrow(
    "Failed to parse aigne.yaml",
  );
=======
  expect(load("invalid-yaml/aigne.yaml")).rejects.toThrow("Failed to parse aigne.yaml");
>>>>>>> 64c5076b
  expect(readFile).toHaveBeenLastCalledWith("invalid-yaml/aigne.yaml", "utf8");

  // mock a valid yaml but invalid properties
  stat.mockReturnValueOnce(
    Promise.resolve({ isFile: () => true }) as ReturnType<typeof nodejs.fs.stat>,
  );
  readFile.mockReturnValueOnce(Promise.resolve("chat_model: 123"));
<<<<<<< HEAD
  expect(load("invalid-properties/aigne.yaml", { loadModel })).rejects.toThrow(
    "Failed to validate aigne.yaml",
  );
=======
  expect(load("invalid-properties/aigne.yaml")).rejects.toThrow("Failed to validate aigne.yaml");
>>>>>>> 64c5076b
  expect(readFile).toHaveBeenLastCalledWith("invalid-properties/aigne.yaml", "utf8");

  // mock a directory with a .yaml file
  stat.mockReturnValueOnce(
    Promise.resolve({ isFile: () => true }) as ReturnType<typeof nodejs.fs.stat>,
  );
  readFile.mockReturnValueOnce(Promise.resolve("chat_model: gpt-4o-mini"));
<<<<<<< HEAD
  expect(load("foo", { loadModel })).resolves.toEqual(
=======
  expect(load("foo", { model: loadModel })).resolves.toEqual(
>>>>>>> 64c5076b
    expect.objectContaining({
      chatModel: expect.anything(),
      agents: [],
      skills: [],
    }),
  );
  expect(readFile).toHaveBeenLastCalledWith("foo/aigne.yaml", "utf8");

  // mock a directory with a .yml file
  stat
    .mockReturnValueOnce(
      Promise.resolve({ isFile: () => false }) as ReturnType<typeof nodejs.fs.stat>,
    )
    .mockReturnValueOnce(
      Promise.resolve({ isFile: () => true }) as ReturnType<typeof nodejs.fs.stat>,
    );
  readFile.mockReturnValueOnce(Promise.resolve("chat_model: gpt-4o-mini"));
<<<<<<< HEAD
  expect(load("bar", { loadModel })).resolves.toEqual(
=======
  expect(load("bar", { model: loadModel })).resolves.toEqual(
>>>>>>> 64c5076b
    expect.objectContaining({
      chatModel: expect.anything(),
      agents: [],
      skills: [],
    }),
  );
  expect(readFile).toHaveBeenLastCalledWith("bar/aigne.yml", "utf8");

  stat.mockRestore();
  readFile.mockRestore();
});

test("loadAgent should load MCP agent from url correctly", async () => {
  const testMcp = MCPAgent.from({
    name: "test-mcp",
    client: new Client({ name: "test-mcp-cleint", version: "0.0.1" }),
  });

  const from = spyOn(MCPAgent, "from").mockReturnValueOnce(testMcp);

  const readFile = spyOn(nodejs.fs, "readFile").mockReturnValueOnce(
    Promise.resolve(`\
type: mcp
url: http://localhost:3000/sse
`),
  );

  expect(await loadAgent("./remote-mcp.yaml")).toBe(testMcp);
  expect(from).toHaveBeenLastCalledWith(
    expect.objectContaining({
      url: "http://localhost:3000/sse",
    }),
  );

  readFile.mockRestore();
});

test("loadAgent should load MCP agent from command correctly", async () => {
  const fsMcp = MCPAgent.from({
    name: "filesystem",
    client: new Client({ name: "test-mcp-client", version: "0.0.1" }),
  });
  const from = spyOn(MCPAgent, "from").mockReturnValueOnce(fsMcp);

  const readFile = spyOn(nodejs.fs, "readFile").mockReturnValueOnce(
    Promise.resolve(`\
type: mcp
command: npx
args: ["-y", "@modelcontextprotocol/server-filesystem", "."]
`),
  );

  expect(await loadAgent("./local-mcp.yaml")).toBe(fsMcp);
  expect(from).toHaveBeenLastCalledWith(
    expect.objectContaining({
      command: "npx",
      args: ["-y", "@modelcontextprotocol/server-filesystem", "."],
    }),
  );

  readFile.mockRestore();
});

test("loadAgent should error if MCP agent options is not valid", async () => {
  spyOn(nodejs.fs, "readFile").mockReturnValueOnce(
    Promise.resolve(`\
type: mcp
`),
  );

  expect(loadAgent("./local-mcp.yaml")).rejects.toThrow("Missing url or command in mcp agent");
});<|MERGE_RESOLUTION|>--- conflicted
+++ resolved
@@ -103,24 +103,16 @@
 
   // mock a non-existing file
   stat.mockReturnValueOnce(Promise.reject(new Error("not found")));
-<<<<<<< HEAD
-  expect(load("aigne.yaml", { loadModel })).rejects.toThrow("not found");
-=======
-  expect(load("aigne.yaml")).rejects.toThrow("not found");
->>>>>>> 64c5076b
+  expect(load("aigne.yaml", { model: loadModel })).rejects.toThrow("not found");
 
   // mock a yaml file with invalid content
   stat.mockReturnValueOnce(
     Promise.resolve({ isFile: () => true }) as ReturnType<typeof nodejs.fs.stat>,
   );
   readFile.mockReturnValueOnce(Promise.resolve("[this is not a valid yaml}"));
-<<<<<<< HEAD
-  expect(load("invalid-yaml/aigne.yaml", { loadModel })).rejects.toThrow(
+  expect(load("invalid-yaml/aigne.yaml", { model: loadModel })).rejects.toThrow(
     "Failed to parse aigne.yaml",
   );
-=======
-  expect(load("invalid-yaml/aigne.yaml")).rejects.toThrow("Failed to parse aigne.yaml");
->>>>>>> 64c5076b
   expect(readFile).toHaveBeenLastCalledWith("invalid-yaml/aigne.yaml", "utf8");
 
   // mock a valid yaml but invalid properties
@@ -128,13 +120,9 @@
     Promise.resolve({ isFile: () => true }) as ReturnType<typeof nodejs.fs.stat>,
   );
   readFile.mockReturnValueOnce(Promise.resolve("chat_model: 123"));
-<<<<<<< HEAD
-  expect(load("invalid-properties/aigne.yaml", { loadModel })).rejects.toThrow(
+  expect(load("invalid-properties/aigne.yaml", { model: loadModel })).rejects.toThrow(
     "Failed to validate aigne.yaml",
   );
-=======
-  expect(load("invalid-properties/aigne.yaml")).rejects.toThrow("Failed to validate aigne.yaml");
->>>>>>> 64c5076b
   expect(readFile).toHaveBeenLastCalledWith("invalid-properties/aigne.yaml", "utf8");
 
   // mock a directory with a .yaml file
@@ -142,11 +130,7 @@
     Promise.resolve({ isFile: () => true }) as ReturnType<typeof nodejs.fs.stat>,
   );
   readFile.mockReturnValueOnce(Promise.resolve("chat_model: gpt-4o-mini"));
-<<<<<<< HEAD
-  expect(load("foo", { loadModel })).resolves.toEqual(
-=======
   expect(load("foo", { model: loadModel })).resolves.toEqual(
->>>>>>> 64c5076b
     expect.objectContaining({
       chatModel: expect.anything(),
       agents: [],
@@ -164,11 +148,7 @@
       Promise.resolve({ isFile: () => true }) as ReturnType<typeof nodejs.fs.stat>,
     );
   readFile.mockReturnValueOnce(Promise.resolve("chat_model: gpt-4o-mini"));
-<<<<<<< HEAD
-  expect(load("bar", { loadModel })).resolves.toEqual(
-=======
   expect(load("bar", { model: loadModel })).resolves.toEqual(
->>>>>>> 64c5076b
     expect.objectContaining({
       chatModel: expect.anything(),
       agents: [],
