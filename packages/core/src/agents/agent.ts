--- conflicted
+++ resolved
@@ -20,11 +20,7 @@
   isEmpty,
   orArrayToArray,
 } from "../utils/type-utils.js";
-<<<<<<< HEAD
 import type { GuideRailAgent } from "./guide-rail-agent.js";
-import { AgentMemory, type AgentMemoryOptions } from "./memory.js";
-=======
->>>>>>> 2bafcbb6
 import {
   type TransferAgentOutput,
   replaceTransferAgentToName,
