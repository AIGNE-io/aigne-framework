<<<<<<< HEAD
export * from "./schema-transform";
export * from "./orchestrator";
=======
export * from "./orchestrator/index.js";
>>>>>>> cc6acab2
<|MERGE_RESOLUTION|>--- conflicted
+++ resolved
@@ -1,6 +1,2 @@
-<<<<<<< HEAD
-export * from "./schema-transform";
-export * from "./orchestrator";
-=======
 export * from "./orchestrator/index.js";
->>>>>>> cc6acab2
+export * from "./schema-transform/index.js";