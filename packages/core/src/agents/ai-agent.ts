--- conflicted
+++ resolved
@@ -32,16 +32,12 @@
  * @template O The output message type the agent returns
  */
 export interface AIAgentOptions<I extends Message = Message, O extends Message = Message>
-<<<<<<< HEAD
   extends Omit<AgentOptions<I, O>, "memory"> {
-=======
-  extends AgentOptions<I, O> {
   /**
    * The language model to use for this agent
    *
    * If not provided, the agent will use the model from the context
    */
->>>>>>> 9c2704f0
   model?: ChatModel;
 
   /**
@@ -59,22 +55,18 @@
    */
   outputKey?: string;
 
-<<<<<<< HEAD
-  toolChoice?: AIAgentToolChoice;
+  /**
+   * Controls how the agent uses tools during execution
+   *
+   * @default AIAgentToolChoice.auto
+   */
+  toolChoice?: AIAgentToolChoice | Agent;
 
   memoryAgentsAsTools?: boolean;
 
   memoryPromptTemplate?: string;
 
   memory?: AgentOptions<I, O>["memory"] | DefaultMemoryOptions | true;
-=======
-  /**
-   * Controls how the agent uses tools during execution
-   *
-   * @default AIAgentToolChoice.auto
-   */
-  toolChoice?: AIAgentToolChoice | Agent;
->>>>>>> 9c2704f0
 }
 
 /**
@@ -112,39 +104,28 @@
  * @hidden
  */
 export const aiAgentToolChoiceSchema = z.union(
-  [
-    z.literal("auto"),
-    z.literal("none"),
-    z.literal("required"),
-    z.literal("router"),
-    z.instanceof(Agent),
-  ],
-  { message: "aiAgentToolChoice must be 'auto', 'none', 'required', 'router', or an Agent" },
+  [z.nativeEnum(AIAgentToolChoice), z.instanceof(Agent)],
+  {
+    message: `aiAgentToolChoice must be ${Object.values(AIAgentToolChoice).join(", ")}, or an Agent`,
+  },
 );
 
-<<<<<<< HEAD
+/**
+ * Zod schema for validating AIAgentOptions
+ *
+ * Extends the base agent options schema with AI-specific parameters
+ *
+ * @hidden
+ */
 export const aiAgentOptionsSchema: ZodObject<{
   [key in keyof AIAgentOptions]: ZodType<AIAgentOptions[key]>;
 }> = agentOptionsSchema.extend({
-=======
-/**
- * Zod schema for validating AIAgentOptions
- *
- * Extends the base agent options schema with AI-specific parameters
- *
- * @hidden
- */
-export const aiAgentOptionsSchema = agentOptionsSchema.extend({
->>>>>>> 9c2704f0
   model: z.instanceof(ChatModel).optional(),
   instructions: z.union([z.string(), z.instanceof(PromptBuilder)]).optional(),
   outputKey: z.string().optional(),
   toolChoice: aiAgentToolChoiceSchema.optional(),
-<<<<<<< HEAD
   memoryAgentsAsTools: z.boolean().optional(),
   memoryPromptTemplate: z.string().optional(),
-=======
->>>>>>> 9c2704f0
 });
 
 /**
@@ -190,8 +171,6 @@
    * @param options Configuration options for the AI agent
    */
   constructor(options: AIAgentOptions<I, O>) {
-<<<<<<< HEAD
-    aiAgentOptionsSchema.parse(options);
     super({
       ...options,
       memory: !options.memory
@@ -200,11 +179,7 @@
           ? options.memory
           : new DefaultMemory(options.memory === true ? {} : options.memory),
     });
-=======
     checkArguments("AIAgent", aiAgentOptionsSchema, options);
-
-    super(options);
->>>>>>> 9c2704f0
 
     this.model = options.model;
     this.instructions =
@@ -245,14 +220,6 @@
    */
   outputKey?: string;
 
-<<<<<<< HEAD
-  toolChoice?: AIAgentToolChoice;
-
-  memoryAgentsAsTools?: boolean;
-
-  memoryPromptTemplate?: string;
-
-=======
   /**
    * Controls how the agent uses tools during execution
    *
@@ -266,12 +233,15 @@
    */
   toolChoice?: AIAgentToolChoice | Agent;
 
+  memoryAgentsAsTools?: boolean;
+
+  memoryPromptTemplate?: string;
+
   /**
    * Process an input message and generate a response
    *
    * @protected
    */
->>>>>>> 9c2704f0
   async *process(input: I, context: Context): AgentProcessAsyncGenerator<O> {
     const model = this.model ?? context.model;
     if (!model) throw new Error("model is required to run AIAgent");
