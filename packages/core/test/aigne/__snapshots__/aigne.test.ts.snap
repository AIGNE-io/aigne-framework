// Bun Snapshot v1, https://bun.sh/docs/test/snapshots

exports[`AIGNE.invoke should respond progressing chunks correctly 1`] = `
[
  {
    "progress": {
      "agent": {
        "name": "chat",
      },
      "event": "agentStarted",
      "input": {
        "message": "hello",
      },
      "taskTitle": "Start process hello",
    },
  },
  {
    "progress": {
      "agent": {
        "name": "OpenAIChatModel",
      },
      "event": "agentStarted",
      "input": {
        "messages": [
          {
            "content": [
              {
                "text": "hello",
                "type": "text",
              },
            ],
            "role": "user",
          },
        ],
        "modelOptions": {},
        "outputFileType": undefined,
        "responseFormat": undefined,
        "toolChoice": undefined,
        "tools": undefined,
      },
      "taskTitle": undefined,
    },
  },
  {
    "progress": {
      "event": "message",
      "message": [
        {
          "content": "hello",
          "type": "text",
        },
      ],
      "role": "user",
    },
  },
  {
    "delta": {
      "text": {
        "message": "Hello",
      },
    },
  },
  {
    "delta": {
      "text": {
        "message": ",",
      },
    },
  },
  {
    "delta": {
      "text": {
        "message": " ",
      },
    },
  },
  {
    "delta": {
      "text": {
        "message": "How",
      },
    },
  },
  {
    "delta": {
      "text": {
        "message": " ",
      },
    },
  },
  {
    "delta": {
      "text": {
        "message": "can",
      },
    },
  },
  {
    "delta": {
      "text": {
        "message": " ",
      },
    },
  },
  {
    "delta": {
      "text": {
        "message": "I",
      },
    },
  },
  {
    "delta": {
      "text": {
        "message": " ",
      },
    },
  },
  {
    "delta": {
      "text": {
        "message": "assist",
      },
    },
  },
  {
    "delta": {
      "text": {
        "message": " ",
      },
    },
  },
  {
    "delta": {
      "text": {
        "message": "you",
      },
    },
  },
  {
    "progress": {
      "agent": {
        "name": "OpenAIChatModel",
      },
      "event": "agentSucceed",
      "output": {
        "text": "Hello, How can I assist you today?",
      },
    },
  },
  {
    "delta": {
      "text": {
        "message": " ",
      },
    },
  },
  {
    "delta": {
      "text": {
        "message": "today",
      },
    },
  },
  {
    "delta": {
      "text": {
        "message": "?",
      },
    },
  },
  {
    "progress": {
      "event": "message",
      "message": [
        {
          "content": "Hello, How can I assist you today?",
          "type": "text",
        },
      ],
      "role": "agent",
    },
  },
  {
    "delta": {
      "json": {
        "message": "Hello, How can I assist you today?",
      },
    },
  },
  {
    "progress": {
      "event": "message",
      "message": [
        {
          "content": "Hello, How can I assist you today?",
          "type": "text",
        },
      ],
      "role": "agent",
    },
  },
  {
    "progress": {
      "agent": {
        "name": "chat",
      },
      "event": "agentSucceed",
      "output": {
        "message": "Hello, How can I assist you today?",
      },
    },
  },
]
`;

exports[`AIGNE.invoke should respond progressing chunks (with failed chunks) correctly 1`] = `
[
  {
    "progress": {
      "agent": {
        "name": "chat",
      },
      "event": "agentStarted",
      "input": {
        "message": "hello",
      },
      "taskTitle": undefined,
    },
  },
  {
    "progress": {
      "agent": {
        "name": "OpenAIChatModel",
      },
      "event": "agentStarted",
      "input": {
        "messages": [
          {
            "content": [
              {
                "text": "hello",
                "type": "text",
              },
            ],
            "role": "user",
          },
        ],
        "modelOptions": {},
        "outputFileType": undefined,
        "responseFormat": undefined,
        "toolChoice": undefined,
        "tools": undefined,
      },
      "taskTitle": undefined,
    },
  },
  {
    "progress": {
      "event": "message",
      "message": [
        {
          "content": "hello",
          "type": "text",
        },
      ],
      "role": "user",
    },
  },
  {
    "delta": {
      "text": {
        "message": "Hello",
      },
    },
  },
  {
    "delta": {
      "text": {
        "message": " world",
      },
    },
  },
  {
    "progress": {
      "agent": {
        "name": "OpenAIChatModel",
      },
      "error": [Error: Test error],
      "event": "agentFailed",
    },
  },
  {
    "progress": {
      "agent": {
        "name": "chat",
      },
      "error": [Error: Test error],
      "event": "agentFailed",
    },
  },
  [Error: Test error],
]
`;

exports[`AIGNE.invoke should respond $metafield with usage metrics with {
  streaming: true,
  returnMetadata: true,
} 1`] = `
[
  {
    "delta": {
      "json": {
        "message": "",
      },
    },
  },
  {
    "progress": {
      "event": "message",
      "message": [
        {
          "input": {},
          "name": "greet",
          "toolUseId": "greet",
          "type": "tool_use",
        },
      ],
      "role": "agent",
    },
  },
  {
    "progress": {
      "event": "message",
      "message": [
        {
          "content": {
            "message": "Hello world",
          },
          "toolUseId": "greet",
          "type": "tool_result",
        },
      ],
      "role": "agent",
    },
  },
  {
    "delta": {
      "text": {
        "message": "Hello",
      },
    },
  },
  {
    "delta": {
      "text": {
        "message": " world",
      },
    },
  },
  {
    "progress": {
      "event": "message",
      "message": [
        {
          "content": "Hello world",
          "type": "text",
        },
      ],
      "role": "agent",
    },
  },
<<<<<<< HEAD
=======
  {
    "delta": {
      "json": {
        "message": "Hello world",
      },
    },
  },
  {
    "progress": {
      "event": "message",
      "message": [
        {
          "content": "Hello world",
          "type": "text",
        },
      ],
      "role": "agent",
    },
  },
  {
    "delta": {
      "json": {
        "$meta": {
          "usage": {
            "agentCalls": 4,
            "aigneHubCredits": 0,
            "cacheCreationInputTokens": 0,
            "cacheReadInputTokens": 0,
            "inputTokens": 13,
            "outputTokens": 24,
          },
        },
        "message": "Hello world",
      },
    },
  },
>>>>>>> 786e7bcb
]
`;<|MERGE_RESOLUTION|>--- conflicted
+++ resolved
@@ -370,8 +370,6 @@
       "role": "agent",
     },
   },
-<<<<<<< HEAD
-=======
   {
     "delta": {
       "json": {
@@ -408,6 +406,5 @@
       },
     },
   },
->>>>>>> 786e7bcb
 ]
 `;