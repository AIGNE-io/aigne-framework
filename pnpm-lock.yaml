lockfileVersion: '9.0'

settings:
  autoInstallPeers: true
  excludeLinksFromLockfile: false

importers:

  .:
    devDependencies:
      '@biomejs/biome':
        specifier: ^1.9.4
        version: 1.9.4
      '@biomejs/js-api':
        specifier: ^0.7.1
        version: 0.7.1(@biomejs/wasm-nodejs@1.9.4)
      '@biomejs/wasm-nodejs':
        specifier: ^1.9.4
        version: 1.9.4
      fenceparser:
        specifier: ^2.2.0
        version: 2.2.0
      mdast:
        specifier: ^3.0.0
        version: 3.0.0
      remark-cli:
        specifier: ^12.0.1
        version: 12.0.1
      remark-preset-lint-consistent:
        specifier: ^6.0.1
        version: 6.0.1
      remark-preset-lint-recommended:
        specifier: ^7.0.1
        version: 7.0.1
      simple-git-hooks:
        specifier: ^2.13.0
        version: 2.13.0
      ts-morph:
        specifier: ^25.0.1
        version: 25.0.1
      typedoc:
        specifier: ^0.28.4
        version: 0.28.4(typescript@5.8.3)
      typedoc-plugin-markdown:
        specifier: ^4.6.3
        version: 4.6.3(typedoc@0.28.4(typescript@5.8.3))
      typedoc-plugin-no-inherit:
        specifier: ^1.6.1
        version: 1.6.1(typedoc@0.28.4(typescript@5.8.3))
      typescript:
        specifier: ^5.8.3
        version: 5.8.3
      unist-util-visit:
        specifier: ^5.0.0
        version: 5.0.0
      zx:
        specifier: ^8.5.3
        version: 8.5.3

  docs-examples:
    dependencies:
      '@aigne/anthropic':
        specifier: workspace:^
        version: link:../packages/anthropic
      '@aigne/bedrock':
        specifier: workspace:^
        version: link:../packages/bedrock
      '@aigne/core':
        specifier: workspace:^
        version: link:../packages/core
      '@aigne/deepseek':
        specifier: workspace:^
        version: link:../packages/deepseek
      '@aigne/gemini':
        specifier: workspace:^
        version: link:../packages/gemini
      '@aigne/ollama':
        specifier: workspace:^
        version: link:../packages/ollama
      '@aigne/open-router':
        specifier: workspace:^
        version: link:../packages/open-router
      '@aigne/openai':
        specifier: workspace:^
        version: link:../packages/openai
      '@aigne/transport':
        specifier: workspace:^
        version: link:../packages/transport
      '@aigne/xai':
        specifier: workspace:^
        version: link:../packages/xai
      express:
        specifier: ^5.1.0
        version: 5.1.0
      hono:
        specifier: ^4.7.10
        version: 4.7.10
      zod:
        specifier: ^3.24.4
        version: 3.24.4
    devDependencies:
      '@types/bun':
        specifier: ^1.2.9
        version: 1.2.12
      '@types/express':
        specifier: ^5.0.1
        version: 5.0.1

  examples/chat-bot:
    dependencies:
      '@aigne/cli':
        specifier: workspace:^
        version: link:../../packages/cli
    devDependencies:
      '@aigne/test-utils':
        specifier: workspace:^
        version: link:../../packages/test-utils
      '@types/bun':
        specifier: ^1.2.9
        version: 1.2.12

  examples/mcp-blocklet:
    dependencies:
      '@aigne/cli':
        specifier: workspace:^
        version: link:../../packages/cli
      '@aigne/core':
        specifier: workspace:^
        version: link:../../packages/core
      '@modelcontextprotocol/sdk':
        specifier: ^1.11.0
        version: 1.11.0
      jsonwebtoken:
        specifier: ^9.0.2
        version: 9.0.2
      open:
        specifier: ^10.1.2
        version: 10.1.2
      zod:
        specifier: ^3.24.4
        version: 3.24.4
    devDependencies:
      '@aigne/test-utils':
        specifier: workspace:^
        version: link:../../packages/test-utils
      '@types/jsonwebtoken':
        specifier: ^9.0.9
        version: 9.0.9

  examples/mcp-github:
    dependencies:
      '@aigne/cli':
        specifier: workspace:^
        version: link:../../packages/cli
      '@aigne/core':
        specifier: workspace:^
        version: link:../../packages/core
      '@aigne/openai':
        specifier: workspace:^
        version: link:../../packages/openai
    devDependencies:
      '@aigne/test-utils':
        specifier: workspace:^
        version: link:../../packages/test-utils
      '@types/bun':
        specifier: ^1.2.9
        version: 1.2.12

  examples/mcp-puppeteer:
    dependencies:
      '@aigne/cli':
        specifier: workspace:^
        version: link:../../packages/cli
      '@aigne/core':
        specifier: workspace:^
        version: link:../../packages/core
      '@aigne/openai':
        specifier: workspace:^
        version: link:../../packages/openai
    devDependencies:
      '@aigne/test-utils':
        specifier: workspace:^
        version: link:../../packages/test-utils
      '@types/bun':
        specifier: ^1.2.9
        version: 1.2.12

  examples/mcp-sqlite:
    dependencies:
      '@aigne/cli':
        specifier: workspace:^
        version: link:../../packages/cli
      '@aigne/core':
        specifier: workspace:^
        version: link:../../packages/core
      '@aigne/openai':
        specifier: workspace:^
        version: link:../../packages/openai
    devDependencies:
      '@aigne/test-utils':
        specifier: workspace:^
        version: link:../../packages/test-utils
      '@types/bun':
        specifier: ^1.2.9
        version: 1.2.12

  examples/memory:
    dependencies:
      '@aigne/agent-library':
        specifier: workspace:^
        version: link:../../packages/agent-library
      '@aigne/cli':
        specifier: workspace:^
        version: link:../../packages/cli
      '@aigne/core':
        specifier: workspace:^
        version: link:../../packages/core
    devDependencies:
      '@aigne/test-utils':
        specifier: workspace:^
        version: link:../../packages/test-utils
      '@types/bun':
        specifier: ^1.2.9
        version: 1.2.12

  examples/workflow-code-execution:
    dependencies:
      '@aigne/cli':
        specifier: workspace:^
        version: link:../../packages/cli
      '@aigne/core':
        specifier: workspace:^
        version: link:../../packages/core
      '@aigne/openai':
        specifier: workspace:^
        version: link:../../packages/openai
      zod:
        specifier: ^3.24.4
        version: 3.24.4
    devDependencies:
      '@aigne/test-utils':
        specifier: workspace:^
        version: link:../../packages/test-utils
      '@types/bun':
        specifier: ^1.2.9
        version: 1.2.12

  examples/workflow-concurrency:
    dependencies:
      '@aigne/cli':
        specifier: workspace:^
        version: link:../../packages/cli
      '@aigne/core':
        specifier: workspace:^
        version: link:../../packages/core
      '@aigne/openai':
        specifier: workspace:^
        version: link:../../packages/openai
    devDependencies:
      '@aigne/test-utils':
        specifier: workspace:^
        version: link:../../packages/test-utils
      '@types/bun':
        specifier: ^1.2.9
        version: 1.2.12

  examples/workflow-group-chat:
    dependencies:
      '@aigne/cli':
        specifier: workspace:^
        version: link:../../packages/cli
      '@aigne/core':
        specifier: workspace:^
        version: link:../../packages/core
      '@aigne/openai':
        specifier: workspace:^
        version: link:../../packages/openai
      zod:
        specifier: ^3.24.4
        version: 3.24.4
    devDependencies:
      '@aigne/test-utils':
        specifier: workspace:^
        version: link:../../packages/test-utils
      '@types/bun':
        specifier: ^1.2.9
        version: 1.2.12

  examples/workflow-handoff:
    dependencies:
      '@aigne/cli':
        specifier: workspace:^
        version: link:../../packages/cli
      '@aigne/core':
        specifier: workspace:^
        version: link:../../packages/core
      '@aigne/openai':
        specifier: workspace:^
        version: link:../../packages/openai
      zod:
        specifier: ^3.24.4
        version: 3.24.4
    devDependencies:
      '@aigne/test-utils':
        specifier: workspace:^
        version: link:../../packages/test-utils
      '@types/bun':
        specifier: ^1.2.9
        version: 1.2.12

  examples/workflow-orchestrator:
    dependencies:
      '@aigne/agent-library':
        specifier: workspace:^
        version: link:../../packages/agent-library
      '@aigne/cli':
        specifier: workspace:^
        version: link:../../packages/cli
      '@aigne/core':
        specifier: workspace:^
        version: link:../../packages/core
      '@aigne/openai':
        specifier: workspace:^
        version: link:../../packages/openai
    devDependencies:
      '@aigne/test-utils':
        specifier: workspace:^
        version: link:../../packages/test-utils
      '@types/bun':
        specifier: ^1.2.9
        version: 1.2.12

  examples/workflow-reflection:
    dependencies:
      '@aigne/cli':
        specifier: workspace:^
        version: link:../../packages/cli
      '@aigne/core':
        specifier: workspace:^
        version: link:../../packages/core
      '@aigne/openai':
        specifier: workspace:^
        version: link:../../packages/openai
      zod:
        specifier: ^3.24.4
        version: 3.24.4
    devDependencies:
      '@aigne/test-utils':
        specifier: workspace:^
        version: link:../../packages/test-utils
      '@types/bun':
        specifier: ^1.2.9
        version: 1.2.12

  examples/workflow-router:
    dependencies:
      '@aigne/cli':
        specifier: workspace:^
        version: link:../../packages/cli
      '@aigne/core':
        specifier: workspace:^
        version: link:../../packages/core
      '@aigne/openai':
        specifier: workspace:^
        version: link:../../packages/openai
    devDependencies:
      '@aigne/test-utils':
        specifier: workspace:^
        version: link:../../packages/test-utils
      '@types/bun':
        specifier: ^1.2.9
        version: 1.2.12

  examples/workflow-sequential:
    dependencies:
      '@aigne/cli':
        specifier: workspace:^
        version: link:../../packages/cli
      '@aigne/core':
        specifier: workspace:^
        version: link:../../packages/core
      '@aigne/openai':
        specifier: workspace:^
        version: link:../../packages/openai
    devDependencies:
      '@aigne/test-utils':
        specifier: workspace:^
        version: link:../../packages/test-utils
      '@types/bun':
        specifier: ^1.2.9
        version: 1.2.12

  packages/agent-library:
    dependencies:
      '@aigne/core':
        specifier: workspace:^
        version: link:../core
      '@aigne/openai':
        specifier: workspace:^
        version: link:../openai
      fastq:
        specifier: ^1.19.1
        version: 1.19.1
      jsonata:
        specifier: ^2.0.6
        version: 2.0.6
      jsonschema:
        specifier: ^1.5.0
        version: 1.5.0
      to-json-schema:
        specifier: ^0.2.5
        version: 0.2.5
      yaml:
        specifier: ^2.7.1
        version: 2.7.1
      zod:
        specifier: ^3.24.4
        version: 3.24.4
    devDependencies:
      '@types/bun':
        specifier: ^1.2.12
        version: 1.2.12
      '@types/to-json-schema':
        specifier: ^0.2.4
        version: 0.2.4
      npm-run-all:
        specifier: ^4.1.5
        version: 4.1.5
      rimraf:
        specifier: ^6.0.1
        version: 6.0.1
      typescript:
        specifier: ^5.8.3
        version: 5.8.3

  packages/anthropic:
    dependencies:
      '@aigne/core':
        specifier: workspace:^
        version: link:../core
      '@anthropic-ai/sdk':
        specifier: ^0.41.0
        version: 0.41.0(encoding@0.1.13)
      zod:
        specifier: ^3.24.4
        version: 3.24.4
    devDependencies:
      '@aigne/test-utils':
        specifier: workspace:^
        version: link:../test-utils
      '@types/bun':
        specifier: ^1.2.12
        version: 1.2.12
      '@types/node':
        specifier: ^22.15.15
        version: 22.15.15
      npm-run-all:
        specifier: ^4.1.5
        version: 4.1.5
      rimraf:
        specifier: ^6.0.1
        version: 6.0.1
      typescript:
        specifier: ^5.8.3
        version: 5.8.3

  packages/bedrock:
    dependencies:
      '@aigne/core':
        specifier: workspace:^
        version: link:../core
      '@aws-sdk/client-bedrock-runtime':
        specifier: ^3.812.0
        version: 3.812.0
      nanoid:
        specifier: ^5.1.5
        version: 5.1.5
      zod:
        specifier: ^3.24.4
        version: 3.24.4
    devDependencies:
      '@aigne/test-utils':
        specifier: workspace:^
        version: link:../test-utils
      '@types/bun':
        specifier: ^1.2.12
        version: 1.2.12
      '@types/node':
        specifier: ^22.15.15
        version: 22.15.15
      npm-run-all:
        specifier: ^4.1.5
        version: 4.1.5
      rimraf:
        specifier: ^6.0.1
        version: 6.0.1
      typescript:
        specifier: ^5.8.3
        version: 5.8.3

  packages/cli:
    dependencies:
      '@aigne/anthropic':
        specifier: workspace:^
        version: link:../anthropic
      '@aigne/bedrock':
        specifier: workspace:^
        version: link:../bedrock
      '@aigne/core':
        specifier: workspace:^
        version: link:../core
      '@aigne/deepseek':
        specifier: workspace:^
        version: link:../deepseek
      '@aigne/gemini':
        specifier: workspace:^
        version: link:../gemini
      '@aigne/listr2':
        specifier: ^1.0.10
        version: 1.0.10
      '@aigne/marked-terminal':
        specifier: ^7.3.1
        version: 7.3.1(marked@15.0.11)
      '@aigne/ollama':
        specifier: workspace:^
        version: link:../ollama
      '@aigne/open-router':
        specifier: workspace:^
        version: link:../open-router
      '@aigne/openai':
        specifier: workspace:^
        version: link:../openai
      '@aigne/xai':
        specifier: workspace:^
        version: link:../xai
      '@modelcontextprotocol/sdk':
        specifier: ^1.11.0
        version: 1.11.0
      chalk:
        specifier: ^5.4.1
        version: 5.4.1
      commander:
        specifier: ^13.1.0
        version: 13.1.0
      express:
        specifier: ^5.1.0
        version: 5.1.0
      glob:
        specifier: ^11.0.2
        version: 11.0.2
      gradient-string:
        specifier: ^3.0.0
        version: 3.0.0
      inquirer:
        specifier: ^12.6.0
        version: 12.6.0(@types/node@22.15.15)
      marked:
        specifier: ^15.0.11
        version: 15.0.11
      prettier:
        specifier: ^3.5.3
        version: 3.5.3
      pretty-error:
        specifier: ^4.0.0
        version: 4.0.0
      tar:
        specifier: ^7.4.3
        version: 7.4.3
      zod:
        specifier: ^3.24.4
        version: 3.24.4
    devDependencies:
      '@types/archiver':
        specifier: ^6.0.3
        version: 6.0.3
      '@types/bun':
        specifier: ^1.2.12
        version: 1.2.12
      '@types/express':
        specifier: ^5.0.1
        version: 5.0.1
      '@types/glob':
        specifier: ^8.1.0
        version: 8.1.0
      '@types/gradient-string':
        specifier: ^1.1.6
        version: 1.1.6
      '@types/node':
        specifier: ^22.15.15
        version: 22.15.15
      archiver:
        specifier: ^7.0.1
        version: 7.0.1
      detect-port:
        specifier: ^2.1.0
        version: 2.1.0
      npm-run-all:
        specifier: ^4.1.5
        version: 4.1.5
      rimraf:
        specifier: ^6.0.1
        version: 6.0.1
      typescript:
        specifier: ^5.8.3
        version: 5.8.3
      ufo:
        specifier: ^1.6.1
        version: 1.6.1

  packages/core:
    dependencies:
      '@aigne/json-schema-to-zod':
        specifier: ^1.3.3
        version: 1.3.3(zod@3.24.4)
      '@modelcontextprotocol/sdk':
        specifier: ^1.11.0
        version: 1.11.0
      '@types/debug':
        specifier: ^4.1.12
        version: 4.1.12
      camelize-ts:
        specifier: ^3.0.0
        version: 3.0.0
      content-type:
        specifier: ^1.0.5
        version: 1.0.5
      debug:
        specifier: ^4.4.0
        version: 4.4.0
      eventsource-parser:
        specifier: ^3.0.1
        version: 3.0.1
      fast-deep-equal:
        specifier: ^3.1.3
        version: 3.1.3
      immer:
        specifier: ^10.1.1
        version: 10.1.1
      inquirer:
        specifier: ^12.6.0
        version: 12.6.0(@types/node@22.15.15)
      mustache:
        specifier: ^4.2.0
        version: 4.2.0
      nanoid:
        specifier: ^5.1.5
        version: 5.1.5
      p-retry:
        specifier: ^6.2.1
        version: 6.2.1
      raw-body:
        specifier: ^3.0.0
        version: 3.0.0
      sequelize:
        specifier: ^6.37.7
        version: 6.37.7(sqlite3@5.1.7)
      sqlite3:
        specifier: ^5.1.7
        version: 5.1.7
      ufo:
        specifier: ^1.6.1
        version: 1.6.1
      umzug:
        specifier: ^3.8.2
        version: 3.8.2(@types/node@22.15.15)
      uuid:
        specifier: ^11.1.0
        version: 11.1.0
      yaml:
        specifier: ^2.7.1
        version: 2.7.1
      zod:
        specifier: ^3.24.4
        version: 3.24.4
      zod-to-json-schema:
        specifier: ^3.24.5
        version: 3.24.5(zod@3.24.4)
    devDependencies:
      '@types/bun':
        specifier: ^1.2.12
        version: 1.2.12
      '@types/compression':
        specifier: ^1.7.5
        version: 1.7.5
      '@types/content-type':
        specifier: ^1.1.8
        version: 1.1.8
      '@types/express':
        specifier: ^5.0.1
        version: 5.0.1
      '@types/mustache':
        specifier: ^4.2.6
        version: 4.2.6
      '@types/node':
        specifier: ^22.15.15
        version: 22.15.15
      compression:
        specifier: ^1.8.0
        version: 1.8.0
      detect-port:
        specifier: ^2.1.0
        version: 2.1.0
      express:
        specifier: ^5.1.0
        version: 5.1.0
      npm-run-all:
        specifier: ^4.1.5
        version: 4.1.5
      rimraf:
        specifier: ^6.0.1
        version: 6.0.1
      typescript:
        specifier: ^5.8.3
        version: 5.8.3

  packages/deepseek:
    dependencies:
      '@aigne/openai':
        specifier: workspace:^
        version: link:../openai
    devDependencies:
      '@aigne/test-utils':
        specifier: workspace:^
        version: link:../test-utils
      '@types/bun':
        specifier: ^1.2.12
        version: 1.2.12
      '@types/node':
        specifier: ^22.15.15
        version: 22.15.15
      npm-run-all:
        specifier: ^4.1.5
        version: 4.1.5
      rimraf:
        specifier: ^6.0.1
        version: 6.0.1
      typescript:
        specifier: ^5.8.3
        version: 5.8.3

  packages/gemini:
    dependencies:
      '@aigne/openai':
        specifier: workspace:^
        version: link:../openai
    devDependencies:
      '@aigne/core':
        specifier: workspace:^
        version: link:../core
      '@aigne/test-utils':
        specifier: workspace:^
        version: link:../test-utils
      '@types/bun':
        specifier: ^1.2.12
        version: 1.2.12
      '@types/node':
        specifier: ^22.15.15
        version: 22.15.15
      npm-run-all:
        specifier: ^4.1.5
        version: 4.1.5
      rimraf:
        specifier: ^6.0.1
        version: 6.0.1
      typescript:
        specifier: ^5.8.3
        version: 5.8.3

  packages/ollama:
    dependencies:
      '@aigne/openai':
        specifier: workspace:^
        version: link:../openai
    devDependencies:
      '@aigne/core':
        specifier: workspace:^
        version: link:../core
      '@aigne/test-utils':
        specifier: workspace:^
        version: link:../test-utils
      '@types/bun':
        specifier: ^1.2.12
        version: 1.2.12
      '@types/node':
        specifier: ^22.15.15
        version: 22.15.15
      npm-run-all:
        specifier: ^4.1.5
        version: 4.1.5
      rimraf:
        specifier: ^6.0.1
        version: 6.0.1
      typescript:
        specifier: ^5.8.3
        version: 5.8.3

  packages/open-router:
    dependencies:
      '@aigne/openai':
        specifier: workspace:^
        version: link:../openai
    devDependencies:
      '@aigne/core':
        specifier: workspace:^
        version: link:../core
      '@aigne/test-utils':
        specifier: workspace:^
        version: link:../test-utils
      '@types/bun':
        specifier: ^1.2.12
        version: 1.2.12
      '@types/node':
        specifier: ^22.15.15
        version: 22.15.15
      npm-run-all:
        specifier: ^4.1.5
        version: 4.1.5
      rimraf:
        specifier: ^6.0.1
        version: 6.0.1
      typescript:
        specifier: ^5.8.3
        version: 5.8.3

  packages/openai:
    dependencies:
      '@aigne/core':
        specifier: workspace:^
        version: link:../core
      nanoid:
        specifier: ^5.1.5
        version: 5.1.5
      openai:
        specifier: ^4.87.3
        version: 4.97.0(encoding@0.1.13)(ws@8.18.0)(zod@3.24.4)
      zod:
        specifier: ^3.24.4
        version: 3.24.4
    devDependencies:
      '@aigne/test-utils':
        specifier: workspace:^
        version: link:../test-utils
      '@types/bun':
        specifier: ^1.2.12
        version: 1.2.12
      '@types/node':
        specifier: ^22.15.15
        version: 22.15.15
      npm-run-all:
        specifier: ^4.1.5
        version: 4.1.5
      rimraf:
        specifier: ^6.0.1
        version: 6.0.1
      typescript:
        specifier: ^5.8.3
        version: 5.8.3

  packages/test-utils:
    dependencies:
      '@aigne/core':
        specifier: workspace:^
        version: link:../core
    devDependencies:
      '@types/bun':
        specifier: ^1.2.12
        version: 1.2.12
      '@types/node':
        specifier: ^22.15.15
        version: 22.15.15
      rimraf:
        specifier: ^6.0.1
        version: 6.0.1
      typescript:
        specifier: ^5.8.3
        version: 5.8.3

  packages/transport:
    dependencies:
      '@aigne/openai':
        specifier: workspace:^
        version: link:../openai
    devDependencies:
      '@aigne/core':
        specifier: workspace:^
        version: link:../core
      '@aigne/test-utils':
        specifier: workspace:^
        version: link:../test-utils
      '@types/bun':
        specifier: ^1.2.12
        version: 1.2.12
      '@types/express':
        specifier: ^5.0.1
        version: 5.0.1
      '@types/node':
        specifier: ^22.15.15
        version: 22.15.15
      compression:
        specifier: ^1.8.0
        version: 1.8.0
      detect-port:
        specifier: ^2.1.0
        version: 2.1.0
      express:
        specifier: ^5.1.0
        version: 5.1.0
      hono:
        specifier: ^4.7.10
        version: 4.7.10
      npm-run-all:
        specifier: ^4.1.5
        version: 4.1.5
      rimraf:
        specifier: ^6.0.1
        version: 6.0.1
      typescript:
        specifier: ^5.8.3
        version: 5.8.3

  packages/xai:
    dependencies:
      '@aigne/openai':
        specifier: workspace:^
        version: link:../openai
    devDependencies:
      '@aigne/core':
        specifier: workspace:^
        version: link:../core
      '@aigne/test-utils':
        specifier: workspace:^
        version: link:../test-utils
      '@types/bun':
        specifier: ^1.2.12
        version: 1.2.12
      '@types/node':
        specifier: ^22.15.15
        version: 22.15.15
      npm-run-all:
        specifier: ^4.1.5
        version: 4.1.5
      rimraf:
        specifier: ^6.0.1
        version: 6.0.1
      typescript:
        specifier: ^5.8.3
        version: 5.8.3

packages:

  '@aigne/json-schema-to-zod@1.3.3':
    resolution: {integrity: sha512-8QsF5Vm/Znj16KAvfNIoXghSB7XzGGp+HHoI3CWyuFLX6DbI0YrzRm3EpKo87OhbpdtiWQurC0bidkH2cbsYNQ==}
    peerDependencies:
      zod: ^3.0.0

  '@aigne/listr2@1.0.10':
    resolution: {integrity: sha512-Naihs/9vGDS/Ovu84daVEq4O+kq6q44eMikmm2DX25rv6DUNRJ6SuwqSvBmBlzYFkGgZDcmfm9n6sH2qg3+phw==}
    engines: {node: '>=18.0.0'}

  '@aigne/marked-terminal@7.3.1':
    resolution: {integrity: sha512-Rb7WSk+1k1zggBnArFLXEpmNnMvlj3JU6HKPmMRDbaVZRGu9X6LmN7W6JK7JNZsIi3dhBPxA/IfTx8Jhg+ckyA==}
    engines: {node: '>=16.0.0'}
    peerDependencies:
      marked: '>=1 <16'

  '@anthropic-ai/sdk@0.41.0':
    resolution: {integrity: sha512-A4sfU0ss3BhhfMrm1RNl4YRt8B9CMIkheCRfow0vV3h0rYI9GBT/9lVsQPKGMwStnJSdowqUnVdSxLLrnutcHg==}

  '@aws-crypto/crc32@5.2.0':
    resolution: {integrity: sha512-nLbCWqQNgUiwwtFsen1AdzAtvuLRsQS8rYgMuxCrdKf9kOssamGLuPwyTY9wyYblNr9+1XM8v6zoDTPPSIeANg==}
    engines: {node: '>=16.0.0'}

  '@aws-crypto/sha256-browser@5.2.0':
    resolution: {integrity: sha512-AXfN/lGotSQwu6HNcEsIASo7kWXZ5HYWvfOmSNKDsEqC4OashTp8alTmaz+F7TC2L083SFv5RdB+qU3Vs1kZqw==}

  '@aws-crypto/sha256-js@5.2.0':
    resolution: {integrity: sha512-FFQQyu7edu4ufvIZ+OadFpHHOt+eSTBaYaki44c+akjg7qZg9oOQeLlk77F6tSYqjDAFClrHJk9tMf0HdVyOvA==}
    engines: {node: '>=16.0.0'}

  '@aws-crypto/supports-web-crypto@5.2.0':
    resolution: {integrity: sha512-iAvUotm021kM33eCdNfwIN//F77/IADDSs58i+MDaOqFrVjZo9bAal0NK7HurRuWLLpF1iLX7gbWrjHjeo+YFg==}

  '@aws-crypto/util@5.2.0':
    resolution: {integrity: sha512-4RkU9EsI6ZpBve5fseQlGNUWKMa1RLPQ1dnjnQoe07ldfIzcsGb5hC5W0Dm7u423KWzawlrpbjXBrXCEv9zazQ==}

  '@aws-sdk/client-bedrock-runtime@3.812.0':
    resolution: {integrity: sha512-ipHP7WxDylty67jVYd/WbZSb1nPIfQywvdUrm4P7pbj3d8n5GLANIg8RMtCbQfedzF6VezmQFcwWI4j7WJ57aw==}
    engines: {node: '>=18.0.0'}

  '@aws-sdk/client-sso@3.812.0':
    resolution: {integrity: sha512-O//smQRj1+RXELB7xX54s5pZB0V69KHXpUZmz8V+8GAYO1FKTHfbpUgK+zyMNb+lFZxG9B69yl8pWPZ/K8bvxA==}
    engines: {node: '>=18.0.0'}

  '@aws-sdk/core@3.812.0':
    resolution: {integrity: sha512-myWA9oHMBVDObKrxG+puAkIGs8igcWInQ1PWCRTS/zN4BkhUMFjjh/JPV/4Vzvtvj5E36iujq2WtlrDLl1PpOw==}
    engines: {node: '>=18.0.0'}

  '@aws-sdk/credential-provider-env@3.812.0':
    resolution: {integrity: sha512-Ge7IEu06ANurGBZx39q9CNN/ncqb1K8lpKZCY969uNWO0/7YPhnplrRJGMZYIS35nD2mBm3ortEKjY/wMZZd5g==}
    engines: {node: '>=18.0.0'}

  '@aws-sdk/credential-provider-http@3.812.0':
    resolution: {integrity: sha512-Vux2U42vPGXeE407Lp6v3yVA65J7hBO9rB67LXshyGVi7VZLAYWc4mrZxNJNqabEkjcDEmMQQakLPT6zc5SvFw==}
    engines: {node: '>=18.0.0'}

  '@aws-sdk/credential-provider-ini@3.812.0':
    resolution: {integrity: sha512-oltqGvQ488xtPY5wrNjbD+qQYYkuCjn30IDE1qKMxJ58EM6UVTQl3XV44Xq07xfF5gKwVJQkfIyOkRAguOVybg==}
    engines: {node: '>=18.0.0'}

  '@aws-sdk/credential-provider-node@3.812.0':
    resolution: {integrity: sha512-SnvSWBP6cr9nqx784eETnL2Zl7ZnMB/oJgFVEG1aejAGbT1H9gTpMwuUsBXk4u/mEYe3f1lh1Wqo+HwDgNkfrg==}
    engines: {node: '>=18.0.0'}

  '@aws-sdk/credential-provider-process@3.812.0':
    resolution: {integrity: sha512-YI8bb153XeEOb59F9KtTZEwDAc14s2YHZz58+OFiJ2udnKsPV87mNiFhJPW6ba9nmOLXVat5XDcwtVT1b664wg==}
    engines: {node: '>=18.0.0'}

  '@aws-sdk/credential-provider-sso@3.812.0':
    resolution: {integrity: sha512-ODsPcNhgiO6GOa82TVNskM97mml9rioe9Cbhemz48lkfDQPv1u06NaCR0o3FsvprX1sEhMvJTR3sE1fyEOzvJQ==}
    engines: {node: '>=18.0.0'}

  '@aws-sdk/credential-provider-web-identity@3.812.0':
    resolution: {integrity: sha512-E9Bmiujvm/Hp9DM/Vc1S+D0pQbx8/x4dR/zyAEZU9EoRq0duQOQ1reWYWbebYmL1OklcVpTfKV0a/VCwuAtGSg==}
    engines: {node: '>=18.0.0'}

  '@aws-sdk/eventstream-handler-node@3.804.0':
    resolution: {integrity: sha512-LZddQVBUCB86tZtLJRhqiDyIqr4hfRxZCcUp1fZSfpBMcf419lgcFRGWMR3J/kCWHQ0G05aor7fSeoeaxskuNQ==}
    engines: {node: '>=18.0.0'}

  '@aws-sdk/middleware-eventstream@3.804.0':
    resolution: {integrity: sha512-3lPxZshOJoKSxIMUq8FCiIre+FZ1g/t+O7DHwOMB6EuzJ8lp5QyUeh1wE5iD/gB8VhWZoj90rGIaWCmT8ccEuA==}
    engines: {node: '>=18.0.0'}

  '@aws-sdk/middleware-host-header@3.804.0':
    resolution: {integrity: sha512-bum1hLVBrn2lJCi423Z2fMUYtsbkGI2s4N+2RI2WSjvbaVyMSv/WcejIrjkqiiMR+2Y7m5exgoKeg4/TODLDPQ==}
    engines: {node: '>=18.0.0'}

  '@aws-sdk/middleware-logger@3.804.0':
    resolution: {integrity: sha512-w/qLwL3iq0KOPQNat0Kb7sKndl9BtceigINwBU7SpkYWX9L/Lem6f8NPEKrC9Tl4wDBht3Yztub4oRTy/horJA==}
    engines: {node: '>=18.0.0'}

  '@aws-sdk/middleware-recursion-detection@3.804.0':
    resolution: {integrity: sha512-zqHOrvLRdsUdN/ehYfZ9Tf8svhbiLLz5VaWUz22YndFv6m9qaAcijkpAOlKexsv3nLBMJdSdJ6GUTAeIy3BZzw==}
    engines: {node: '>=18.0.0'}

  '@aws-sdk/middleware-user-agent@3.812.0':
    resolution: {integrity: sha512-r+HFwtSvnAs6Fydp4mijylrTX0og9p/xfxOcKsqhMuk3HpZAIcf9sSjRQI6MBusYklg7pnM4sGEnPAZIrdRotA==}
    engines: {node: '>=18.0.0'}

  '@aws-sdk/nested-clients@3.812.0':
    resolution: {integrity: sha512-FS/fImbEpJU3cXtBGR9fyVd+CP51eNKlvTMi3f4/6lSk3RmHjudNC9yEF/og3jtpT3O+7vsNOUW9mHco5IjdQQ==}
    engines: {node: '>=18.0.0'}

  '@aws-sdk/region-config-resolver@3.808.0':
    resolution: {integrity: sha512-9x2QWfphkARZY5OGkl9dJxZlSlYM2l5inFeo2bKntGuwg4A4YUe5h7d5yJ6sZbam9h43eBrkOdumx03DAkQF9A==}
    engines: {node: '>=18.0.0'}

  '@aws-sdk/token-providers@3.812.0':
    resolution: {integrity: sha512-dbVBaKxrxE708ub5uH3w+cmKIeRQas+2Xf6rpckhohYY+IiflGOdK6aLrp3T6dOQgr/FJ37iQtcYNonAG+yVBQ==}
    engines: {node: '>=18.0.0'}

  '@aws-sdk/types@3.804.0':
    resolution: {integrity: sha512-A9qnsy9zQ8G89vrPPlNG9d1d8QcKRGqJKqwyGgS0dclJpwy6d1EWgQLIolKPl6vcFpLoe6avLOLxr+h8ur5wpg==}
    engines: {node: '>=18.0.0'}

  '@aws-sdk/util-endpoints@3.808.0':
    resolution: {integrity: sha512-N6Lic98uc4ADB7fLWlzx+1uVnq04VgVjngZvwHoujcRg9YDhIg9dUDiTzD5VZv13g1BrPYmvYP1HhsildpGV6w==}
    engines: {node: '>=18.0.0'}

  '@aws-sdk/util-locate-window@3.723.0':
    resolution: {integrity: sha512-Yf2CS10BqK688DRsrKI/EO6B8ff5J86NXe4C+VCysK7UOgN0l1zOTeTukZ3H8Q9tYYX3oaF1961o8vRkFm7Nmw==}
    engines: {node: '>=18.0.0'}

  '@aws-sdk/util-user-agent-browser@3.804.0':
    resolution: {integrity: sha512-KfW6T6nQHHM/vZBBdGn6fMyG/MgX5lq82TDdX4HRQRRuHKLgBWGpKXqqvBwqIaCdXwWHgDrg2VQups6GqOWW2A==}

  '@aws-sdk/util-user-agent-node@3.812.0':
    resolution: {integrity: sha512-8pt+OkHhS2U0LDwnzwRnFxyKn8sjSe752OIZQCNv263odud8jQu9pYO2pKqb2kRBk9h9szynjZBDLXfnvSQ7Bg==}
    engines: {node: '>=18.0.0'}
    peerDependencies:
      aws-crt: '>=1.0.0'
    peerDependenciesMeta:
      aws-crt:
        optional: true

  '@babel/code-frame@7.27.1':
    resolution: {integrity: sha512-cjQ7ZlQ0Mv3b47hABuTevyTuYN4i+loJKGeV9flcCgIK37cCXRh+L1bd3iBHlynerhQ7BhCkn2BPbQUL+rGqFg==}
    engines: {node: '>=6.9.0'}

  '@babel/helper-validator-identifier@7.27.1':
    resolution: {integrity: sha512-D2hP9eA+Sqx1kBZgzxZh0y1trbuU+JoDkiEwqhQ36nodYqJwyEIhPSdMNd7lOm/4io72luTPWH20Yda0xOuUow==}
    engines: {node: '>=6.9.0'}

  '@biomejs/biome@1.9.4':
    resolution: {integrity: sha512-1rkd7G70+o9KkTn5KLmDYXihGoTaIGO9PIIN2ZB7UJxFrWw04CZHPYiMRjYsaDvVV7hP1dYNRLxSANLaBFGpog==}
    engines: {node: '>=14.21.3'}
    hasBin: true

  '@biomejs/cli-darwin-arm64@1.9.4':
    resolution: {integrity: sha512-bFBsPWrNvkdKrNCYeAp+xo2HecOGPAy9WyNyB/jKnnedgzl4W4Hb9ZMzYNbf8dMCGmUdSavlYHiR01QaYR58cw==}
    engines: {node: '>=14.21.3'}
    cpu: [arm64]
    os: [darwin]

  '@biomejs/cli-darwin-x64@1.9.4':
    resolution: {integrity: sha512-ngYBh/+bEedqkSevPVhLP4QfVPCpb+4BBe2p7Xs32dBgs7rh9nY2AIYUL6BgLw1JVXV8GlpKmb/hNiuIxfPfZg==}
    engines: {node: '>=14.21.3'}
    cpu: [x64]
    os: [darwin]

  '@biomejs/cli-linux-arm64-musl@1.9.4':
    resolution: {integrity: sha512-v665Ct9WCRjGa8+kTr0CzApU0+XXtRgwmzIf1SeKSGAv+2scAlW6JR5PMFo6FzqqZ64Po79cKODKf3/AAmECqA==}
    engines: {node: '>=14.21.3'}
    cpu: [arm64]
    os: [linux]

  '@biomejs/cli-linux-arm64@1.9.4':
    resolution: {integrity: sha512-fJIW0+LYujdjUgJJuwesP4EjIBl/N/TcOX3IvIHJQNsAqvV2CHIogsmA94BPG6jZATS4Hi+xv4SkBBQSt1N4/g==}
    engines: {node: '>=14.21.3'}
    cpu: [arm64]
    os: [linux]

  '@biomejs/cli-linux-x64-musl@1.9.4':
    resolution: {integrity: sha512-gEhi/jSBhZ2m6wjV530Yy8+fNqG8PAinM3oV7CyO+6c3CEh16Eizm21uHVsyVBEB6RIM8JHIl6AGYCv6Q6Q9Tg==}
    engines: {node: '>=14.21.3'}
    cpu: [x64]
    os: [linux]

  '@biomejs/cli-linux-x64@1.9.4':
    resolution: {integrity: sha512-lRCJv/Vi3Vlwmbd6K+oQ0KhLHMAysN8lXoCI7XeHlxaajk06u7G+UsFSO01NAs5iYuWKmVZjmiOzJ0OJmGsMwg==}
    engines: {node: '>=14.21.3'}
    cpu: [x64]
    os: [linux]

  '@biomejs/cli-win32-arm64@1.9.4':
    resolution: {integrity: sha512-tlbhLk+WXZmgwoIKwHIHEBZUwxml7bRJgk0X2sPyNR3S93cdRq6XulAZRQJ17FYGGzWne0fgrXBKpl7l4M87Hg==}
    engines: {node: '>=14.21.3'}
    cpu: [arm64]
    os: [win32]

  '@biomejs/cli-win32-x64@1.9.4':
    resolution: {integrity: sha512-8Y5wMhVIPaWe6jw2H+KlEm4wP/f7EW3810ZLmDlrEEy5KvBsb9ECEfu/kMWD484ijfQ8+nIi0giMgu9g1UAuuA==}
    engines: {node: '>=14.21.3'}
    cpu: [x64]
    os: [win32]

  '@biomejs/js-api@0.7.1':
    resolution: {integrity: sha512-VFdgFFZWcyCQxZcAasyv8Enpexn4CblMdWmr6izLYHTLcbd+z9x/LuKU71qnmClABfnYqZjiY7c8DKTVri3Ajw==}
    peerDependencies:
      '@biomejs/wasm-bundler': ^1.9.2
      '@biomejs/wasm-nodejs': ^1.9.2
      '@biomejs/wasm-web': ^1.9.2
    peerDependenciesMeta:
      '@biomejs/wasm-bundler':
        optional: true
      '@biomejs/wasm-nodejs':
        optional: true
      '@biomejs/wasm-web':
        optional: true

  '@biomejs/wasm-nodejs@1.9.4':
    resolution: {integrity: sha512-ZqNlhKcZW6MW1LxWIOfh9YVrBykvzyFad3bOh6JJFraDnNa3NXboRDiaI8dmrbb0ZHXCU1Tsq6WQsKV2Vpp5dw==}

  '@colors/colors@1.5.0':
    resolution: {integrity: sha512-ooWCrlZP11i8GImSjTHYHLkvFDP48nS4+204nGb1RiX/WXYHmJA2III9/e2DWVabCESdW7hBAEzHRqUn9OUVvQ==}
    engines: {node: '>=0.1.90'}

  '@gar/promisify@1.1.3':
    resolution: {integrity: sha512-k2Ty1JcVojjJFwrg/ThKi2ujJ7XNLYaFGNB/bWT9wGR+oSMJHMa5w+CUq6p/pVrKeNNgA7pCqEcjSnHVoqJQFw==}

  '@gerrit0/mini-shiki@3.3.0':
    resolution: {integrity: sha512-frvArO0+s5Viq68uSod5SieLPVM2cLpXoQ1e07lURwgADXpL/MOypM7jPz9otks0g2DIe2YedDAeVrDyYJZRxA==}

  '@inquirer/checkbox@4.1.5':
    resolution: {integrity: sha512-swPczVU+at65xa5uPfNP9u3qx/alNwiaykiI/ExpsmMSQW55trmZcwhYWzw/7fj+n6Q8z1eENvR7vFfq9oPSAQ==}
    engines: {node: '>=18'}
    peerDependencies:
      '@types/node': '>=18'
    peerDependenciesMeta:
      '@types/node':
        optional: true

  '@inquirer/confirm@5.1.9':
    resolution: {integrity: sha512-NgQCnHqFTjF7Ys2fsqK2WtnA8X1kHyInyG+nMIuHowVTIgIuS10T4AznI/PvbqSpJqjCUqNBlKGh1v3bwLFL4w==}
    engines: {node: '>=18'}
    peerDependencies:
      '@types/node': '>=18'
    peerDependenciesMeta:
      '@types/node':
        optional: true

  '@inquirer/core@10.1.10':
    resolution: {integrity: sha512-roDaKeY1PYY0aCqhRmXihrHjoSW2A00pV3Ke5fTpMCkzcGF64R8e0lw3dK+eLEHwS4vB5RnW1wuQmvzoRul8Mw==}
    engines: {node: '>=18'}
    peerDependencies:
      '@types/node': '>=18'
    peerDependenciesMeta:
      '@types/node':
        optional: true

  '@inquirer/editor@4.2.10':
    resolution: {integrity: sha512-5GVWJ+qeI6BzR6TIInLP9SXhWCEcvgFQYmcRG6d6RIlhFjM5TyG18paTGBgRYyEouvCmzeco47x9zX9tQEofkw==}
    engines: {node: '>=18'}
    peerDependencies:
      '@types/node': '>=18'
    peerDependenciesMeta:
      '@types/node':
        optional: true

  '@inquirer/expand@4.0.12':
    resolution: {integrity: sha512-jV8QoZE1fC0vPe6TnsOfig+qwu7Iza1pkXoUJ3SroRagrt2hxiL+RbM432YAihNR7m7XnU0HWl/WQ35RIGmXHw==}
    engines: {node: '>=18'}
    peerDependencies:
      '@types/node': '>=18'
    peerDependenciesMeta:
      '@types/node':
        optional: true

  '@inquirer/figures@1.0.11':
    resolution: {integrity: sha512-eOg92lvrn/aRUqbxRyvpEWnrvRuTYRifixHkYVpJiygTgVSBIHDqLh0SrMQXkafvULg3ck11V7xvR+zcgvpHFw==}
    engines: {node: '>=18'}

  '@inquirer/input@4.1.9':
    resolution: {integrity: sha512-mshNG24Ij5KqsQtOZMgj5TwEjIf+F2HOESk6bjMwGWgcH5UBe8UoljwzNFHqdMbGYbgAf6v2wU/X9CAdKJzgOA==}
    engines: {node: '>=18'}
    peerDependencies:
      '@types/node': '>=18'
    peerDependenciesMeta:
      '@types/node':
        optional: true

  '@inquirer/number@3.0.12':
    resolution: {integrity: sha512-7HRFHxbPCA4e4jMxTQglHJwP+v/kpFsCf2szzfBHy98Wlc3L08HL76UDiA87TOdX5fwj2HMOLWqRWv9Pnn+Z5Q==}
    engines: {node: '>=18'}
    peerDependencies:
      '@types/node': '>=18'
    peerDependenciesMeta:
      '@types/node':
        optional: true

  '@inquirer/password@4.0.12':
    resolution: {integrity: sha512-FlOB0zvuELPEbnBYiPaOdJIaDzb2PmJ7ghi/SVwIHDDSQ2K4opGBkF+5kXOg6ucrtSUQdLhVVY5tycH0j0l+0g==}
    engines: {node: '>=18'}
    peerDependencies:
      '@types/node': '>=18'
    peerDependenciesMeta:
      '@types/node':
        optional: true

  '@inquirer/prompts@7.5.0':
    resolution: {integrity: sha512-tk8Bx7l5AX/CR0sVfGj3Xg6v7cYlFBkEahH+EgBB+cZib6Fc83dwerTbzj7f2+qKckjIUGsviWRI1d7lx6nqQA==}
    engines: {node: '>=18'}
    peerDependencies:
      '@types/node': '>=18'
    peerDependenciesMeta:
      '@types/node':
        optional: true

  '@inquirer/rawlist@4.1.0':
    resolution: {integrity: sha512-6ob45Oh9pXmfprKqUiEeMz/tjtVTFQTgDDz1xAMKMrIvyrYjAmRbQZjMJfsictlL4phgjLhdLu27IkHNnNjB7g==}
    engines: {node: '>=18'}
    peerDependencies:
      '@types/node': '>=18'
    peerDependenciesMeta:
      '@types/node':
        optional: true

  '@inquirer/search@3.0.12':
    resolution: {integrity: sha512-H/kDJA3kNlnNIjB8YsaXoQI0Qccgf0Na14K1h8ExWhNmUg2E941dyFPrZeugihEa9AZNW5NdsD/NcvUME83OPQ==}
    engines: {node: '>=18'}
    peerDependencies:
      '@types/node': '>=18'
    peerDependenciesMeta:
      '@types/node':
        optional: true

  '@inquirer/select@4.2.0':
    resolution: {integrity: sha512-KkXQ4aSySWimpV4V/TUJWdB3tdfENZUU765GjOIZ0uPwdbGIG6jrxD4dDf1w68uP+DVtfNhr1A92B+0mbTZ8FA==}
    engines: {node: '>=18'}
    peerDependencies:
      '@types/node': '>=18'
    peerDependenciesMeta:
      '@types/node':
        optional: true

  '@inquirer/type@3.0.6':
    resolution: {integrity: sha512-/mKVCtVpyBu3IDarv0G+59KC4stsD5mDsGpYh+GKs1NZT88Jh52+cuoA1AtLk2Q0r/quNl+1cSUyLRHBFeD0XA==}
    engines: {node: '>=18'}
    peerDependencies:
      '@types/node': '>=18'
    peerDependenciesMeta:
      '@types/node':
        optional: true

  '@isaacs/cliui@8.0.2':
    resolution: {integrity: sha512-O8jcjabXaleOG9DQ0+ARXWZBTfnP4WNAqzuiJK7ll44AmxGKv/J2M4TPjxjY3znBCfvBXFzucm1twdyFybFqEA==}
    engines: {node: '>=12'}

  '@isaacs/fs-minipass@4.0.1':
    resolution: {integrity: sha512-wgm9Ehl2jpeqP3zw/7mo3kRHFp5MEDhqAdwy1fTGkHAwnkGOVsgpvQhL8B5n1qlb01jV3n/bI0ZfZp5lWA1k4w==}
    engines: {node: '>=18.0.0'}

  '@modelcontextprotocol/sdk@1.11.0':
    resolution: {integrity: sha512-k/1pb70eD638anoi0e8wUGAlbMJXyvdV4p62Ko+EZ7eBe1xMx8Uhak1R5DgfoofsK5IBBnRwsYGTaLZl+6/+RQ==}
    engines: {node: '>=18'}

  '@nodelib/fs.scandir@2.1.5':
    resolution: {integrity: sha512-vq24Bq3ym5HEQm2NKCr3yXDwjc7vTsEThRDnkp2DK9p1uqLR+DHurm/NOTo0KG7HYHU7eppKZj3MyqYuMBf62g==}
    engines: {node: '>= 8'}

  '@nodelib/fs.stat@2.0.5':
    resolution: {integrity: sha512-RkhPPp2zrqDAQA/2jNhnztcPAlv64XdhIp7a7454A5ovI7Bukxgt7MX7udwAu3zg1DcpPU0rz3VV1SeaqvY4+A==}
    engines: {node: '>= 8'}

  '@nodelib/fs.walk@1.2.8':
    resolution: {integrity: sha512-oGB+UxlgWcgQkgwo8GcEGwemoTFt3FIO9ababBmaGwXIoBKZ+GTy0pP185beGg7Llih/NSHSV2XAs1lnznocSg==}
    engines: {node: '>= 8'}

  '@npmcli/config@8.3.4':
    resolution: {integrity: sha512-01rtHedemDNhUXdicU7s+QYz/3JyV5Naj84cvdXGH4mgCdL+agmSYaLF4LUG4vMCLzhBO8YtS0gPpH1FGvbgAw==}
    engines: {node: ^16.14.0 || >=18.0.0}

  '@npmcli/fs@1.1.1':
    resolution: {integrity: sha512-8KG5RD0GVP4ydEzRn/I4BNDuxDtqVbOdm8675T49OIG/NGhaK0pjPX7ZcDlvKYbA+ulvVK3ztfcF4uBdOxuJbQ==}

  '@npmcli/git@5.0.8':
    resolution: {integrity: sha512-liASfw5cqhjNW9UFd+ruwwdEf/lbOAQjLL2XY2dFW/bkJheXDYZgOyul/4gVvEV4BWkTXjYGmDqMw9uegdbJNQ==}
    engines: {node: ^16.14.0 || >=18.0.0}

  '@npmcli/map-workspaces@3.0.6':
    resolution: {integrity: sha512-tkYs0OYnzQm6iIRdfy+LcLBjcKuQCeE5YLb8KnrIlutJfheNaPvPpgoFEyEFgbjzl5PLZ3IA/BWAwRU0eHuQDA==}
    engines: {node: ^14.17.0 || ^16.13.0 || >=18.0.0}

  '@npmcli/move-file@1.1.2':
    resolution: {integrity: sha512-1SUf/Cg2GzGDyaf15aR9St9TWlb+XvbZXWpDx8YKs7MLzMH/BCeopv+y9vzrzgkfykCGuWOlSu3mZhj2+FQcrg==}
    engines: {node: '>=10'}
    deprecated: This functionality has been moved to @npmcli/fs

  '@npmcli/name-from-folder@2.0.0':
    resolution: {integrity: sha512-pwK+BfEBZJbKdNYpHHRTNBwBoqrN/iIMO0AiGvYsp3Hoaq0WbgGSWQR6SCldZovoDpY3yje5lkFUe6gsDgJ2vg==}
    engines: {node: ^14.17.0 || ^16.13.0 || >=18.0.0}

  '@npmcli/package-json@5.2.1':
    resolution: {integrity: sha512-f7zYC6kQautXHvNbLEWgD/uGu1+xCn9izgqBfgItWSx22U0ZDekxN08A1vM8cTxj/cRVe0Q94Ode+tdoYmIOOQ==}
    engines: {node: ^16.14.0 || >=18.0.0}

  '@npmcli/promise-spawn@7.0.2':
    resolution: {integrity: sha512-xhfYPXoV5Dy4UkY0D+v2KkwvnDfiA/8Mt3sWCGI/hM03NsYIH8ZaG6QzS9x7pje5vHZBZJ2v6VRFVTWACnqcmQ==}
    engines: {node: ^16.14.0 || >=18.0.0}

  '@pkgjs/parseargs@0.11.0':
    resolution: {integrity: sha512-+1VkjdD0QBLPodGrJUeqarH8VAIvQODIbwh9XpP5Syisf7YoQgsJKPNFoqqLQlu+VQ/tVSshMR6loPMn8U+dPg==}
    engines: {node: '>=14'}

  '@rushstack/node-core-library@5.13.0':
    resolution: {integrity: sha512-IGVhy+JgUacAdCGXKUrRhwHMTzqhWwZUI+qEPcdzsb80heOw0QPbhhoVsoiMF7Klp8eYsp7hzpScMXmOa3Uhfg==}
    peerDependencies:
      '@types/node': '*'
    peerDependenciesMeta:
      '@types/node':
        optional: true

  '@rushstack/terminal@0.15.2':
    resolution: {integrity: sha512-7Hmc0ysK5077R/IkLS9hYu0QuNafm+TbZbtYVzCMbeOdMjaRboLKrhryjwZSRJGJzu+TV1ON7qZHeqf58XfLpA==}
    peerDependencies:
      '@types/node': '*'
    peerDependenciesMeta:
      '@types/node':
        optional: true

  '@rushstack/ts-command-line@4.23.7':
    resolution: {integrity: sha512-Gr9cB7DGe6uz5vq2wdr89WbVDKz0UeuFEn5H2CfWDe7JvjFFaiV15gi6mqDBTbHhHCWS7w8mF1h3BnIfUndqdA==}

  '@shikijs/engine-oniguruma@3.3.0':
    resolution: {integrity: sha512-l0vIw+GxeNU7uGnsu6B+Crpeqf+WTQ2Va71cHb5ZYWEVEPdfYwY5kXwYqRJwHrxz9WH+pjSpXQz+TJgAsrkA5A==}

  '@shikijs/langs@3.3.0':
    resolution: {integrity: sha512-zt6Kf/7XpBQKSI9eqku+arLkAcDQ3NHJO6zFjiChI8w0Oz6Jjjay7pToottjQGjSDCFk++R85643WbyINcuL+g==}

  '@shikijs/themes@3.3.0':
    resolution: {integrity: sha512-tXeCvLXBnqq34B0YZUEaAD1lD4lmN6TOHAhnHacj4Owh7Ptb/rf5XCDeROZt2rEOk5yuka3OOW2zLqClV7/SOg==}

  '@shikijs/types@3.3.0':
    resolution: {integrity: sha512-KPCGnHG6k06QG/2pnYGbFtFvpVJmC3uIpXrAiPrawETifujPBv0Se2oUxm5qYgjCvGJS9InKvjytOdN+bGuX+Q==}

  '@shikijs/vscode-textmate@10.0.2':
    resolution: {integrity: sha512-83yeghZ2xxin3Nj8z1NMd/NCuca+gsYXswywDy5bHvwlWL8tpTQmzGeUuHd9FC3E/SBEMvzJRwWEOz5gGes9Qg==}

  '@sindresorhus/is@4.6.0':
    resolution: {integrity: sha512-t09vSN3MdfsyCHoFcTRCH/iUtG7OJ0CsjzB8cjAmKc/va/kIgeDI/TxsigdncE/4be734m0cvIYwNaV4i2XqAw==}
    engines: {node: '>=10'}

  '@smithy/abort-controller@4.0.2':
    resolution: {integrity: sha512-Sl/78VDtgqKxN2+1qduaVE140XF+Xg+TafkncspwM4jFP/LHr76ZHmIY/y3V1M0mMLNk+Je6IGbzxy23RSToMw==}
    engines: {node: '>=18.0.0'}

  '@smithy/config-resolver@4.1.2':
    resolution: {integrity: sha512-7r6mZGwb5LmLJ+zPtkLoznf2EtwEuSWdtid10pjGl/7HefCE4mueOkrfki8JCUm99W6UfP47/r3tbxx9CfBN5A==}
    engines: {node: '>=18.0.0'}

  '@smithy/core@3.3.3':
    resolution: {integrity: sha512-CiJNc0b/WdnttAfQ6uMkxPQ3Z8hG/ba8wF89x9KtBBLDdZk6CX52K4F8hbe94uNbc8LDUuZFtbqfdhM3T21naw==}
    engines: {node: '>=18.0.0'}

  '@smithy/credential-provider-imds@4.0.4':
    resolution: {integrity: sha512-jN6M6zaGVyB8FmNGG+xOPQB4N89M1x97MMdMnm1ESjljLS3Qju/IegQizKujaNcy2vXAvrz0en8bobe6E55FEA==}
    engines: {node: '>=18.0.0'}

  '@smithy/eventstream-codec@4.0.2':
    resolution: {integrity: sha512-p+f2kLSK7ZrXVfskU/f5dzksKTewZk8pJLPvER3aFHPt76C2MxD9vNatSfLzzQSQB4FNO96RK4PSXfhD1TTeMQ==}
    engines: {node: '>=18.0.0'}

  '@smithy/eventstream-serde-browser@4.0.2':
    resolution: {integrity: sha512-CepZCDs2xgVUtH7ZZ7oDdZFH8e6Y2zOv8iiX6RhndH69nlojCALSKK+OXwZUgOtUZEUaZ5e1hULVCHYbCn7pug==}
    engines: {node: '>=18.0.0'}

  '@smithy/eventstream-serde-config-resolver@4.1.0':
    resolution: {integrity: sha512-1PI+WPZ5TWXrfj3CIoKyUycYynYJgZjuQo8U+sphneOtjsgrttYybdqESFReQrdWJ+LKt6NEdbYzmmfDBmjX2A==}
    engines: {node: '>=18.0.0'}

  '@smithy/eventstream-serde-node@4.0.2':
    resolution: {integrity: sha512-C5bJ/C6x9ENPMx2cFOirspnF9ZsBVnBMtP6BdPl/qYSuUawdGQ34Lq0dMcf42QTjUZgWGbUIZnz6+zLxJlb9aw==}
    engines: {node: '>=18.0.0'}

  '@smithy/eventstream-serde-universal@4.0.2':
    resolution: {integrity: sha512-St8h9JqzvnbB52FtckiHPN4U/cnXcarMniXRXTKn0r4b4XesZOGiAyUdj1aXbqqn1icSqBlzzUsCl6nPB018ng==}
    engines: {node: '>=18.0.0'}

  '@smithy/fetch-http-handler@5.0.2':
    resolution: {integrity: sha512-+9Dz8sakS9pe7f2cBocpJXdeVjMopUDLgZs1yWeu7h++WqSbjUYv/JAJwKwXw1HV6gq1jyWjxuyn24E2GhoEcQ==}
    engines: {node: '>=18.0.0'}

  '@smithy/hash-node@4.0.2':
    resolution: {integrity: sha512-VnTpYPnRUE7yVhWozFdlxcYknv9UN7CeOqSrMH+V877v4oqtVYuoqhIhtSjmGPvYrYnAkaM61sLMKHvxL138yg==}
    engines: {node: '>=18.0.0'}

  '@smithy/invalid-dependency@4.0.2':
    resolution: {integrity: sha512-GatB4+2DTpgWPday+mnUkoumP54u/MDM/5u44KF9hIu8jF0uafZtQLcdfIKkIcUNuF/fBojpLEHZS/56JqPeXQ==}
    engines: {node: '>=18.0.0'}

  '@smithy/is-array-buffer@2.2.0':
    resolution: {integrity: sha512-GGP3O9QFD24uGeAXYUjwSTXARoqpZykHadOmA8G5vfJPK0/DC67qa//0qvqrJzL1xc8WQWX7/yc7fwudjPHPhA==}
    engines: {node: '>=14.0.0'}

  '@smithy/is-array-buffer@4.0.0':
    resolution: {integrity: sha512-saYhF8ZZNoJDTvJBEWgeBccCg+yvp1CX+ed12yORU3NilJScfc6gfch2oVb4QgxZrGUx3/ZJlb+c/dJbyupxlw==}
    engines: {node: '>=18.0.0'}

  '@smithy/middleware-content-length@4.0.2':
    resolution: {integrity: sha512-hAfEXm1zU+ELvucxqQ7I8SszwQ4znWMbNv6PLMndN83JJN41EPuS93AIyh2N+gJ6x8QFhzSO6b7q2e6oClDI8A==}
    engines: {node: '>=18.0.0'}

  '@smithy/middleware-endpoint@4.1.6':
    resolution: {integrity: sha512-Zdieg07c3ua3ap5ungdcyNnY1OsxmsXXtKDTk28+/YbwIPju0Z1ZX9X5AnkjmDE3+AbqgvhtC/ZuCMSr6VSfPw==}
    engines: {node: '>=18.0.0'}

  '@smithy/middleware-retry@4.1.7':
    resolution: {integrity: sha512-lFIFUJ0E/4I0UaIDY5usNUzNKAghhxO0lDH4TZktXMmE+e4ActD9F154Si0Unc01aCPzcwd+NcOwQw6AfXXRRQ==}
    engines: {node: '>=18.0.0'}

  '@smithy/middleware-serde@4.0.5':
    resolution: {integrity: sha512-yREC3q/HXqQigq29xX3hiy6tFi+kjPKXoYUQmwQdgPORLbQ0n6V2Z/Iw9Nnlu66da9fM/WhDtGvYvqwecrCljQ==}
    engines: {node: '>=18.0.0'}

  '@smithy/middleware-stack@4.0.2':
    resolution: {integrity: sha512-eSPVcuJJGVYrFYu2hEq8g8WWdJav3sdrI4o2c6z/rjnYDd3xH9j9E7deZQCzFn4QvGPouLngH3dQ+QVTxv5bOQ==}
    engines: {node: '>=18.0.0'}

  '@smithy/node-config-provider@4.1.1':
    resolution: {integrity: sha512-1slS5jf5icHETwl5hxEVBj+mh6B+LbVW4yRINsGtUKH+nxM5Pw2H59+qf+JqYFCHp9jssG4vX81f5WKnjMN3Vw==}
    engines: {node: '>=18.0.0'}

  '@smithy/node-http-handler@4.0.4':
    resolution: {integrity: sha512-/mdqabuAT3o/ihBGjL94PUbTSPSRJ0eeVTdgADzow0wRJ0rN4A27EOrtlK56MYiO1fDvlO3jVTCxQtQmK9dZ1g==}
    engines: {node: '>=18.0.0'}

  '@smithy/property-provider@4.0.2':
    resolution: {integrity: sha512-wNRoQC1uISOuNc2s4hkOYwYllmiyrvVXWMtq+TysNRVQaHm4yoafYQyjN/goYZS+QbYlPIbb/QRjaUZMuzwQ7A==}
    engines: {node: '>=18.0.0'}

  '@smithy/protocol-http@5.1.0':
    resolution: {integrity: sha512-KxAOL1nUNw2JTYrtviRRjEnykIDhxc84qMBzxvu1MUfQfHTuBlCG7PA6EdVwqpJjH7glw7FqQoFxUJSyBQgu7g==}
    engines: {node: '>=18.0.0'}

  '@smithy/querystring-builder@4.0.2':
    resolution: {integrity: sha512-NTOs0FwHw1vimmQM4ebh+wFQvOwkEf/kQL6bSM1Lock+Bv4I89B3hGYoUEPkmvYPkDKyp5UdXJYu+PoTQ3T31Q==}
    engines: {node: '>=18.0.0'}

  '@smithy/querystring-parser@4.0.2':
    resolution: {integrity: sha512-v6w8wnmZcVXjfVLjxw8qF7OwESD9wnpjp0Dqry/Pod0/5vcEA3qxCr+BhbOHlxS8O+29eLpT3aagxXGwIoEk7Q==}
    engines: {node: '>=18.0.0'}

  '@smithy/service-error-classification@4.0.3':
    resolution: {integrity: sha512-FTbcajmltovWMjj3tksDQdD23b2w6gH+A0DYA1Yz3iSpjDj8fmkwy62UnXcWMy4d5YoMoSyLFHMfkEVEzbiN8Q==}
    engines: {node: '>=18.0.0'}

  '@smithy/shared-ini-file-loader@4.0.2':
    resolution: {integrity: sha512-J9/gTWBGVuFZ01oVA6vdb4DAjf1XbDhK6sLsu3OS9qmLrS6KB5ygpeHiM3miIbj1qgSJ96GYszXFWv6ErJ8QEw==}
    engines: {node: '>=18.0.0'}

  '@smithy/signature-v4@5.1.0':
    resolution: {integrity: sha512-4t5WX60sL3zGJF/CtZsUQTs3UrZEDO2P7pEaElrekbLqkWPYkgqNW1oeiNYC6xXifBnT9dVBOnNQRvOE9riU9w==}
    engines: {node: '>=18.0.0'}

  '@smithy/smithy-client@4.2.6':
    resolution: {integrity: sha512-WEqP0wQ1N/lVS4pwNK1Vk+0i6QIr66cq/xbu1dVy1tM0A0qYwAYyz0JhbquzM5pMa8s89lyDBtoGKxo7iG74GA==}
    engines: {node: '>=18.0.0'}

  '@smithy/types@4.2.0':
    resolution: {integrity: sha512-7eMk09zQKCO+E/ivsjQv+fDlOupcFUCSC/L2YUPgwhvowVGWbPQHjEFcmjt7QQ4ra5lyowS92SV53Zc6XD4+fg==}
    engines: {node: '>=18.0.0'}

  '@smithy/url-parser@4.0.2':
    resolution: {integrity: sha512-Bm8n3j2ScqnT+kJaClSVCMeiSenK6jVAzZCNewsYWuZtnBehEz4r2qP0riZySZVfzB+03XZHJeqfmJDkeeSLiQ==}
    engines: {node: '>=18.0.0'}

  '@smithy/util-base64@4.0.0':
    resolution: {integrity: sha512-CvHfCmO2mchox9kjrtzoHkWHxjHZzaFojLc8quxXY7WAAMAg43nuxwv95tATVgQFNDwd4M9S1qFzj40Ul41Kmg==}
    engines: {node: '>=18.0.0'}

  '@smithy/util-body-length-browser@4.0.0':
    resolution: {integrity: sha512-sNi3DL0/k64/LO3A256M+m3CDdG6V7WKWHdAiBBMUN8S3hK3aMPhwnPik2A/a2ONN+9doY9UxaLfgqsIRg69QA==}
    engines: {node: '>=18.0.0'}

  '@smithy/util-body-length-node@4.0.0':
    resolution: {integrity: sha512-q0iDP3VsZzqJyje8xJWEJCNIu3lktUGVoSy1KB0UWym2CL1siV3artm+u1DFYTLejpsrdGyCSWBdGNjJzfDPjg==}
    engines: {node: '>=18.0.0'}

  '@smithy/util-buffer-from@2.2.0':
    resolution: {integrity: sha512-IJdWBbTcMQ6DA0gdNhh/BwrLkDR+ADW5Kr1aZmd4k3DIF6ezMV4R2NIAmT08wQJ3yUK82thHWmC/TnK/wpMMIA==}
    engines: {node: '>=14.0.0'}

  '@smithy/util-buffer-from@4.0.0':
    resolution: {integrity: sha512-9TOQ7781sZvddgO8nxueKi3+yGvkY35kotA0Y6BWRajAv8jjmigQ1sBwz0UX47pQMYXJPahSKEKYFgt+rXdcug==}
    engines: {node: '>=18.0.0'}

  '@smithy/util-config-provider@4.0.0':
    resolution: {integrity: sha512-L1RBVzLyfE8OXH+1hsJ8p+acNUSirQnWQ6/EgpchV88G6zGBTDPdXiiExei6Z1wR2RxYvxY/XLw6AMNCCt8H3w==}
    engines: {node: '>=18.0.0'}

  '@smithy/util-defaults-mode-browser@4.0.14':
    resolution: {integrity: sha512-l7QnMX8VcDOH6n/fBRu4zqguSlOBZxFzWqp58dXFSARFBjNlmEDk5G/z4T7BMGr+rI0Pg8MkhmMUfEtHFgpy2g==}
    engines: {node: '>=18.0.0'}

  '@smithy/util-defaults-mode-node@4.0.14':
    resolution: {integrity: sha512-Ujs1gsWDo3m/T63VWBTBmHLTD2UlU6J6FEokLCEp7OZQv45jcjLHoxTwgWsi8ULpsYozvH4MTWkRP+bhwr0vDg==}
    engines: {node: '>=18.0.0'}

  '@smithy/util-endpoints@3.0.4':
    resolution: {integrity: sha512-VfFATC1bmZLV2858B/O1NpMcL32wYo8DPPhHxYxDCodDl3f3mSZ5oJheW1IF91A0EeAADz2WsakM/hGGPGNKLg==}
    engines: {node: '>=18.0.0'}

  '@smithy/util-hex-encoding@4.0.0':
    resolution: {integrity: sha512-Yk5mLhHtfIgW2W2WQZWSg5kuMZCVbvhFmC7rV4IO2QqnZdbEFPmQnCcGMAX2z/8Qj3B9hYYNjZOhWym+RwhePw==}
    engines: {node: '>=18.0.0'}

  '@smithy/util-middleware@4.0.2':
    resolution: {integrity: sha512-6GDamTGLuBQVAEuQ4yDQ+ti/YINf/MEmIegrEeg7DdB/sld8BX1lqt9RRuIcABOhAGTA50bRbPzErez7SlDtDQ==}
    engines: {node: '>=18.0.0'}

  '@smithy/util-retry@4.0.3':
    resolution: {integrity: sha512-DPuYjZQDXmKr/sNvy9Spu8R/ESa2e22wXZzSAY6NkjOLj6spbIje/Aq8rT97iUMdDj0qHMRIe+bTxvlU74d9Ng==}
    engines: {node: '>=18.0.0'}

  '@smithy/util-stream@4.2.0':
    resolution: {integrity: sha512-Vj1TtwWnuWqdgQI6YTUF5hQ/0jmFiOYsc51CSMgj7QfyO+RF4EnT2HNjoviNlOOmgzgvf3f5yno+EiC4vrnaWQ==}
    engines: {node: '>=18.0.0'}

  '@smithy/util-uri-escape@4.0.0':
    resolution: {integrity: sha512-77yfbCbQMtgtTylO9itEAdpPXSog3ZxMe09AEhm0dU0NLTalV70ghDZFR+Nfi1C60jnJoh/Re4090/DuZh2Omg==}
    engines: {node: '>=18.0.0'}

  '@smithy/util-utf8@2.3.0':
    resolution: {integrity: sha512-R8Rdn8Hy72KKcebgLiv8jQcQkXoLMOGGv5uI1/k0l+snqkOzQ1R0ChUBCxWMlBsFMekWjq0wRudIweFs7sKT5A==}
    engines: {node: '>=14.0.0'}

  '@smithy/util-utf8@4.0.0':
    resolution: {integrity: sha512-b+zebfKCfRdgNJDknHCob3O7FpeYQN6ZG6YLExMcasDHsCXlsXCEuiPZeLnJLpwa5dvPetGlnGCiMHuLwGvFow==}
    engines: {node: '>=18.0.0'}

  '@tootallnate/once@1.1.2':
    resolution: {integrity: sha512-RbzJvlNzmRq5c3O09UipeuXno4tA1FE6ikOjxZK0tuxVv3412l64l5t1W5pj4+rJq9vpkm/kwiR07aZXnsKPxw==}
    engines: {node: '>= 6'}

  '@ts-morph/common@0.26.1':
    resolution: {integrity: sha512-Sn28TGl/4cFpcM+jwsH1wLncYq3FtN/BIpem+HOygfBWPT5pAeS5dB4VFVzV8FbnOKHpDLZmvAl4AjPEev5idA==}

  '@types/archiver@6.0.3':
    resolution: {integrity: sha512-a6wUll6k3zX6qs5KlxIggs1P1JcYJaTCx2gnlr+f0S1yd2DoaEwoIK10HmBaLnZwWneBz+JBm0dwcZu0zECBcQ==}

  '@types/argparse@1.0.38':
    resolution: {integrity: sha512-ebDJ9b0e702Yr7pWgB0jzm+CX4Srzz8RcXtLJDJB+BSccqMa36uyH/zUsSYao5+BD1ytv3k3rPYCq4mAE1hsXA==}

  '@types/body-parser@1.19.5':
    resolution: {integrity: sha512-fB3Zu92ucau0iQ0JMCFQE7b/dv8Ot07NI3KaZIkIUNXq82k4eBAqUaneXfleGY9JWskeS9y+u0nXMyspcuQrCg==}

  '@types/bun@1.2.12':
    resolution: {integrity: sha512-lY/GQTXDGsolT/TiH72p1tuyUORuRrdV7VwOTOjDOt8uTBJQOJc5zz3ufwwDl0VBaoxotSk4LdP0hhjLJ6ypIQ==}

  '@types/compression@1.7.5':
    resolution: {integrity: sha512-AAQvK5pxMpaT+nDvhHrsBhLSYG5yQdtkaJE1WYieSNY2mVFKAgmU4ks65rkZD5oqnGCFLyQpUr1CqI4DmUMyDg==}

  '@types/concat-stream@2.0.3':
    resolution: {integrity: sha512-3qe4oQAPNwVNwK4C9c8u+VJqv9kez+2MR4qJpoPFfXtgxxif1QbFusvXzK0/Wra2VX07smostI2VMmJNSpZjuQ==}

  '@types/connect@3.4.38':
    resolution: {integrity: sha512-K6uROf1LD88uDQqJCktA4yzL1YYAK6NgfsI0v/mTgyPKWsX1CnJ0XPSDhViejru1GcRkLWb8RlzFYJRqGUbaug==}

  '@types/content-type@1.1.8':
    resolution: {integrity: sha512-1tBhmVUeso3+ahfyaKluXe38p+94lovUZdoVfQ3OnJo9uJC42JT7CBoN3k9HYhAae+GwiBYmHu+N9FZhOG+2Pg==}

  '@types/debug@4.1.12':
    resolution: {integrity: sha512-vIChWdVG3LG1SMxEvI/AK+FWJthlrqlTu7fbrlywTkkaONwk/UAGaULXRlf8vkzFBLVm0zkMdCquhL5aOjhXPQ==}

  '@types/estree-jsx@1.0.5':
    resolution: {integrity: sha512-52CcUVNFyfb1A2ALocQw/Dd1BQFNmSdkuC3BkZ6iqhdMfQz7JWOFRuJFloOzjk+6WijU56m9oKXFAXc7o3Towg==}

  '@types/estree@1.0.7':
    resolution: {integrity: sha512-w28IoSUCJpidD/TGviZwwMJckNESJZXFu7NBZ5YJ4mEUnNraUn9Pm8HSZm/jDF1pDWYKspWE7oVphigUPRakIQ==}

  '@types/express-serve-static-core@5.0.6':
    resolution: {integrity: sha512-3xhRnjJPkULekpSzgtoNYYcTWgEZkp4myc+Saevii5JPnHNvHMRlBSHDbs7Bh1iPPoVTERHEZXyhyLbMEsExsA==}

  '@types/express@5.0.1':
    resolution: {integrity: sha512-UZUw8vjpWFXuDnjFTh7/5c2TWDlQqeXHi6hcN7F2XSVT5P+WmUnnbFS3KA6Jnc6IsEqI2qCVu2bK0R0J4A8ZQQ==}

  '@types/glob@8.1.0':
    resolution: {integrity: sha512-IO+MJPVhoqz+28h1qLAcBEH2+xHMK6MTyHJc7MTnnYb6wsoLR29POVGJ7LycmVXIqyy/4/2ShP5sUwTXuOwb/w==}

  '@types/gradient-string@1.1.6':
    resolution: {integrity: sha512-LkaYxluY4G5wR1M4AKQUal2q61Di1yVVCw42ImFTuaIoQVgmV0WP1xUaLB8zwb47mp82vWTpePI9JmrjEnJ7nQ==}

  '@types/hast@3.0.4':
    resolution: {integrity: sha512-WPs+bbQw5aCj+x6laNGWLH3wviHtoCv/P3+otBhbOhJgG8qtpdAMlTCxLtsTWA7LH1Oh/bFCHsBn0TPS5m30EQ==}

  '@types/http-errors@2.0.4':
    resolution: {integrity: sha512-D0CFMMtydbJAegzOyHjtiKPLlvnm3iTZyZRSZoLq2mRhDdmLfIWOCYPfQJ4cu2erKghU++QvjcUjp/5h7hESpA==}

  '@types/is-empty@1.2.3':
    resolution: {integrity: sha512-4J1l5d79hoIvsrKh5VUKVRA1aIdsOb10Hu5j3J2VfP/msDnfTdGPmNp2E1Wg+vs97Bktzo+MZePFFXSGoykYJw==}

  '@types/json-schema@7.0.15':
    resolution: {integrity: sha512-5+fP8P8MFNC+AyZCDxrB2pkZFPGzqQWUzpSeuuVLvm8VMcorNYavBqoFcxK8bQz4Qsbn4oUEEem4wDLfcysGHA==}

  '@types/jsonwebtoken@9.0.9':
    resolution: {integrity: sha512-uoe+GxEuHbvy12OUQct2X9JenKM3qAscquYymuQN4fMWG9DBQtykrQEFcAbVACF7qaLw9BePSodUL0kquqBJpQ==}

  '@types/mdast@4.0.4':
    resolution: {integrity: sha512-kGaNbPh1k7AFzgpud/gMdvIm5xuECykRR+JnWKQno9TAXVa6WIVCGTPvYGekIDL4uwCZQSYbUxNBSb1aUo79oA==}

  '@types/mime@1.3.5':
    resolution: {integrity: sha512-/pyBZWSLD2n0dcHE3hq8s8ZvcETHtEuF+3E7XVt0Ig2nvsVQXdghHVcEkIWjy9A0wKfTn97a/PSDYohKIlnP/w==}

  '@types/minimatch@5.1.2':
    resolution: {integrity: sha512-K0VQKziLUWkVKiRVrx4a40iPaxTUefQmjtkQofBkYRcoaaL/8rhwDWww9qWbrgicNOgnpIsMxyNIUM4+n6dUIA==}

  '@types/ms@2.1.0':
    resolution: {integrity: sha512-GsCCIZDE/p3i96vtEqx+7dBUGXrc7zeSK3wwPHIaRThS+9OhWIXRqzs4d6k1SVU8g91DrNRWxWUGhp5KXQb2VA==}

  '@types/mustache@4.2.6':
    resolution: {integrity: sha512-t+8/QWTAhOFlrF1IVZqKnMRJi84EgkIK5Kh0p2JV4OLywUvCwJPFxbJAl7XAow7DVIHsF+xW9f1MVzg0L6Szjw==}

  '@types/node-fetch@2.6.12':
    resolution: {integrity: sha512-8nneRWKCg3rMtF69nLQJnOYUcbafYeFSjqkw3jCRLsqkWFlHaoQrr5mXmofFGOx3DKn7UfmBMyov8ySvLRVldA==}

  '@types/node@18.19.71':
    resolution: {integrity: sha512-evXpcgtZm8FY4jqBSN8+DmOTcVkkvTmAayeo4Wf3m1xAruyVGzGuDh/Fb/WWX2yLItUiho42ozyJjB0dw//Tkw==}

  '@types/node@22.15.15':
    resolution: {integrity: sha512-R5muMcZob3/Jjchn5LcO8jdKwSCbzqmPB6ruBxMcf9kbxtniZHP327s6C37iOfuw8mbKK3cAQa7sEl7afLrQ8A==}

  '@types/qs@6.9.18':
    resolution: {integrity: sha512-kK7dgTYDyGqS+e2Q4aK9X3D7q234CIZ1Bv0q/7Z5IwRDoADNU81xXJK/YVyLbLTZCoIwUoDoffFeF+p/eIklAA==}

  '@types/range-parser@1.2.7':
    resolution: {integrity: sha512-hKormJbkJqzQGhziax5PItDUTMAM9uE2XXQmM37dyd4hVM+5aVl7oVxMVUiVQn2oCQFN/LKCZdvSM0pFRqbSmQ==}

  '@types/readdir-glob@1.1.5':
    resolution: {integrity: sha512-raiuEPUYqXu+nvtY2Pe8s8FEmZ3x5yAH4VkLdihcPdalvsHltomrRC9BzuStrJ9yk06470hS0Crw0f1pXqD+Hg==}

  '@types/retry@0.12.2':
    resolution: {integrity: sha512-XISRgDJ2Tc5q4TRqvgJtzsRkFYNJzZrhTdtMoGVBttwzzQJkPnS3WWTFc7kuDRoPtPakl+T+OfdEUjYJj7Jbow==}

  '@types/send@0.17.4':
    resolution: {integrity: sha512-x2EM6TJOybec7c52BX0ZspPodMsQUd5L6PRwOunVyVUhXiBSKf3AezDL8Dgvgt5o0UfKNfuA0eMLr2wLT4AiBA==}

  '@types/serve-static@1.15.7':
    resolution: {integrity: sha512-W8Ym+h8nhuRwaKPaDw34QUkwsGi6Rc4yYqvKFo5rm2FUEhCFbzVWrxXUxuKK8TASjWsysJY0nsmNCGhCOIsrOw==}

  '@types/supports-color@8.1.3':
    resolution: {integrity: sha512-Hy6UMpxhE3j1tLpl27exp1XqHD7n8chAiNPzWfz16LPZoMMoSc4dzLl6w9qijkEb/r5O1ozdu1CWGA2L83ZeZg==}

  '@types/text-table@0.2.5':
    resolution: {integrity: sha512-hcZhlNvMkQG/k1vcZ6yHOl6WAYftQ2MLfTHcYRZ2xYZFD8tGVnE3qFV0lj1smQeDSR7/yY0PyuUalauf33bJeA==}

  '@types/tinycolor2@1.4.6':
    resolution: {integrity: sha512-iEN8J0BoMnsWBqjVbWH/c0G0Hh7O21lpR2/+PrvAVgWdzL7eexIFm4JN/Wn10PTcmNdtS6U67r499mlWMXOxNw==}

  '@types/to-json-schema@0.2.4':
    resolution: {integrity: sha512-ENEB7JBlKODdihNrg08RgtLT8DZj43K48dV39yzV93QQPZhbQ+zan8osWpKll3HFEuLsiSttBdJ6QZFGsvRd4Q==}

  '@types/unist@2.0.11':
    resolution: {integrity: sha512-CmBKiL6NNo/OqgmMn95Fk9Whlp2mtvIv+KNpQKN2F4SjvrEesubTRWGYSg+BnWZOnlCaSTU1sMpsBOzgbYhnsA==}

  '@types/unist@3.0.3':
    resolution: {integrity: sha512-ko/gIFJRv177XgZsZcBwnqJN5x/Gien8qNOn0D5bQU/zAzVf9Zt3BlcUiLqhV9y4ARk0GbT3tnUiPNgnTXzc/Q==}

  '@types/uuid@9.0.8':
    resolution: {integrity: sha512-jg+97EGIcY9AGHJJRaaPVgetKDsrTgbRjQ5Msgjh/DQKEFl0DtyRr/VCOyD1T2R1MNeWPK/u7JoGhlDZnKBAfA==}

  '@types/validator@13.15.1':
    resolution: {integrity: sha512-9gG6ogYcoI2mCMLdcO0NYI0AYrbxIjv0MDmy/5Ywo6CpWWrqYayc+mmgxRsCgtcGJm9BSbXkMsmxGah1iGHAAQ==}

  abbrev@1.1.1:
    resolution: {integrity: sha512-nne9/IiQ/hzIhY6pdDnbBtz7DjPTKrY00P/zvPSm5pOFkl6xuGrGnXn/VtTNNfNtAfZ9/1RtehkszU9qcTii0Q==}

  abbrev@2.0.0:
    resolution: {integrity: sha512-6/mh1E2u2YgEsCHdY0Yx5oW+61gZU+1vXaoiHHrpKeuRNNgFvS+/jrwHiQhB5apAf5oB7UB7E19ol2R2LKH8hQ==}
    engines: {node: ^14.17.0 || ^16.13.0 || >=18.0.0}

  abort-controller@3.0.0:
    resolution: {integrity: sha512-h8lQ8tacZYnR3vNQTgibj+tODHI5/+l06Au2Pcriv/Gmet0eaj4TwWH41sO9wnHDiQsEj19q0drzdWdeAHtweg==}
    engines: {node: '>=6.5'}

  accepts@2.0.0:
    resolution: {integrity: sha512-5cvg6CtKwfgdmVqY1WIiXKc3Q1bkRqGLi+2W/6ao+6Y7gu/RCwRuAhGEzh5B4KlszSuTLgZYuqFqo5bImjNKng==}
    engines: {node: '>= 0.6'}

  address@2.0.3:
    resolution: {integrity: sha512-XNAb/a6TCqou+TufU8/u11HCu9x1gYvOoxLwtlXgIqmkrYQADVv6ljyW2zwiPhHz9R1gItAWpuDrdJMmrOBFEA==}
    engines: {node: '>= 16.0.0'}

  agent-base@6.0.2:
    resolution: {integrity: sha512-RZNwNclF7+MS/8bDg70amg32dyeZGZxiDuQmZxKLAlQjr3jGyLx+4Kkk58UO7D2QdgFIQCovuSuZESne6RG6XQ==}
    engines: {node: '>= 6.0.0'}

  agentkeepalive@4.6.0:
    resolution: {integrity: sha512-kja8j7PjmncONqaTsB8fQ+wE2mSU2DJ9D4XKoJ5PFWIdRMa6SLSN1ff4mOr4jCbfRSsxR4keIiySJU0N9T5hIQ==}
    engines: {node: '>= 8.0.0'}

  aggregate-error@3.1.0:
    resolution: {integrity: sha512-4I7Td01quW/RpocfNayFdFVk1qSuoh0E7JrbRJ16nH01HhKFQ88INq9Sd+nd72zqRySlr9BmDA8xlEJ6vJMrYA==}
    engines: {node: '>=8'}

  ajv-draft-04@1.0.0:
    resolution: {integrity: sha512-mv00Te6nmYbRp5DCwclxtt7yV/joXJPGS7nM+97GdxvuttCOfgI3K4U25zboyeX0O+myI8ERluxQe5wljMmVIw==}
    peerDependencies:
      ajv: ^8.5.0
    peerDependenciesMeta:
      ajv:
        optional: true

  ajv-formats@3.0.1:
    resolution: {integrity: sha512-8iUql50EUR+uUcdRQ3HDqa6EVyo3docL8g5WJ3FNcWmu62IbkGUue/pEyLBW8VGKKucTPgqeks4fIU1DA4yowQ==}
    peerDependencies:
      ajv: ^8.0.0
    peerDependenciesMeta:
      ajv:
        optional: true

  ajv@8.13.0:
    resolution: {integrity: sha512-PRA911Blj99jR5RMeTunVbNXMF6Lp4vZXnk5GQjcnUWUTsrXtekg/pnmFFI2u/I36Y/2bITGS30GZCXei6uNkA==}

  ansi-escapes@4.3.2:
    resolution: {integrity: sha512-gKXj5ALrKWQLsYG9jlTRmR/xKluxHV+Z9QEwNIgCfM1/uwPMCuzVVnh5mwTd+OuBZcwSIMbqssNWRm1lE51QaQ==}
    engines: {node: '>=8'}

  ansi-escapes@7.0.0:
    resolution: {integrity: sha512-GdYO7a61mR0fOlAsvC9/rIHf7L96sBc6dEWzeOu+KAea5bZyQRPIpojrVoI4AXGJS/ycu/fBTdLrUkA4ODrvjw==}
    engines: {node: '>=18'}

  ansi-regex@5.0.1:
    resolution: {integrity: sha512-quJQXlTSUGL2LH9SUXo8VwsY4soanhgo6LNSm84E1LBcE8s3O0wpdiRzyR9z/ZZJMlMWv37qOOb9pdJlMUEKFQ==}
    engines: {node: '>=8'}

  ansi-regex@6.1.0:
    resolution: {integrity: sha512-7HSX4QQb4CspciLpVFwyRe79O3xsIZDDLER21kERQ71oaPodF8jL725AgJMFAYbooIqolJoRLuM81SpeUkpkvA==}
    engines: {node: '>=12'}

  ansi-styles@3.2.1:
    resolution: {integrity: sha512-VT0ZI6kZRdTh8YyJw3SMbYm/u+NqfsAxEpWO0Pf9sq8/e94WxxOpPKx9FR1FlyCtOVDNOQ+8ntlqFxiRc+r5qA==}
    engines: {node: '>=4'}

  ansi-styles@4.3.0:
    resolution: {integrity: sha512-zbB9rCJAT1rbjiVDb2hqKFHNYLxgtk8NURxZ3IZwD3F6NtxbXZQCnnSi1Lkx+IDohdPlFp222wVALIheZJQSEg==}
    engines: {node: '>=8'}

  ansi-styles@6.2.1:
    resolution: {integrity: sha512-bN798gFfQX+viw3R7yrGWRqnrN2oRkEkUjjl4JNn4E8GxxbjtG3FbrEIIY3l8/hrwUwIeCZvi4QuOTP4MErVug==}
    engines: {node: '>=12'}

  any-promise@1.3.0:
    resolution: {integrity: sha512-7UvmKalWRt1wgjL1RrGxoSJW/0QZFIegpeGvZG9kjp8vrRu55XTHbwnqq2GpXm9uLbcuhxm3IqX9OB4MZR1b2A==}

  anymatch@3.1.3:
    resolution: {integrity: sha512-KMReFUr0B4t+D+OBkjR3KYqvocp2XaSzO55UcB6mgQMd3KbcE+mWTyvVV7D/zsdEbNnV6acZUutkiHQXvTr1Rw==}
    engines: {node: '>= 8'}

  aproba@2.0.0:
    resolution: {integrity: sha512-lYe4Gx7QT+MKGbDsA+Z+he/Wtef0BiwDOlK/XkBrdfsh9J/jPPXbX0tE9x9cl27Tmu5gg3QUbUrQYa/y+KOHPQ==}

  archiver-utils@5.0.2:
    resolution: {integrity: sha512-wuLJMmIBQYCsGZgYLTy5FIB2pF6Lfb6cXMSF8Qywwk3t20zWnAi7zLcQFdKQmIB8wyZpY5ER38x08GbwtR2cLA==}
    engines: {node: '>= 14'}

  archiver@7.0.1:
    resolution: {integrity: sha512-ZcbTaIqJOfCc03QwD468Unz/5Ir8ATtvAHsK+FdXbDIbGfihqh9mrvdcYunQzqn4HrvWWaFyaxJhGZagaJJpPQ==}
    engines: {node: '>= 14'}

  are-we-there-yet@3.0.1:
    resolution: {integrity: sha512-QZW4EDmGwlYur0Yyf/b2uGucHQMa8aFUP7eu9ddR73vvhFyt4V0Vl3QHPcTNJ8l6qYOBdxgXdnBXQrHilfRQBg==}
    engines: {node: ^12.13.0 || ^14.15.0 || >=16.0.0}
    deprecated: This package is no longer supported.

  argparse@1.0.10:
    resolution: {integrity: sha512-o5Roy6tNG4SL/FOkCAN6RzjiakZS25RLYFrcMttJqbdd8BWrnA+fGz57iN5Pb06pvBGvl5gQ0B48dJlslXvoTg==}

  argparse@2.0.1:
    resolution: {integrity: sha512-8+9WqebbFzpX9OR+Wa6O29asIogeRMzcGtAINdpMHHyAg10f05aSFVBbcEqGf/PXw1EjAZ+q2/bEBg3DvurK3Q==}

  array-buffer-byte-length@1.0.2:
    resolution: {integrity: sha512-LHE+8BuR7RYGDKvnrmcuSq3tDcKv9OFEXQt/HpbZhY7V6h0zlUXutnAD82GiFx9rdieCMjkvtcsPqBwgUl1Iiw==}
    engines: {node: '>= 0.4'}

  arraybuffer.prototype.slice@1.0.4:
    resolution: {integrity: sha512-BNoCY6SXXPQ7gF2opIP4GBE+Xw7U+pHMYKuzjgCN3GwiaIR09UUeKfheyIry77QtrCBlC0KK0q5/TER/tYh3PQ==}
    engines: {node: '>= 0.4'}

  async@3.2.6:
    resolution: {integrity: sha512-htCUDlxyyCLMgaM3xXg0C0LW2xqfuQ6p05pCEIsXuyQ+a1koYKTuBMzRNwmybfLgvJDMd0r1LTn4+E0Ti6C2AA==}

  asynckit@0.4.0:
    resolution: {integrity: sha512-Oei9OH4tRh0YqU3GxhX79dM/mwVgvbZJaSNaRk+bshkj0S5cfHcgYakreBjrHwatXKbz+IoIdYLxrKim2MjW0Q==}

  available-typed-arrays@1.0.7:
    resolution: {integrity: sha512-wvUjBtSGN7+7SjNpq/9M2Tg350UZD3q62IFZLbRAR1bSMlCo1ZaeW+BJ+D090e4hIIZLBcTDWe4Mh4jvUDajzQ==}
    engines: {node: '>= 0.4'}

  b4a@1.6.7:
    resolution: {integrity: sha512-OnAYlL5b7LEkALw87fUVafQw5rVR9RjwGd4KUwNQ6DrrNmaVaUCgLipfVlzrPQ4tWOR9P0IXGNOx50jYCCdSJg==}

  bail@2.0.2:
    resolution: {integrity: sha512-0xO6mYd7JB2YesxDKplafRpsiOzPt9V02ddPCLbY1xYGPOX24NTyN50qnUxgCPcSoYMhKpAuBTjQoRZCAkUDRw==}

  balanced-match@1.0.2:
    resolution: {integrity: sha512-3oSeUO0TMV67hN1AmbXsK4yaqU7tjiHlbxRDZOpH0KW9+CeX4bRAaX0Anxt0tx2MrpRpWwQaPwIlISEJhYU5Pw==}

  bare-events@2.5.4:
    resolution: {integrity: sha512-+gFfDkR8pj4/TrWCGUGWmJIkBwuxPS5F+a5yWjOHQt2hHvNZd5YLzadjmDUtFmMM4y429bnKLa8bYBMHcYdnQA==}

  base64-js@1.5.1:
    resolution: {integrity: sha512-AKpaYlHn8t4SVbOHCy+b5+KKgvR4vrsD8vbvrbiQJps7fKDTkjkDry6ji0rUJjC0kzbNePLwzxq8iypo41qeWA==}

  binary-extensions@2.3.0:
    resolution: {integrity: sha512-Ceh+7ox5qe7LJuLHoY0feh3pHuUDHAcRUeyL2VYghZwfpkNIy/+8Ocg0a3UuSoYzavmylwuLWQOf3hl0jjMMIw==}
    engines: {node: '>=8'}

  bindings@1.5.0:
    resolution: {integrity: sha512-p2q/t/mhvuOj/UeLlV6566GD/guowlr0hHxClI0W9m7MWYkL1F0hLo+0Aexs9HSPCtR1SXQ0TD3MMKrXZajbiQ==}

  bl@4.1.0:
    resolution: {integrity: sha512-1W07cM9gS6DcLperZfFSj+bWLtaPGSOHWhPiGzXmvVJbRLdG82sH/Kn8EtW1VqWVA54AKf2h5k5BbnIbwF3h6w==}

  body-parser@2.2.0:
    resolution: {integrity: sha512-02qvAaxv8tp7fBa/mw1ga98OGm+eCbqzJOKoRt70sLmfEEi+jyBYVTDGfCL/k06/4EMk/z01gCe7HoCH/f2LTg==}
    engines: {node: '>=18'}

  boolbase@1.0.0:
    resolution: {integrity: sha512-JZOSA7Mo9sNGB8+UjSgzdLtokWAky1zbztM3WRLCbZ70/3cTANmQmOdR7y2g+J0e2WXywy1yS468tY+IruqEww==}

  bowser@2.11.0:
    resolution: {integrity: sha512-AlcaJBi/pqqJBIQ8U9Mcpc9i8Aqxn88Skv5d+xBX006BY5u8N3mGLHa5Lgppa7L/HfwgwLgZ6NYs+Ag6uUmJRA==}

  brace-expansion@1.1.11:
    resolution: {integrity: sha512-iCuPHDFgrHX7H2vEI/5xpz07zSHB00TpugqhmYtVmMO6518mCuRMoOYFldEBl0g187ufozdaHgWKcYFb61qGiA==}

  brace-expansion@2.0.1:
    resolution: {integrity: sha512-XnAIvQ8eM+kC6aULx6wuQiwVsnzsi9d3WxzV3FpWTGA19F621kwdbsAcFKXgKUHZWsy+mY6iL1sHTxWEFCytDA==}

  braces@3.0.3:
    resolution: {integrity: sha512-yQbXgO/OSZVD2IsiLlro+7Hf6Q18EJrKSEsdoMzKePKXct3gvD8oLcOQdIzGupr5Fj+EDe8gO/lxc1BzfMpxvA==}
    engines: {node: '>=8'}

  buffer-crc32@1.0.0:
    resolution: {integrity: sha512-Db1SbgBS/fg/392AblrMJk97KggmvYhr4pB5ZIMTWtaivCPMWLkmb7m21cJvpvgK+J3nsU2CmmixNBZx4vFj/w==}
    engines: {node: '>=8.0.0'}

  buffer-equal-constant-time@1.0.1:
    resolution: {integrity: sha512-zRpUiDwd/xk6ADqPMATG8vc9VPrkck7T07OIx0gnjmJAnHnTVXNQG3vfvWNuiZIkwu9KrKdA1iJKfsfTVxE6NA==}

  buffer-from@1.1.2:
    resolution: {integrity: sha512-E+XQCRwSbaaiChtv6k6Dwgc+bx+Bs6vuKJHHl5kox/BaKbhiXzqQOwK4cO22yElGp2OCmjwVhT3HmxgyPGnJfQ==}

  buffer@5.7.1:
    resolution: {integrity: sha512-EHcyIPBQ4BSGlvjB16k5KgAJ27CIsHY/2JBmCRReo48y9rQ3MaUzWX3KVlBa4U7MyX02HdVj0K7C3WaB3ju7FQ==}

  buffer@6.0.3:
    resolution: {integrity: sha512-FTiCpNxtwiZZHEZbcbTIcZjERVICn9yq/pDFkTl95/AxzD1naBctN7YO68riM/gLSDY7sdrMby8hofADYuuqOA==}

  bun-types@1.2.12:
    resolution: {integrity: sha512-tvWMx5vPqbRXgE8WUZI94iS1xAYs8bkqESR9cxBB1Wi+urvfTrF1uzuDgBHFAdO0+d2lmsbG3HmeKMvUyj6pWA==}

  bundle-name@4.1.0:
    resolution: {integrity: sha512-tjwM5exMg6BGRI+kNmTntNsvdZS1X8BFYS6tnJ2hdH0kVxM6/eVZ2xy+FqStSWvYmtfFMDLIxurorHwDKfDz5Q==}
    engines: {node: '>=18'}

  bytes@3.1.2:
    resolution: {integrity: sha512-/Nf7TyzTx6S3yRJObOAV7956r8cr2+Oj8AC5dt8wSP3BQAoeX58NoHyCU8P8zGkNXStjTSi6fzO6F0pBdcYbEg==}
    engines: {node: '>= 0.8'}

  cacache@15.3.0:
    resolution: {integrity: sha512-VVdYzXEn+cnbXpFgWs5hTT7OScegHVmLhJIR8Ufqk3iFD6A6j5iSX1KuBTfNEv4tdJWE2PzA6IVFtcLC7fN9wQ==}
    engines: {node: '>= 10'}

  call-bind-apply-helpers@1.0.1:
    resolution: {integrity: sha512-BhYE+WDaywFg2TBWYNXAE+8B1ATnThNBqXHP5nQu0jWJdVvY2hvkpyB3qOmtmDePiS5/BDQ8wASEWGMWRG148g==}
    engines: {node: '>= 0.4'}

  call-bind@1.0.8:
    resolution: {integrity: sha512-oKlSFMcMwpUg2ednkhQ454wfWiU/ul3CkJe/PEHcTKuiX6RpbehUiFMXu13HalGZxfUwCQzZG747YXBn1im9ww==}
    engines: {node: '>= 0.4'}

  call-bound@1.0.3:
    resolution: {integrity: sha512-YTd+6wGlNlPxSuri7Y6X8tY2dmm12UMH66RpKMhiX6rsk5wXXnYgbUcOt8kiS31/AjfoTOvCsE+w8nZQLQnzHA==}
    engines: {node: '>= 0.4'}

  camelize-ts@3.0.0:
    resolution: {integrity: sha512-cgRwKKavoDKLTjO4FQTs3dRBePZp/2Y9Xpud0FhuCOTE86M2cniKN4CCXgRnsyXNMmQMifVHcv6SPaMtTx6ofQ==}
    engines: {node: ^12.20.0 || ^14.13.1 || >=16.0.0}

  ccount@2.0.1:
    resolution: {integrity: sha512-eyrF0jiFpY+3drT6383f1qhkbGsLSifNAjA61IUjZjmLCWjItY6LB9ft9YhoDgwfmclB2zhu51Lc7+95b8NRAg==}

  chalk@2.4.2:
    resolution: {integrity: sha512-Mti+f9lpJNcwF4tWV8/OrTTtF1gZi+f8FqlyAdouralcFWFQWF2+NgCHShjkCb+IFBLq9buZwE1xckQU4peSuQ==}
    engines: {node: '>=4'}

  chalk@4.1.2:
    resolution: {integrity: sha512-oKnbhFyRIXpUuez8iBMmyEa4nbj4IOQyuhc/wy9kY7/WVPcwIO9VA668Pu8RkO7+0G76SLROeyw9CpQ061i4mA==}
    engines: {node: '>=10'}

  chalk@5.4.1:
    resolution: {integrity: sha512-zgVZuo2WcZgfUEmsn6eO3kINexW8RAE4maiQ8QNs8CtpPCSyMiYsULR3HQYkm3w8FIA3SberyMJMSldGsW+U3w==}
    engines: {node: ^12.17.0 || ^14.13 || >=16.0.0}

  char-regex@1.0.2:
    resolution: {integrity: sha512-kWWXztvZ5SBQV+eRgKFeh8q5sLuZY2+8WUIzlxWVTg+oGwY14qylx1KbKzHd8P6ZYkAg0xyIDU9JMHhyJMZ1jw==}
    engines: {node: '>=10'}

  character-entities-html4@2.1.0:
    resolution: {integrity: sha512-1v7fgQRj6hnSwFpq1Eu0ynr/CDEw0rXo2B61qXrLNdHZmPKgb7fqS1a2JwF0rISo9q77jDI8VMEHoApn8qDoZA==}

  character-entities-legacy@3.0.0:
    resolution: {integrity: sha512-RpPp0asT/6ufRm//AJVwpViZbGM/MkjQFxJccQRHmISF/22NBtsHqAWmL+/pmkPWoIUJdWyeVleTl1wydHATVQ==}

  character-entities@2.0.2:
    resolution: {integrity: sha512-shx7oQ0Awen/BRIdkjkvz54PnEEI/EjwXDSIZp86/KKdbafHh1Df/RYGBhn4hbe2+uKC9FnT5UCEdyPz3ai9hQ==}

  character-reference-invalid@2.0.1:
    resolution: {integrity: sha512-iBZ4F4wRbyORVsu0jPV7gXkOsGYjGHPmAyv+HiHG8gi5PtC9KI2j1+v8/tlibRvjoWX027ypmG/n0HtO5t7unw==}

  chardet@0.7.0:
    resolution: {integrity: sha512-mT8iDcrh03qDGRRmoA2hmBJnxpllMR+0/0qlzjqZES6NdiWDcZkCNAk4rPFZ9Q85r27unkiNNg8ZOiwZXBHwcA==}

  chokidar@3.6.0:
    resolution: {integrity: sha512-7VT13fmjotKpGipCW9JEQAusEPE+Ei8nl6/g4FBAmIm0GOOLMua9NDDo/DWp0ZAxCr3cPq5ZpBqmPAQgDda2Pw==}
    engines: {node: '>= 8.10.0'}

  chownr@1.1.4:
    resolution: {integrity: sha512-jJ0bqzaylmJtVnNgzTeSOs8DPavpbYgEr/b0YL8/2GO3xJEhInFmhKMUnEJQjZumK7KXGFhUy89PrsJWlakBVg==}

  chownr@2.0.0:
    resolution: {integrity: sha512-bIomtDF5KGpdogkLd9VspvFzk9KfpyyGlS8YFVZl7TGPBHL5snIOnxeshwVgPteQ9b4Eydl+pVbIyE1DcvCWgQ==}
    engines: {node: '>=10'}

  chownr@3.0.0:
    resolution: {integrity: sha512-+IxzY9BZOQd/XuYPRmrvEVjF/nqj5kgT4kEq7VofrDoM1MxoRjEWkrCC3EtLi59TVawxTAn+orJwFQcrqEN1+g==}
    engines: {node: '>=18'}

  ci-info@4.2.0:
    resolution: {integrity: sha512-cYY9mypksY8NRqgDB1XD1RiJL338v/551niynFTGkZOO2LHuB2OmOYxDIe/ttN9AHwrqdum1360G3ald0W9kCg==}
    engines: {node: '>=8'}

  clean-stack@2.2.0:
    resolution: {integrity: sha512-4diC9HaTE+KRAMWhDhrGOECgWZxoevMc5TlkObMqNSsVU62PYzXZ/SMTjzyGAFF1YusgxGcSWTEXBhp0CPwQ1A==}
    engines: {node: '>=6'}

  cli-cursor@5.0.0:
    resolution: {integrity: sha512-aCj4O5wKyszjMmDT4tZj93kxyydN/K5zPWSCe6/0AV/AA1pqe5ZBIw0a2ZfPQV7lL5/yb5HsUreJ6UFAF1tEQw==}
    engines: {node: '>=18'}

  cli-highlight@2.1.11:
    resolution: {integrity: sha512-9KDcoEVwyUXrjcJNvHD0NFc/hiwe/WPVYIleQh2O1N2Zro5gWJZ/K+3DGn8w8P/F6FxOgzyC5bxDyHIgCSPhGg==}
    engines: {node: '>=8.0.0', npm: '>=5.0.0'}
    hasBin: true

  cli-table3@0.6.5:
    resolution: {integrity: sha512-+W/5efTR7y5HRD7gACw9yQjqMVvEMLBHmboM/kPWam+H+Hmyrgjh6YncVKK122YZkXrLudzTuAukUw9FnMf7IQ==}
    engines: {node: 10.* || >= 12.*}

  cli-truncate@4.0.0:
    resolution: {integrity: sha512-nPdaFdQ0h/GEigbPClz11D0v/ZJEwxmeVZGeMo3Z5StPtUTkA9o1lD6QwoirYiSDzbcwn2XcjwmCp68W1IS4TA==}
    engines: {node: '>=18'}

  cli-width@4.1.0:
    resolution: {integrity: sha512-ouuZd4/dm2Sw5Gmqy6bGyNNNe1qt9RpmxveLSO7KcgsTnU7RXfsw+/bukWGo1abgBiMAic068rclZsO4IWmmxQ==}
    engines: {node: '>= 12'}

  cliui@7.0.4:
    resolution: {integrity: sha512-OcRE68cOsVMXp1Yvonl/fzkQOyjLSu/8bhPDfQt0e0/Eb283TKP20Fs2MqoPsr9SwA595rRCA+QMzYc9nBP+JQ==}

  code-block-writer@13.0.3:
    resolution: {integrity: sha512-Oofo0pq3IKnsFtuHqSF7TqBfr71aeyZDVJ0HpmqB7FBM2qEigL0iPONSCZSO9pE9dZTAxANe5XHG9Uy0YMv8cg==}

  collapse-white-space@2.1.0:
    resolution: {integrity: sha512-loKTxY1zCOuG4j9f6EPnuyyYkf58RnhhWTvRoZEokgB+WbdXehfjFviyOVYkqzEWz1Q5kRiZdBYS5SwxbQYwzw==}

  color-convert@1.9.3:
    resolution: {integrity: sha512-QfAUtd+vFdAtFQcC8CCyYt1fYWxSqAiK2cSD6zDB8N3cpsEBAvRxp9zOGg6G/SHHJYAT88/az/IuDGALsNVbGg==}

  color-convert@2.0.1:
    resolution: {integrity: sha512-RRECPsj7iu/xb5oKYcsFHSppFNnsj/52OVTRKb4zP5onXwVF3zVmmToNcOfGC+CRDpfK/U584fMg38ZHCaElKQ==}
    engines: {node: '>=7.0.0'}

  color-name@1.1.3:
    resolution: {integrity: sha512-72fSenhMw2HZMTVHeCA9KCmpEIbzWiQsjN+BHcBbS9vr1mtt+vJjPdksIBNUmKAW8TFUDPJK5SUU3QhE9NEXDw==}

  color-name@1.1.4:
    resolution: {integrity: sha512-dOy+3AuW3a2wNbZHIuMZpTcgjGuLU/uBL/ubcZF9OXbDo8ff4O8yVp5Bf0efS8uEoYo5q4Fx7dY9OgQGXgAsQA==}

  color-support@1.1.3:
    resolution: {integrity: sha512-qiBjkpbMLO/HL68y+lh4q0/O1MZFj2RX6X/KmMa3+gJD3z+WwI1ZzDHysvqHGS3mP6mznPckpXmw1nI9cJjyRg==}
    hasBin: true

  colorette@2.0.20:
    resolution: {integrity: sha512-IfEDxwoWIjkeXL1eXcDiow4UbKjhLdq6/EuSVR9GMN7KVH3r9gQ83e73hsz1Nd1T3ijd5xv1wcWRYO+D6kCI2w==}

  combined-stream@1.0.8:
    resolution: {integrity: sha512-FQN4MRfuJeHf7cBbBMJFXhKSDq+2kAArBlmRBvcvFE5BB1HZKXtSFASDhdlz9zOYwxh8lDdnvmMOe/+5cdoEdg==}
    engines: {node: '>= 0.8'}

  comma-separated-tokens@2.0.3:
    resolution: {integrity: sha512-Fu4hJdvzeylCfQPp9SGWidpzrMs7tTrlu6Vb8XGaRGck8QSNZJJp538Wrb60Lax4fPwR64ViY468OIUTbRlGZg==}

  commander@13.1.0:
    resolution: {integrity: sha512-/rFeCpNJQbhSZjGVwO9RFV3xPqbnERS8MmIQzCtD/zl6gpJuV/bMLuN92oG3F7d8oDEHHRrujSXNUr8fpjntKw==}
    engines: {node: '>=18'}

  compress-commons@6.0.2:
    resolution: {integrity: sha512-6FqVXeETqWPoGcfzrXb37E50NP0LXT8kAMu5ooZayhWWdgEY4lBEEcbQNXtkuKQsGduxiIcI4gOTsxTmuq/bSg==}
    engines: {node: '>= 14'}

  compressible@2.0.18:
    resolution: {integrity: sha512-AF3r7P5dWxL8MxyITRMlORQNaOA2IkAFaTr4k7BUumjPtRpGDTZpl0Pb1XCO6JeDCBdp126Cgs9sMxqSjgYyRg==}
    engines: {node: '>= 0.6'}

  compression@1.8.0:
    resolution: {integrity: sha512-k6WLKfunuqCYD3t6AsuPGvQWaKwuLLh2/xHNcX4qE+vIfDNXpSqnrhwA7O53R7WVQUnt8dVAIW+YHr7xTgOgGA==}
    engines: {node: '>= 0.8.0'}

  concat-map@0.0.1:
    resolution: {integrity: sha512-/Srv4dswyQNBfohGpz9o6Yb3Gz3SrUDqBH5rTuhGR7ahtlbYKnVxw2bCFMRljaA7EXHaXZ8wsHdodFvbkhKmqg==}

  concat-stream@2.0.0:
    resolution: {integrity: sha512-MWufYdFw53ccGjCA+Ol7XJYpAlW6/prSMzuPOTRnJGcGzuhLn4Scrz7qf6o8bROZ514ltazcIFJZevcfbo0x7A==}
    engines: {'0': node >= 6.0}

  console-control-strings@1.1.0:
    resolution: {integrity: sha512-ty/fTekppD2fIwRvnZAVdeOiGd1c7YXEixbgJTNzqcxJWKQnjJ/V1bNEEE6hygpM3WjwHFUVK6HTjWSzV4a8sQ==}

  content-disposition@1.0.0:
    resolution: {integrity: sha512-Au9nRL8VNUut/XSzbQA38+M78dzP4D+eqg3gfJHMIHHYa3bg067xj1KxMUWj+VULbiZMowKngFFbKczUrNJ1mg==}
    engines: {node: '>= 0.6'}

  content-type@1.0.5:
    resolution: {integrity: sha512-nTjqfcBFEipKdXCv4YDQWCfmcLZKm81ldF0pAopTvyrFGVbcR6P/VAAd5G7N+0tTr8QqiU0tFadD6FK4NtJwOA==}
    engines: {node: '>= 0.6'}

  cookie-signature@1.2.2:
    resolution: {integrity: sha512-D76uU73ulSXrD1UXF4KE2TMxVVwhsnCgfAyTg9k8P6KGZjlXKrOLe4dJQKI3Bxi5wjesZoFXJWElNWBjPZMbhg==}
    engines: {node: '>=6.6.0'}

  cookie@0.7.1:
    resolution: {integrity: sha512-6DnInpx7SJ2AK3+CTUE/ZM0vWTUboZCegxhC2xiIydHR9jNuTAASBrfEpHhiGOZw/nX51bHt6YQl8jsGo4y/0w==}
    engines: {node: '>= 0.6'}

  core-util-is@1.0.3:
    resolution: {integrity: sha512-ZQBvi1DcpJ4GDqanjucZ2Hj3wEO5pZDS89BWbkcrvdxksJorwUDDZamX9ldFkp9aw2lmBDLgkObEA4DWNJ9FYQ==}

  cors@2.8.5:
    resolution: {integrity: sha512-KIHbLJqu73RGr/hnbrO9uBeixNGuvSQjul/jdFvS/KFSIH1hWVd1ng7zOHx+YrEfInLG7q4n6GHQ9cDtxv/P6g==}
    engines: {node: '>= 0.10'}

  crc-32@1.2.2:
    resolution: {integrity: sha512-ROmzCKrTnOwybPcJApAA6WBWij23HVfGVNKqqrZpuyZOHqK2CwHSvpGuyt/UNNvaIjEd8X5IFGp4Mh+Ie1IHJQ==}
    engines: {node: '>=0.8'}
    hasBin: true

  crc32-stream@6.0.0:
    resolution: {integrity: sha512-piICUB6ei4IlTv1+653yq5+KoqfBYmj9bw6LqXoOneTMDXk5nM1qt12mFW1caG3LlJXEKW1Bp0WggEmIfQB34g==}
    engines: {node: '>= 14'}

  cross-spawn@6.0.6:
    resolution: {integrity: sha512-VqCUuhcd1iB+dsv8gxPttb5iZh/D0iubSP21g36KXdEuf6I5JiioesUVjpCdHV9MZRUfVFlvwtIUyPfxo5trtw==}
    engines: {node: '>=4.8'}

  cross-spawn@7.0.6:
    resolution: {integrity: sha512-uV2QOWP2nWzsy2aMp8aRibhi9dlzF5Hgh5SHaB9OiTGEyDTiJJyx0uy51QXdyWbtAHNua4XJzUKca3OzKUd3vA==}
    engines: {node: '>= 8'}

  css-select@4.3.0:
    resolution: {integrity: sha512-wPpOYtnsVontu2mODhA19JrqWxNsfdatRKd64kmpRbQgh1KtItko5sTnEpPdpSaJszTOhEMlF/RPz28qj4HqhQ==}

  css-what@6.1.0:
    resolution: {integrity: sha512-HTUrgRJ7r4dsZKU6GjmpfRK1O76h97Z8MfS1G0FozR+oF2kG6Vfe8JE6zwrkbxigziPHinCJ+gCPjA9EaBDtRw==}
    engines: {node: '>= 6'}

  data-view-buffer@1.0.2:
    resolution: {integrity: sha512-EmKO5V3OLXh1rtK2wgXRansaK1/mtVdTUEiEI0W8RkvgT05kfxaH29PliLnpLP73yYO6142Q72QNa8Wx/A5CqQ==}
    engines: {node: '>= 0.4'}

  data-view-byte-length@1.0.2:
    resolution: {integrity: sha512-tuhGbE6CfTM9+5ANGf+oQb72Ky/0+s3xKUpHvShfiz2RxMFgFPjsXuRLBVMtvMs15awe45SRb83D6wH4ew6wlQ==}
    engines: {node: '>= 0.4'}

  data-view-byte-offset@1.0.1:
    resolution: {integrity: sha512-BS8PfmtDGnrgYdOonGZQdLZslWIeCGFP9tpan0hi1Co2Zr2NKADsvGYA8XxuG/4UWgJ6Cjtv+YJnB6MM69QGlQ==}
    engines: {node: '>= 0.4'}

  debug@2.6.9:
    resolution: {integrity: sha512-bC7ElrdJaJnPbAP+1EotYvqZsb3ecl5wi6Bfi6BJTUcNowp6cvspg0jXznRTKDjm/E7AdgFBVeAPVMNcKGsHMA==}
    peerDependencies:
      supports-color: '*'
    peerDependenciesMeta:
      supports-color:
        optional: true

  debug@4.4.0:
    resolution: {integrity: sha512-6WTZ/IxCY/T6BALoZHaE4ctp9xm+Z5kY/pzYaCHRFeyVhojxlrm+46y68HA6hr0TcwEssoxNiDEUJQjfPZ/RYA==}
    engines: {node: '>=6.0'}
    peerDependencies:
      supports-color: '*'
    peerDependenciesMeta:
      supports-color:
        optional: true

  decode-named-character-reference@1.1.0:
    resolution: {integrity: sha512-Wy+JTSbFThEOXQIR2L6mxJvEs+veIzpmqD7ynWxMXGpnk3smkHQOp6forLdHsKpAMW9iJpaBBIxz285t1n1C3w==}

  decompress-response@6.0.0:
    resolution: {integrity: sha512-aW35yZM6Bb/4oJlZncMH2LCoZtJXTRxES17vE3hoRiowU2kWHaJKFkSBDnDR+cm9J+9QhXmREyIfv0pji9ejCQ==}
    engines: {node: '>=10'}

  deep-extend@0.6.0:
    resolution: {integrity: sha512-LOHxIOaPYdHlJRtCQfDIVZtfw/ufM8+rVj649RIHzcm/vGwQRXFt6OPqIFWsm2XEMrNIEtWR64sY1LEKD2vAOA==}
    engines: {node: '>=4.0.0'}

  default-browser-id@5.0.0:
    resolution: {integrity: sha512-A6p/pu/6fyBcA1TRz/GqWYPViplrftcW2gZC9q79ngNCKAeR/X3gcEdXQHl4KNXV+3wgIJ1CPkJQ3IHM6lcsyA==}
    engines: {node: '>=18'}

  default-browser@5.2.1:
    resolution: {integrity: sha512-WY/3TUME0x3KPYdRRxEJJvXRHV4PyPoUsxtZa78lwItwRQRHhd2U9xOscaT/YTf8uCXIAjeJOFBVEh/7FtD8Xg==}
    engines: {node: '>=18'}

  define-data-property@1.1.4:
    resolution: {integrity: sha512-rBMvIzlpA8v6E+SJZoo++HAYqsLrkg7MSfIinMPFhmkorw7X+dOXVJQs+QT69zGkzMyfDnIMN2Wid1+NbL3T+A==}
    engines: {node: '>= 0.4'}

  define-lazy-prop@3.0.0:
    resolution: {integrity: sha512-N+MeXYoqr3pOgn8xfyRPREN7gHakLYjhsHhWGT3fWAiL4IkAt0iDw14QiiEm2bE30c5XX5q0FtAA3CK5f9/BUg==}
    engines: {node: '>=12'}

  define-properties@1.2.1:
    resolution: {integrity: sha512-8QmQKqEASLd5nx0U1B1okLElbUuuttJ/AnYmRXbbbGDWh6uS208EjD4Xqq/I9wK7u0v6O08XhTWnt5XtEbR6Dg==}
    engines: {node: '>= 0.4'}

  delayed-stream@1.0.0:
    resolution: {integrity: sha512-ZySD7Nf91aLB0RxL4KGrKHBXl7Eds1DAmEdcoVawXnLD7SDhpNgtuII2aAkg7a7QS41jxPSZ17p4VdGnMHk3MQ==}
    engines: {node: '>=0.4.0'}

  delegates@1.0.0:
    resolution: {integrity: sha512-bd2L678uiWATM6m5Z1VzNCErI3jiGzt6HGY8OVICs40JQq/HALfbyNJmp0UDakEY4pMMaN0Ly5om/B1VI/+xfQ==}

  depd@2.0.0:
    resolution: {integrity: sha512-g7nH6P6dyDioJogAAGprGpCtVImJhpPk/roCzdb3fIh61/s/nPsfR6onyMwkCAR/OlC3yBC0lESvUoQEAssIrw==}
    engines: {node: '>= 0.8'}

  dequal@2.0.3:
    resolution: {integrity: sha512-0je+qPKHEMohvfRTCEo3CrPG6cAzAYgmzKyxRiYSSDkS6eGJdyVJm7WaYA5ECaAD9wLB2T4EEeymA5aFVcYXCA==}
    engines: {node: '>=6'}

  detect-libc@2.0.4:
    resolution: {integrity: sha512-3UDv+G9CsCKO1WKMGw9fwq/SWJYbI0c5Y7LU1AXYoDdbhE2AHQ6N6Nb34sG8Fj7T5APy8qXDCKuuIHd1BR0tVA==}
    engines: {node: '>=8'}

  detect-port@2.1.0:
    resolution: {integrity: sha512-epZuWb/6Q62L+nDHJc/hQAqf8pylsqgk3BpZXVBx1CDnr3nkrVNn73Uu1rXcFzkNcc+hkP3whuOg7JZYaQB65Q==}
    engines: {node: '>= 16.0.0'}
    hasBin: true

  devlop@1.1.0:
    resolution: {integrity: sha512-RWmIqhcFf1lRYBvNmr7qTNuyCt/7/ns2jbpp1+PalgE/rDQcBT0fioSMUpJ93irlUhC5hrg4cYqe6U+0ImW0rA==}

  dom-converter@0.2.0:
    resolution: {integrity: sha512-gd3ypIPfOMr9h5jIKq8E3sHOTCjeirnl0WK5ZdS1AW0Odt0b1PaWaHdJ4Qk4klv+YB9aJBS7mESXjFoDQPu6DA==}

  dom-serializer@1.4.1:
    resolution: {integrity: sha512-VHwB3KfrcOOkelEG2ZOfxqLZdfkil8PtJi4P8N2MMXucZq2yLp75ClViUlOVwyoHEDjYU433Aq+5zWP61+RGag==}

  domelementtype@2.3.0:
    resolution: {integrity: sha512-OLETBj6w0OsagBwdXnPdN0cnMfF9opN69co+7ZrbfPGrdpPVNBUj02spi6B1N7wChLQiPn4CSH/zJvXw56gmHw==}

  domhandler@4.3.1:
    resolution: {integrity: sha512-GrwoxYN+uWlzO8uhUXRl0P+kHE4GtVPfYzVLcUxPL7KNdHKj66vvlhiweIHqYYXWlw+T8iLMp42Lm67ghw4WMQ==}
    engines: {node: '>= 4'}

  domutils@2.8.0:
    resolution: {integrity: sha512-w96Cjofp72M5IIhpjgobBimYEfoPjx1Vx0BSX9P30WBdZW2WIKU0T1Bd0kz2eNZ9ikjKgHbEyKx8BB6H1L3h3A==}

  dottie@2.0.6:
    resolution: {integrity: sha512-iGCHkfUc5kFekGiqhe8B/mdaurD+lakO9txNnTvKtA6PISrw86LgqHvRzWYPyoE2Ph5aMIrCw9/uko6XHTKCwA==}

  dunder-proto@1.0.1:
    resolution: {integrity: sha512-KIN/nDJBQRcXw0MLVhZE9iQHmG68qAVIBg9CqmUYjmQIhgij9U5MFvrqkUL5FbtyyzZuOeOt0zdeRe4UY7ct+A==}
    engines: {node: '>= 0.4'}

  eastasianwidth@0.2.0:
    resolution: {integrity: sha512-I88TYZWc9XiYHRQ4/3c5rjjfgkjhLyW2luGIheGERbNQ6OY7yTybanSpDXZa8y7VUP9YmDcYa+eyq4ca7iLqWA==}

  ecdsa-sig-formatter@1.0.11:
    resolution: {integrity: sha512-nagl3RYrbNv6kQkeJIpt6NJZy8twLB/2vtz6yN9Z4vRKHN4/QZJIEbqohALSgwKdnksuY3k5Addp5lg8sVoVcQ==}

  ee-first@1.1.1:
    resolution: {integrity: sha512-WMwm9LhRUo+WUaRN+vRuETqG89IgZphVSNkdFgeb6sS/E4OrDIN7t48CAewSHXc6C8lefD8KKfr5vY61brQlow==}

  emittery@0.13.1:
    resolution: {integrity: sha512-DeWwawk6r5yR9jFgnDKYt4sLS0LmHJJi3ZOnb5/JdbYwj3nW+FxQnHIjhBKz8YLC7oRNPVM9NQ47I3CVx34eqQ==}
    engines: {node: '>=12'}

  emoji-regex@10.4.0:
    resolution: {integrity: sha512-EC+0oUMY1Rqm4O6LLrgjtYDvcVYTy7chDnM4Q7030tP4Kwj3u/pR6gP9ygnp2CJMK5Gq+9Q2oqmrFJAz01DXjw==}

  emoji-regex@8.0.0:
    resolution: {integrity: sha512-MSjYzcWNOA0ewAHpz0MxpYFvwg6yjy1NG3xteoqz644VCo/RPgnr1/GGt+ic3iJTzQ8Eu3TdM14SawnVUmGE6A==}

  emoji-regex@9.2.2:
    resolution: {integrity: sha512-L18DaJsXSUk2+42pv8mLs5jJT2hqFkFE4j21wOmgbUqsZ2hL72NsUU785g9RXgo3s0ZNgVl42TiHp3ZtOv/Vyg==}

  emojilib@2.4.0:
    resolution: {integrity: sha512-5U0rVMU5Y2n2+ykNLQqMoqklN9ICBT/KsvC1Gz6vqHbz2AXXGkG+Pm5rMWk/8Vjrr/mY9985Hi8DYzn1F09Nyw==}

  encodeurl@2.0.0:
    resolution: {integrity: sha512-Q0n9HRi4m6JuGIV1eFlmvJB7ZEVxu93IrMyiMsGC0lrMJMWzRgx6WGquyfQgZVb31vhGgXnfmPNNXmxnOkRBrg==}
    engines: {node: '>= 0.8'}

  encoding@0.1.13:
    resolution: {integrity: sha512-ETBauow1T35Y/WZMkio9jiM0Z5xjHHmJ4XmjZOq1l/dXz3lr2sRn87nJy20RupqSh1F2m3HHPSp8ShIPQJrJ3A==}

  end-of-stream@1.4.4:
    resolution: {integrity: sha512-+uw1inIHVPQoaVuHzRyXd21icM+cnt4CzD5rW+NC1wjOUSTOs+Te7FOv7AhN7vS9x/oIyhLP5PR1H+phQAHu5Q==}

  entities@2.2.0:
    resolution: {integrity: sha512-p92if5Nz619I0w+akJrLZH0MX0Pb5DX39XOwQTtXSdQQOaYH03S1uIQp4mhOZtAXrxq4ViO67YTiLBo2638o9A==}

  entities@4.5.0:
    resolution: {integrity: sha512-V0hjH4dGPh9Ao5p0MoRY6BVqtwCjhz6vI5LT8AJ55H+4g9/4vbHx1I54fS0XuclLhDHArPQCiMjDxjaL8fPxhw==}
    engines: {node: '>=0.12'}

  env-paths@2.2.1:
    resolution: {integrity: sha512-+h1lkLKhZMTYjog1VEpJNG7NZJWcuc2DDk/qsqSTRRCOXiLjeQ1d1/udrUGhqMxUgAlwKNZ0cf2uqan5GLuS2A==}
    engines: {node: '>=6'}

  environment@1.1.0:
    resolution: {integrity: sha512-xUtoPkMggbz0MPyPiIWr1Kp4aeWJjDZ6SMvURhimjdZgsRuDplF5/s9hcgGhyXMhs+6vpnuoiZ2kFiu3FMnS8Q==}
    engines: {node: '>=18'}

  err-code@2.0.3:
    resolution: {integrity: sha512-2bmlRpNKBxT/CRmPOlyISQpNj+qSeYvcym/uT0Jx2bMOlKLtSy1ZmLuVxSEKKyor/N5yhvp/ZiG1oE3DEYMSFA==}

  error-ex@1.3.2:
    resolution: {integrity: sha512-7dFHNmqeFSEt2ZBsCriorKnn3Z2pj+fd9kmI6QoWw4//DL+icEBfc0U7qJCisqrTsKTjw4fNFy2pW9OqStD84g==}

  es-abstract@1.23.9:
    resolution: {integrity: sha512-py07lI0wjxAC/DcfK1S6G7iANonniZwTISvdPzk9hzeH0IZIshbuuFxLIU96OyF89Yb9hiqWn8M/bY83KY5vzA==}
    engines: {node: '>= 0.4'}

  es-define-property@1.0.1:
    resolution: {integrity: sha512-e3nRfgfUZ4rNGL232gUgX06QNyyez04KdjFrF+LTRoOXmrOgFKDg4BCdsjW8EnT69eqdYGmRpJwiPVYNrCaW3g==}
    engines: {node: '>= 0.4'}

  es-errors@1.3.0:
    resolution: {integrity: sha512-Zf5H2Kxt2xjTvbJvP2ZWLEICxA6j+hAmMzIlypy4xcBg1vKVnx89Wy0GbS+kf5cwCVFFzdCFh2XSCFNULS6csw==}
    engines: {node: '>= 0.4'}

  es-object-atoms@1.1.1:
    resolution: {integrity: sha512-FGgH2h8zKNim9ljj7dankFPcICIK9Cp5bm+c2gQSYePhpaG5+esrLODihIorn+Pe6FGJzWhXQotPv73jTaldXA==}
    engines: {node: '>= 0.4'}

  es-set-tostringtag@2.1.0:
    resolution: {integrity: sha512-j6vWzfrGVfyXxge+O0x5sh6cvxAog0a/4Rdd2K36zCMV5eJ+/+tOAngRO8cODMNWbVRdVlmGZQL2YS3yR8bIUA==}
    engines: {node: '>= 0.4'}

  es-to-primitive@1.3.0:
    resolution: {integrity: sha512-w+5mJ3GuFL+NjVtJlvydShqE1eN3h3PbI7/5LAsYJP/2qtuMXjfL2LpHSRqo4b4eSF5K/DH1JXKUAHSB2UW50g==}
    engines: {node: '>= 0.4'}

  escalade@3.2.0:
    resolution: {integrity: sha512-WUj2qlxaQtO4g6Pq5c29GTcWGDyd8itL8zTlipgECz3JesAiiOKotd8JU6otB3PACgG6xkJUyVhboMS+bje/jA==}
    engines: {node: '>=6'}

  escape-html@1.0.3:
    resolution: {integrity: sha512-NiSupZ4OeuGwr68lGIeym/ksIZMJodUGOSCZ/FSnTxcrekbvqrgdUxlJOMpijaKZVjAJrWrGs/6Jy8OMuyj9ow==}

  escape-string-regexp@1.0.5:
    resolution: {integrity: sha512-vbRorB5FUQWvla16U8R/qgaFIya2qGzwDrNmCZuYKrbdSUMG6I1ZCGQRefkRVhuOkIGVne7BQ35DSfo1qvJqFg==}
    engines: {node: '>=0.8.0'}

  etag@1.8.1:
    resolution: {integrity: sha512-aIL5Fx7mawVa300al2BnEE4iNvo1qETxLrPI/o05L7z6go7fCw1J6EQmbK4FmJ2AS7kgVF/KEZWufBfdClMcPg==}
    engines: {node: '>= 0.6'}

  event-target-shim@5.0.1:
    resolution: {integrity: sha512-i/2XbnSz/uxRCU6+NdVJgKWDTM427+MqYbkQzD321DuCQJUqOuJKIA0IM2+W2xtYHdKOmZ4dR6fExsd4SXL+WQ==}
    engines: {node: '>=6'}

  eventemitter3@5.0.1:
    resolution: {integrity: sha512-GWkBvjiSZK87ELrYOSESUYeVIc9mvLLf/nXalMOS5dYrgZq9o5OVkbZAVM06CVxYsCwH9BDZFPlQTlPA1j4ahA==}

  events@3.3.0:
    resolution: {integrity: sha512-mQw+2fkQbALzQ7V0MY0IqdnXNOeTtP4r0lN9z7AAawCXgqea7bDii20AYrIBrFd/Hx0M2Ocz6S111CaFkUcb0Q==}
    engines: {node: '>=0.8.x'}

  eventsource-parser@3.0.1:
    resolution: {integrity: sha512-VARTJ9CYeuQYb0pZEPbzi740OWFgpHe7AYJ2WFZVnUDUQp5Dk2yJUgF36YsZ81cOyxT0QxmXD2EQpapAouzWVA==}
    engines: {node: '>=18.0.0'}

  eventsource@3.0.5:
    resolution: {integrity: sha512-LT/5J605bx5SNyE+ITBDiM3FxffBiq9un7Vx0EwMDM3vg8sWKx/tO2zC+LMqZ+smAM0F2hblaDZUVZF0te2pSw==}
    engines: {node: '>=18.0.0'}

  expand-template@2.0.3:
    resolution: {integrity: sha512-XYfuKMvj4O35f/pOXLObndIRvyQ+/+6AhODh+OKWj9S9498pHHn/IMszH+gt0fBCRWMNfk1ZSp5x3AifmnI2vg==}
    engines: {node: '>=6'}

  express-rate-limit@7.5.0:
    resolution: {integrity: sha512-eB5zbQh5h+VenMPM3fh+nw1YExi5nMr6HUCR62ELSP11huvxm/Uir1H1QEyTkk5QX6A58pX6NmaTMceKZ0Eodg==}
    engines: {node: '>= 16'}
    peerDependencies:
      express: ^4.11 || 5 || ^5.0.0-beta.1

  express@5.1.0:
    resolution: {integrity: sha512-DT9ck5YIRU+8GYzzU5kT3eHGA5iL+1Zd0EutOmTE9Dtk+Tvuzd23VBU+ec7HPNSTxXYO55gPV/hq4pSBJDjFpA==}
    engines: {node: '>= 18'}

  extend@3.0.2:
    resolution: {integrity: sha512-fjquC59cD7CyW6urNXK0FBufkZcoiGG80wTuPujX590cB5Ttln20E2UB4S/WARVqhXffZl2LNgS+gQdPIIim/g==}

  external-editor@3.1.0:
    resolution: {integrity: sha512-hMQ4CX1p1izmuLYyZqLMO/qGNw10wSv9QDCPfzXfyFrOaCSSoRfqE1Kf1s5an66J5JZC62NewG+mK49jOCtQew==}
    engines: {node: '>=4'}

  fast-deep-equal@3.1.3:
    resolution: {integrity: sha512-f3qQ9oQy9j2AhBe/H9VC91wLmKBCCU/gDOnKNAYG5hswO7BLKj09Hc5HYNz9cGI++xlpDCIgDaitVs03ATR84Q==}

  fast-fifo@1.3.2:
    resolution: {integrity: sha512-/d9sfos4yxzpwkDkuN7k2SqFKtYNmCTzgfEpz82x34IM9/zc8KGxQoXg1liNC/izpRM/MBdt44Nmx41ZWqk+FQ==}

  fast-glob@3.3.3:
    resolution: {integrity: sha512-7MptL8U0cqcFdzIzwOTHoilX9x5BrNqye7Z/LuC7kCMRio1EMSyqRK3BEAUD7sXRq4iT4AzTVuZdhgQ2TCvYLg==}
    engines: {node: '>=8.6.0'}

  fast-xml-parser@4.4.1:
    resolution: {integrity: sha512-xkjOecfnKGkSsOwtZ5Pz7Us/T6mrbPQrq0nh+aCO5V9nk5NLWmasAHumTKjiPJPWANe+kAZ84Jc8ooJkzZ88Sw==}
    hasBin: true

  fastq@1.19.1:
    resolution: {integrity: sha512-GwLTyxkCXjXbxqIhTsMI2Nui8huMPtnxg7krajPJAjnEG/iiOS7i+zCtWGZR9G0NBKbXKh6X9m9UIsYX/N6vvQ==}

  fenceparser@2.2.0:
    resolution: {integrity: sha512-fdXOPciCALTWvooKxyRUmYERiw1L1mzqVsfpk5F9kGr3NoT/Sdwew4BqGctY6xZpUXiZ7dXXPb27Om2nmUmHMg==}

  file-uri-to-path@1.0.0:
    resolution: {integrity: sha512-0Zt+s3L7Vf1biwWZ29aARiVYLx7iMGnEUl9x33fbB/j3jR81u/O2LbqK+Bm1CDSNDKVtJ/YjwY7TUd5SkeLQLw==}

  fill-range@7.1.1:
    resolution: {integrity: sha512-YsGpe3WHLK8ZYi4tWDg2Jy3ebRz2rXowDxnld4bkQB00cc/1Zw9AWnC0i9ztDJitivtQvaI9KaLyKrc+hBW0yg==}
    engines: {node: '>=8'}

  finalhandler@2.1.0:
    resolution: {integrity: sha512-/t88Ty3d5JWQbWYgaOGCCYfXRwV1+be02WqYYlL6h0lEiUAMPM8o8qKGO01YIkOHzka2up08wvgYD0mDiI+q3Q==}
    engines: {node: '>= 0.8'}

  for-each@0.3.3:
    resolution: {integrity: sha512-jqYfLp7mo9vIyQf8ykW2v7A+2N4QjeCeI5+Dz9XraiO1ign81wjiH7Fb9vSOWvQfNtmSa4H2RoQTrrXivdUZmw==}

  foreground-child@3.3.0:
    resolution: {integrity: sha512-Ld2g8rrAyMYFXBhEqMz8ZAHBi4J4uS1i/CxGMDnjyFWddMXLVcDp051DZfu+t7+ab7Wv6SMqpWmyFIj5UbfFvg==}
    engines: {node: '>=14'}

  form-data-encoder@1.7.2:
    resolution: {integrity: sha512-qfqtYan3rxrnCk1VYaA4H+Ms9xdpPqvLZa6xmMgFvhO32x7/3J/ExcTd6qpxM0vH2GdMI+poehyBZvqfMTto8A==}

  form-data@4.0.1:
    resolution: {integrity: sha512-tzN8e4TX8+kkxGPK8D5u0FNmjPUjw3lwC9lSLxxoB/+GtsJG91CO8bSWy73APlgAZzZbXEYZJuxjkHH2w+Ezhw==}
    engines: {node: '>= 6'}

  formdata-node@4.4.1:
    resolution: {integrity: sha512-0iirZp3uVDjVGt9p49aTaqjk84TrglENEDuqfdlZQ1roC9CWlPk6Avf8EEnZNcAqPonwkG35x4n3ww/1THYAeQ==}
    engines: {node: '>= 12.20'}

  forwarded@0.2.0:
    resolution: {integrity: sha512-buRG0fpBtRHSTCOASe6hD258tEubFoRLb4ZNA6NxMVHNw2gOcwHo9wyablzMzOA5z9xA9L1KNjk/Nt6MT9aYow==}
    engines: {node: '>= 0.6'}

  fresh@2.0.0:
    resolution: {integrity: sha512-Rx/WycZ60HOaqLKAi6cHRKKI7zxWbJ31MhntmtwMoaTeF7XFH9hhBp8vITaMidfljRQ6eYWCKkaTK+ykVJHP2A==}
    engines: {node: '>= 0.8'}

  fs-constants@1.0.0:
    resolution: {integrity: sha512-y6OAwoSIf7FyjMIv94u+b5rdheZEjzR63GTyZJm5qh4Bi+2YgwLCcI/fPFZkL5PSixOt6ZNKm+w+Hfp/Bciwow==}

  fs-extra@11.3.0:
    resolution: {integrity: sha512-Z4XaCL6dUDHfP/jT25jJKMmtxvuwbkrD1vNSMFlo9lNLY2c5FHYSQgHPRZUjAB26TpDEoW9HCOgplrdbaPV/ew==}
    engines: {node: '>=14.14'}

  fs-minipass@2.1.0:
    resolution: {integrity: sha512-V/JgOLFCS+R6Vcq0slCuaeWEdNC3ouDlJMNIsacH2VtALiu9mV4LPrHc5cDl8k5aw6J8jwgWWpiTo5RYhmIzvg==}
    engines: {node: '>= 8'}

  fs.realpath@1.0.0:
    resolution: {integrity: sha512-OO0pH2lK6a0hZnAdau5ItzHPI6pUlvI7jMVnxUQRtw4owF2wk8lOSabtGDCTP4Ggrg2MbGnWO9X8K1t4+fGMDw==}

  fsevents@2.3.3:
    resolution: {integrity: sha512-5xoDfX+fL7faATnagmWPpbFtwh/R77WmMMqqHGS65C3vvB0YHrgF+B1YmZ3441tMj5n63k0212XNoJwzlhffQw==}
    engines: {node: ^8.16.0 || ^10.6.0 || >=11.0.0}
    os: [darwin]

  function-bind@1.1.2:
    resolution: {integrity: sha512-7XHNxH7qX9xG5mIwxkhumTox/MIRNcOgDrxWsMt2pAr23WHp6MrRlN7FBSFpCpr+oVO0F744iUgR82nJMfG2SA==}

  function.prototype.name@1.1.8:
    resolution: {integrity: sha512-e5iwyodOHhbMr/yNrc7fDYG4qlbIvI5gajyzPnb5TCwyhjApznQh1BMFou9b30SevY43gCJKXycoCBjMbsuW0Q==}
    engines: {node: '>= 0.4'}

  functions-have-names@1.2.3:
    resolution: {integrity: sha512-xckBUXyTIqT97tq2x2AMb+g163b5JFysYk0x4qxNFwbfQkmNZoiRHb6sPzI9/QV33WeuvVYBUIiD4NzNIyqaRQ==}

  gauge@4.0.4:
    resolution: {integrity: sha512-f9m+BEN5jkg6a0fZjleidjN51VE1X+mPFQ2DJ0uv1V39oCLCbsGe6yjbBnp7eK7z/+GAon99a3nHuqbuuthyPg==}
    engines: {node: ^12.13.0 || ^14.15.0 || >=16.0.0}
    deprecated: This package is no longer supported.

  get-caller-file@2.0.5:
    resolution: {integrity: sha512-DyFP3BM/3YHTQOCUL/w0OZHR0lpKeGrxotcHWcqNEdnltqFwXVfhEBQ94eIo34AfQpo0rGki4cyIiftY06h2Fg==}
    engines: {node: 6.* || 8.* || >= 10.*}

  get-east-asian-width@1.3.0:
    resolution: {integrity: sha512-vpeMIQKxczTD/0s2CdEWHcb0eeJe6TFjxb+J5xgX7hScxqrGuyjmv4c1D4A/gelKfyox0gJJwIHF+fLjeaM8kQ==}
    engines: {node: '>=18'}

  get-intrinsic@1.2.7:
    resolution: {integrity: sha512-VW6Pxhsrk0KAOqs3WEd0klDiF/+V7gQOpAvY1jVU/LHmaD/kQO4523aiJuikX/QAKYiW6x8Jh+RJej1almdtCA==}
    engines: {node: '>= 0.4'}

  get-proto@1.0.1:
    resolution: {integrity: sha512-sTSfBjoXBp89JvIKIefqw7U2CCebsc74kiY6awiGogKtoSGbgjYE/G/+l9sF3MWFPNc9IcoOC4ODfKHfxFmp0g==}
    engines: {node: '>= 0.4'}

  get-symbol-description@1.1.0:
    resolution: {integrity: sha512-w9UMqWwJxHNOvoNzSJ2oPF5wvYcvP7jUvYzhp67yEhTi17ZDBBC1z9pTdGuzjD+EFIqLSYRweZjqfiPzQ06Ebg==}
    engines: {node: '>= 0.4'}

  github-from-package@0.0.0:
    resolution: {integrity: sha512-SyHy3T1v2NUXn29OsWdxmK6RwHD+vkj3v8en8AOBZ1wBQ/hCAQ5bAQTD02kW4W9tUp/3Qh6J8r9EvntiyCmOOw==}

  glob-parent@5.1.2:
    resolution: {integrity: sha512-AOIgSQCepiJYwP3ARnGx+5VnTu2HBYdzbGP45eLw1vr3zB3vZLeyed1sC9hnbcOc9/SrMyM5RPQrkGz4aS9Zow==}
    engines: {node: '>= 6'}

  glob@10.4.5:
    resolution: {integrity: sha512-7Bv8RF0k6xjo7d4A/PxYLbUCfb6c+Vpd2/mB2yRDlew7Jb5hEXiCD9ibfO7wpk8i4sevK6DFny9h7EYbM3/sHg==}
    hasBin: true

  glob@11.0.2:
    resolution: {integrity: sha512-YT7U7Vye+t5fZ/QMkBFrTJ7ZQxInIUjwyAjVj84CYXqgBdv30MFUPGnBR6sQaVq6Is15wYJUsnzTuWaGRBhBAQ==}
    engines: {node: 20 || >=22}
    hasBin: true

  glob@7.2.3:
    resolution: {integrity: sha512-nFR0zLpU2YCaRxwoCJvL6UvCH2JFyFVIvwTLsIf21AuHlMskA1hhTdk+LlYJtOlYt9v6dvszD2BGRqBL+iQK9Q==}
    deprecated: Glob versions prior to v9 are no longer supported

  globalthis@1.0.4:
    resolution: {integrity: sha512-DpLKbNU4WylpxJykQujfCcwYWiV/Jhm50Goo0wrVILAv5jOr9d+H+UR3PhSCD2rCCEIg0uc+G+muBTwD54JhDQ==}
    engines: {node: '>= 0.4'}

  gopd@1.2.0:
    resolution: {integrity: sha512-ZUKRh6/kUFoAiTAtTYPZJ3hw9wNxx+BIBOijnlG9PnrJsCcSjs1wyyD6vJpaYtgnzDrKYRSqf3OO6Rfa93xsRg==}
    engines: {node: '>= 0.4'}

  graceful-fs@4.2.11:
    resolution: {integrity: sha512-RbJ5/jmFcNNCcDV5o9eTnBLJ/HszWV0P73bc+Ff4nS/rJj+YaS6IGyiOL0VoBYX+l1Wrl3k63h/KrH+nhJ0XvQ==}

  gradient-string@3.0.0:
    resolution: {integrity: sha512-frdKI4Qi8Ihp4C6wZNB565de/THpIaw3DjP5ku87M+N9rNSGmPTjfkq61SdRXB7eCaL8O1hkKDvf6CDMtOzIAg==}
    engines: {node: '>=14'}

  has-bigints@1.1.0:
    resolution: {integrity: sha512-R3pbpkcIqv2Pm3dUwgjclDRVmWpTJW2DcMzcIhEXEx1oh/CEMObMm3KLmRJOdvhM7o4uQBnwr8pzRK2sJWIqfg==}
    engines: {node: '>= 0.4'}

  has-flag@3.0.0:
    resolution: {integrity: sha512-sKJf1+ceQBr4SMkvQnBDNDtf4TXpVhVGateu0t918bl30FnbE2m4vNLX+VWe/dpjlb+HugGYzW7uQXH98HPEYw==}
    engines: {node: '>=4'}

  has-flag@4.0.0:
    resolution: {integrity: sha512-EykJT/Q1KjTWctppgIAgfSO0tKVuZUjhgMr17kqTumMl6Afv3EISleU7qZUzoXDFTAHTDC4NOoG/ZxU3EvlMPQ==}
    engines: {node: '>=8'}

  has-property-descriptors@1.0.2:
    resolution: {integrity: sha512-55JNKuIW+vq4Ke1BjOTjM2YctQIvCT7GFzHwmfZPGo5wnrgkid0YQtnAleFSqumZm4az3n2BS+erby5ipJdgrg==}

  has-proto@1.2.0:
    resolution: {integrity: sha512-KIL7eQPfHQRC8+XluaIw7BHUwwqL19bQn4hzNgdr+1wXoU0KKj6rufu47lhY7KbJR2C6T6+PfyN0Ea7wkSS+qQ==}
    engines: {node: '>= 0.4'}

  has-symbols@1.1.0:
    resolution: {integrity: sha512-1cDNdwJ2Jaohmb3sg4OmKaMBwuC48sYni5HUw2DvsC8LjGTLK9h+eb1X6RyuOHe4hT0ULCW68iomhjUoKUqlPQ==}
    engines: {node: '>= 0.4'}

  has-tostringtag@1.0.2:
    resolution: {integrity: sha512-NqADB8VjPFLM2V0VvHUewwwsw0ZWBaIdgo+ieHtK3hasLz4qeCRjYcqfB6AQrBggRKppKF8L52/VqdVsO47Dlw==}
    engines: {node: '>= 0.4'}

  has-unicode@2.0.1:
    resolution: {integrity: sha512-8Rf9Y83NBReMnx0gFzA8JImQACstCYWUplepDa9xprwwtmgEZUF0h/i5xSA625zB/I37EtrswSST6OXxwaaIJQ==}

  hasown@2.0.2:
    resolution: {integrity: sha512-0hJU9SCPvmMzIBdZFqNPXWa6dqh7WdH0cII9y+CyS8rG3nL48Bclra9HmKhVVUHyPWNH5Y7xDwAB7bfgSjkUMQ==}
    engines: {node: '>= 0.4'}

  highlight.js@10.7.3:
    resolution: {integrity: sha512-tzcUFauisWKNHaRkN4Wjl/ZA07gENAjFl3J/c480dprkGTg5EQstgaNFqBfUqCq54kZRIEcreTsAgF/m2quD7A==}

  hono@4.7.10:
    resolution: {integrity: sha512-QkACju9MiN59CKSY5JsGZCYmPZkA6sIW6OFCUp7qDjZu6S6KHtJHhAc9Uy9mV9F8PJ1/HQ3ybZF2yjCa/73fvQ==}
    engines: {node: '>=16.9.0'}

  hosted-git-info@2.8.9:
    resolution: {integrity: sha512-mxIDAb9Lsm6DoOJ7xH+5+X4y1LU/4Hi50L9C5sIswK3JzULS4bwk1FvjdBgvYR4bzT4tuUQiC15FE2f5HbLvYw==}

  hosted-git-info@7.0.2:
    resolution: {integrity: sha512-puUZAUKT5m8Zzvs72XWy3HtvVbTWljRE66cP60bxJzAqf2DgICo7lYTY2IHUmLnNpjYvw5bvmoHvPc0QO2a62w==}
    engines: {node: ^16.14.0 || >=18.0.0}

  htmlparser2@6.1.0:
    resolution: {integrity: sha512-gyyPk6rgonLFEDGoeRgQNaEUvdJ4ktTmmUh/h2t7s+M8oPpIPxgNACWa+6ESR57kXstwqPiCut0V8NRpcwgU7A==}

  http-cache-semantics@4.2.0:
    resolution: {integrity: sha512-dTxcvPXqPvXBQpq5dUr6mEMJX4oIEFv6bwom3FDwKRDsuIjjJGANqhBuoAn9c1RQJIdAKav33ED65E2ys+87QQ==}

  http-errors@2.0.0:
    resolution: {integrity: sha512-FtwrG/euBzaEjYeRqOgly7G0qviiXoJWnvEH2Z1plBdXgbyjv34pHTSb9zoeHMyDy33+DWy5Wt9Wo+TURtOYSQ==}
    engines: {node: '>= 0.8'}

  http-proxy-agent@4.0.1:
    resolution: {integrity: sha512-k0zdNgqWTGA6aeIRVpvfVob4fL52dTfaehylg0Y4UvSySvOq/Y+BOyPrgpUrA7HylqvU8vIZGsRuXmspskV0Tg==}
    engines: {node: '>= 6'}

  https-proxy-agent@5.0.1:
    resolution: {integrity: sha512-dFcAjpTQFgoLMzC2VwU+C/CbS7uRL0lWmxDITmqm7C+7F0Odmj6s9l6alZc6AELXhrnggM2CeWSXHGOdX2YtwA==}
    engines: {node: '>= 6'}

  humanize-ms@1.2.1:
    resolution: {integrity: sha512-Fl70vYtsAFb/C06PTS9dZBo7ihau+Tu/DNCk/OyHhea07S+aeMWpFFkUaXRa8fI+ScZbEI8dfSxwY7gxZ9SAVQ==}

  iconv-lite@0.4.24:
    resolution: {integrity: sha512-v3MXnZAcvnywkTUEZomIActle7RXXeedOR31wwl7VlyoXO4Qi9arvSenNQWne1TcRwhCL1HwLI21bEqdpj8/rA==}
    engines: {node: '>=0.10.0'}

  iconv-lite@0.6.3:
    resolution: {integrity: sha512-4fCk79wshMdzMp2rH06qWrJE4iolqLhCUH+OiuIgU++RB0+94NlDL81atO7GX55uUKueo0txHNtvEyI6D7WdMw==}
    engines: {node: '>=0.10.0'}

  ieee754@1.2.1:
    resolution: {integrity: sha512-dcyqhDvX1C46lXZcVqCpK+FtMRQVdIMN6/Df5js2zouUsqG7I6sFxitIC+7KYK29KdXOLHdu9zL4sFnoVQnqaA==}

  ignore@6.0.2:
    resolution: {integrity: sha512-InwqeHHN2XpumIkMvpl/DCJVrAHgCsG5+cn1XlnLWGwtZBm8QJfSusItfrwx81CTp5agNZqpKU2J/ccC5nGT4A==}
    engines: {node: '>= 4'}

  immer@10.1.1:
    resolution: {integrity: sha512-s2MPrmjovJcoMaHtx6K11Ra7oD05NT97w1IC5zpMkT6Atjr7H8LjaDd81iIxUYpMKSRRNMJE703M1Fhr/TctHw==}

  import-lazy@4.0.0:
    resolution: {integrity: sha512-rKtvo6a868b5Hu3heneU+L4yEQ4jYKLtjpnPeUdK7h0yzXGmyBTypknlkCvHFBqfX9YlorEiMM6Dnq/5atfHkw==}
    engines: {node: '>=8'}

  import-meta-resolve@4.1.0:
    resolution: {integrity: sha512-I6fiaX09Xivtk+THaMfAwnA3MVA5Big1WHF1Dfx9hFuvNIWpXnorlkzhcQf6ehrqQiiZECRt1poOAkPmer3ruw==}

  imurmurhash@0.1.4:
    resolution: {integrity: sha512-JmXMZ6wuvDmLiHEml9ykzqO6lwFbof0GG4IkcGaENdCRDDmMVnny7s5HsIgHCbaq0w2MyPhDqkhTUgS2LU2PHA==}
    engines: {node: '>=0.8.19'}

  indent-string@4.0.0:
    resolution: {integrity: sha512-EdDDZu4A2OyIK7Lr/2zG+w5jmbuk1DVBnEwREQvBzspBJkCEbRa8GxU1lghYcaGJCnRWibjDXlq779X1/y5xwg==}
    engines: {node: '>=8'}

  infer-owner@1.0.4:
    resolution: {integrity: sha512-IClj+Xz94+d7irH5qRyfJonOdfTzuDaifE6ZPWfx0N0+/ATZCbuTPq2prFl526urkQd90WyUKIh1DfBQ2hMz9A==}

  inflection@1.13.4:
    resolution: {integrity: sha512-6I/HUDeYFfuNCVS3td055BaXBwKYuzw7K3ExVMStBowKo9oOAMJIXIHvdyR3iboTCp1b+1i5DSkIZTcwIktuDw==}
    engines: {'0': node >= 0.4.0}

  inflight@1.0.6:
    resolution: {integrity: sha512-k92I/b08q4wvFscXCLvqfsHCrjrF7yiXsQuIVvVE7N82W3+aqpzuUdBbfhWcy/FZR3/4IgflMgKLOsvPDrGCJA==}
    deprecated: This module is not supported, and leaks memory. Do not use it. Check out lru-cache if you want a good and tested way to coalesce async requests by a key value, which is much more comprehensive and powerful.

  inherits@2.0.4:
    resolution: {integrity: sha512-k/vGaX4/Yla3WzyMCvTQOXYeIHvqOKtnqBduzTHpzpQZzAskKMhZ2K+EnBiSM9zGSoIFeMpXKxa4dYeZIQqewQ==}

  ini@1.3.8:
    resolution: {integrity: sha512-JV/yugV2uzW5iMRSiZAyDtQd+nxtUnjeLt0acNdw98kKLrvuRVyB80tsREOE7yvGVgalhZ6RNXCmEHkUKBKxew==}

  ini@4.1.3:
    resolution: {integrity: sha512-X7rqawQBvfdjS10YU1y1YVreA3SsLrW9dX2CewP2EbBJM4ypVNLDkO5y04gejPwKIY9lR+7r9gn3rFPt/kmWFg==}
    engines: {node: ^14.17.0 || ^16.13.0 || >=18.0.0}

  inquirer@12.6.0:
    resolution: {integrity: sha512-3zmmccQd/8o65nPOZJZ+2wqt76Ghw3+LaMrmc6JE/IzcvQhJ1st+QLCOo/iLS85/tILU0myG31a2TAZX0ysAvg==}
    engines: {node: '>=18'}
    peerDependencies:
      '@types/node': '>=18'
    peerDependenciesMeta:
      '@types/node':
        optional: true

  internal-slot@1.1.0:
    resolution: {integrity: sha512-4gd7VpWNQNB4UKKCFFVcp1AVv+FMOgs9NKzjHKusc8jTMhd5eL1NqQqOpE0KzMds804/yHlglp3uxgluOqAPLw==}
    engines: {node: '>= 0.4'}

  ip-address@9.0.5:
    resolution: {integrity: sha512-zHtQzGojZXTwZTHQqra+ETKd4Sn3vgi7uBmlPoXVWZqYvuKmtI0l/VZTjqGmJY9x88GGOaZ9+G9ES8hC4T4X8g==}
    engines: {node: '>= 12'}

  ipaddr.js@1.9.1:
    resolution: {integrity: sha512-0KI/607xoxSToH7GjN1FfSbLoU0+btTicjsQSWQlh/hZykN8KpmMf7uYwPW3R+akZ6R/w18ZlXSHBYXiYUPO3g==}
    engines: {node: '>= 0.10'}

  is-alphabetical@2.0.1:
    resolution: {integrity: sha512-FWyyY60MeTNyeSRpkM2Iry0G9hpr7/9kD40mD/cGQEuilcZYS4okz8SN2Q6rLCJ8gbCt6fN+rC+6tMGS99LaxQ==}

  is-alphanumerical@2.0.1:
    resolution: {integrity: sha512-hmbYhX/9MUMF5uh7tOXyK/n0ZvWpad5caBA17GsC6vyuCqaWliRG5K1qS9inmUhEMaOBIW7/whAnSwveW/LtZw==}

  is-array-buffer@3.0.5:
    resolution: {integrity: sha512-DDfANUiiG2wC1qawP66qlTugJeL5HyzMpfr8lLK+jMQirGzNod0B12cFB/9q838Ru27sBwfw78/rdoU7RERz6A==}
    engines: {node: '>= 0.4'}

  is-arrayish@0.2.1:
    resolution: {integrity: sha512-zz06S8t0ozoDXMG+ube26zeCTNXcKIPJZJi8hBrF4idCLms4CG9QtK7qBl1boi5ODzFpjswb5JPmHCbMpjaYzg==}

  is-async-function@2.1.0:
    resolution: {integrity: sha512-GExz9MtyhlZyXYLxzlJRj5WUCE661zhDa1Yna52CN57AJsymh+DvXXjyveSioqSRdxvUrdKdvqB1b5cVKsNpWQ==}
    engines: {node: '>= 0.4'}

  is-bigint@1.1.0:
    resolution: {integrity: sha512-n4ZT37wG78iz03xPRKJrHTdZbe3IicyucEtdRsV5yglwc3GyUfbAfpSeD0FJ41NbUNSt5wbhqfp1fS+BgnvDFQ==}
    engines: {node: '>= 0.4'}

  is-binary-path@2.1.0:
    resolution: {integrity: sha512-ZMERYes6pDydyuGidse7OsHxtbI7WVeUEozgR/g7rd0xUimYNlvZRE/K2MgZTjWy725IfelLeVcEM97mmtRGXw==}
    engines: {node: '>=8'}

  is-boolean-object@1.2.1:
    resolution: {integrity: sha512-l9qO6eFlUETHtuihLcYOaLKByJ1f+N4kthcU9YjHy3N+B3hWv0y/2Nd0mu/7lTFnRQHTrSdXF50HQ3bl5fEnng==}
    engines: {node: '>= 0.4'}

  is-callable@1.2.7:
    resolution: {integrity: sha512-1BC0BVFhS/p0qtw6enp8e+8OD0UrK0oFLztSjNzhcKA3WDuJxxAPXzPuPtKkjEY9UUoEWlX/8fgKeu2S8i9JTA==}
    engines: {node: '>= 0.4'}

  is-core-module@2.16.1:
    resolution: {integrity: sha512-UfoeMA6fIJ8wTYFEUjelnaGI67v6+N7qXJEvQuIGa99l4xsCruSYOVSQ0uPANn4dAzm8lkYPaKLrrijLq7x23w==}
    engines: {node: '>= 0.4'}

  is-data-view@1.0.2:
    resolution: {integrity: sha512-RKtWF8pGmS87i2D6gqQu/l7EYRlVdfzemCJN/P3UOs//x1QE7mfhvzHIApBTRf7axvT6DMGwSwBXYCT0nfB9xw==}
    engines: {node: '>= 0.4'}

  is-date-object@1.1.0:
    resolution: {integrity: sha512-PwwhEakHVKTdRNVOw+/Gyh0+MzlCl4R6qKvkhuvLtPMggI1WAHt9sOwZxQLSGpUaDnrdyDsomoRgNnCfKNSXXg==}
    engines: {node: '>= 0.4'}

  is-decimal@2.0.1:
    resolution: {integrity: sha512-AAB9hiomQs5DXWcRB1rqsxGUstbRroFOPPVAomNk/3XHR5JyEZChOyTWe2oayKnsSsr/kcGqF+z6yuH6HHpN0A==}

  is-docker@3.0.0:
    resolution: {integrity: sha512-eljcgEDlEns/7AXFosB5K/2nCM4P7FQPkGc/DWLy5rmFEWvZayGrik1d9/QIY5nJ4f9YsVvBkA6kJpHn9rISdQ==}
    engines: {node: ^12.20.0 || ^14.13.1 || >=16.0.0}
    hasBin: true

  is-empty@1.2.0:
    resolution: {integrity: sha512-F2FnH/otLNJv0J6wc73A5Xo7oHLNnqplYqZhUu01tD54DIPvxIRSTSLkrUB/M0nHO4vo1O9PDfN4KoTxCzLh/w==}

  is-extglob@2.1.1:
    resolution: {integrity: sha512-SbKbANkN603Vi4jEZv49LeVJMn4yGwsbzZworEoyEiutsN3nJYdbO36zfhGJ6QEDpOZIFkDtnq5JRxmvl3jsoQ==}
    engines: {node: '>=0.10.0'}

  is-finalizationregistry@1.1.1:
    resolution: {integrity: sha512-1pC6N8qWJbWoPtEjgcL2xyhQOP491EQjeUo3qTKcmV8YSDDJrOepfG8pcC7h/QgnQHYSv0mJ3Z/ZWxmatVrysg==}
    engines: {node: '>= 0.4'}

  is-fullwidth-code-point@3.0.0:
    resolution: {integrity: sha512-zymm5+u+sCsSWyD9qNaejV3DFvhCKclKdizYaJUuHA83RLjb7nSuGnddCHGv0hk+KY7BMAlsWeK4Ueg6EV6XQg==}
    engines: {node: '>=8'}

  is-fullwidth-code-point@4.0.0:
    resolution: {integrity: sha512-O4L094N2/dZ7xqVdrXhh9r1KODPJpFms8B5sGdJLPy664AgvXsreZUyCQQNItZRDlYug4xStLjNp/sz3HvBowQ==}
    engines: {node: '>=12'}

  is-fullwidth-code-point@5.0.0:
    resolution: {integrity: sha512-OVa3u9kkBbw7b8Xw5F9P+D/T9X+Z4+JruYVNapTjPYZYUznQ5YfWeFkOj606XYYW8yugTfC8Pj0hYqvi4ryAhA==}
    engines: {node: '>=18'}

  is-generator-function@1.1.0:
    resolution: {integrity: sha512-nPUB5km40q9e8UfN/Zc24eLlzdSf9OfKByBw9CIdw4H1giPMeA0OIJvbchsCu4npfI2QcMVBsGEBHKZ7wLTWmQ==}
    engines: {node: '>= 0.4'}

  is-glob@4.0.3:
    resolution: {integrity: sha512-xelSayHH36ZgE7ZWhli7pW34hNbNl8Ojv5KVmkJD4hBdD3th8Tfk9vYasLM+mXWOZhFkgZfxhLSnrwRr4elSSg==}
    engines: {node: '>=0.10.0'}

  is-hexadecimal@2.0.1:
    resolution: {integrity: sha512-DgZQp241c8oO6cA1SbTEWiXeoxV42vlcJxgH+B3hi1AiqqKruZR3ZGF8In3fj4+/y/7rHvlOZLZtgJ/4ttYGZg==}

  is-inside-container@1.0.0:
    resolution: {integrity: sha512-KIYLCCJghfHZxqjYBE7rEy0OBuTd5xCHS7tHVgvCLkx7StIoaxwNW3hCALgEUjFfeRk+MG/Qxmp/vtETEF3tRA==}
    engines: {node: '>=14.16'}
    hasBin: true

  is-lambda@1.0.1:
    resolution: {integrity: sha512-z7CMFGNrENq5iFB9Bqo64Xk6Y9sg+epq1myIcdHaGnbMTYOxvzsEtdYqQUylB7LxfkvgrrjP32T6Ywciio9UIQ==}

  is-map@2.0.3:
    resolution: {integrity: sha512-1Qed0/Hr2m+YqxnM09CjA2d/i6YZNfF6R2oRAOj36eUdS6qIV/huPJNSEpKbupewFs+ZsJlxsjjPbc0/afW6Lw==}
    engines: {node: '>= 0.4'}

  is-network-error@1.1.0:
    resolution: {integrity: sha512-tUdRRAnhT+OtCZR/LxZelH/C7QtjtFrTu5tXCA8pl55eTUElUHT+GPYV8MBMBvea/j+NxQqVt3LbWMRir7Gx9g==}
    engines: {node: '>=16'}

  is-number-object@1.1.1:
    resolution: {integrity: sha512-lZhclumE1G6VYD8VHe35wFaIif+CTy5SJIi5+3y4psDgWu4wPDoBhF8NxUOinEc7pHgiTsT6MaBb92rKhhD+Xw==}
    engines: {node: '>= 0.4'}

  is-number@7.0.0:
    resolution: {integrity: sha512-41Cifkg6e8TylSpdtTpeLVMqvSBEVzTttHvERD741+pnZ8ANv0004MRL43QKPDlK9cGvNp6NZWZUBlbGXYxxng==}
    engines: {node: '>=0.12.0'}

  is-plain-obj@4.1.0:
    resolution: {integrity: sha512-+Pgi+vMuUNkJyExiMBt5IlFoMyKnr5zhJ4Uspz58WOhBF5QoIZkFyNHIbBAtHwzVAgk5RtndVNsDRN61/mmDqg==}
    engines: {node: '>=12'}

  is-promise@4.0.0:
    resolution: {integrity: sha512-hvpoI6korhJMnej285dSg6nu1+e6uxs7zG3BYAm5byqDsgJNWwxzM6z6iZiAgQR4TJ30JmBTOwqZUw3WlyH3AQ==}

  is-regex@1.2.1:
    resolution: {integrity: sha512-MjYsKHO5O7mCsmRGxWcLWheFqN9DJ/2TmngvjKXihe6efViPqc274+Fx/4fYj/r03+ESvBdTXK0V6tA3rgez1g==}
    engines: {node: '>= 0.4'}

  is-set@2.0.3:
    resolution: {integrity: sha512-iPAjerrse27/ygGLxw+EBR9agv9Y6uLeYVJMu+QNCoouJ1/1ri0mGrcWpfCqFZuzzx3WjtwxG098X+n4OuRkPg==}
    engines: {node: '>= 0.4'}

  is-shared-array-buffer@1.0.4:
    resolution: {integrity: sha512-ISWac8drv4ZGfwKl5slpHG9OwPNty4jOWPRIhBpxOoD+hqITiwuipOQ2bNthAzwA3B4fIjO4Nln74N0S9byq8A==}
    engines: {node: '>= 0.4'}

  is-stream@2.0.1:
    resolution: {integrity: sha512-hFoiJiTl63nn+kstHGBtewWSKnQLpyb155KHheA1l39uvtO9nWIop1p3udqPcUd/xbF1VLMO4n7OI6p7RbngDg==}
    engines: {node: '>=8'}

  is-string@1.1.1:
    resolution: {integrity: sha512-BtEeSsoaQjlSPBemMQIrY1MY0uM6vnS1g5fmufYOtnxLGUZM2178PKbhsk7Ffv58IX+ZtcvoGwccYsh0PglkAA==}
    engines: {node: '>= 0.4'}

  is-symbol@1.1.1:
    resolution: {integrity: sha512-9gGx6GTtCQM73BgmHQXfDmLtfjjTUDSyoxTCbp5WtoixAhfgsDirWIcVQ/IHpvI5Vgd5i/J5F7B9cN/WlVbC/w==}
    engines: {node: '>= 0.4'}

  is-typed-array@1.1.15:
    resolution: {integrity: sha512-p3EcsicXjit7SaskXHs1hA91QxgTw46Fv6EFKKGS5DRFLD8yKnohjF3hxoju94b/OcMZoQukzpPpBE9uLVKzgQ==}
    engines: {node: '>= 0.4'}

  is-weakmap@2.0.2:
    resolution: {integrity: sha512-K5pXYOm9wqY1RgjpL3YTkF39tni1XajUIkawTLUo9EZEVUFga5gSQJF8nNS7ZwJQ02y+1YCNYcMh+HIf1ZqE+w==}
    engines: {node: '>= 0.4'}

  is-weakref@1.1.0:
    resolution: {integrity: sha512-SXM8Nwyys6nT5WP6pltOwKytLV7FqQ4UiibxVmW+EIosHcmCqkkjViTb5SNssDlkCiEYRP1/pdWUKVvZBmsR2Q==}
    engines: {node: '>= 0.4'}

  is-weakset@2.0.4:
    resolution: {integrity: sha512-mfcwb6IzQyOKTs84CQMrOwW4gQcaTOAWJ0zzJCl2WSPDrWk/OzDaImWFH3djXhb24g4eudZfLRozAvPGw4d9hQ==}
    engines: {node: '>= 0.4'}

  is-wsl@3.1.0:
    resolution: {integrity: sha512-UcVfVfaK4Sc4m7X3dUSoHoozQGBEFeDC+zVo06t98xe8CzHSZZBekNXH+tu0NalHolcJ/QAGqS46Hef7QXBIMw==}
    engines: {node: '>=16'}

  isarray@1.0.0:
    resolution: {integrity: sha512-VLghIWNM6ELQzo7zwmcg0NmTVyWKYjvIeM83yjp0wRDTmUnrM678fQbcKBo6n2CJEF0szoG//ytg+TKla89ALQ==}

  isarray@2.0.5:
    resolution: {integrity: sha512-xHjhDr3cNBK0BzdUJSPXZntQUx/mwMS5Rw4A7lPJ90XGAO6ISP/ePDNuo0vhqOZU+UD5JoodwCAAoZQd3FeAKw==}

  isexe@2.0.0:
    resolution: {integrity: sha512-RHxMLp9lnKHGHRng9QFhRCMbYAcVpn69smSGcq3f36xjgVVWThj4qqLbTLlq7Ssj8B+fIQ1EuCEGI2lKsyQeIw==}

  isexe@3.1.1:
    resolution: {integrity: sha512-LpB/54B+/2J5hqQ7imZHfdU31OlgQqx7ZicVlkm9kzg9/w8GKLEcFfJl/t7DCEDueOyBAD6zCCwTO6Fzs0NoEQ==}
    engines: {node: '>=16'}

  jackspeak@3.4.3:
    resolution: {integrity: sha512-OGlZQpz2yfahA/Rd1Y8Cd9SIEsqvXkLVoSw/cgwhnhFMDbsQFeZYoJJ7bIZBS9BcamUW96asq/npPWugM+RQBw==}

  jackspeak@4.0.2:
    resolution: {integrity: sha512-bZsjR/iRjl1Nk1UkjGpAzLNfQtzuijhn2g+pbZb98HQ1Gk8vM9hfbxeMBP+M2/UUdwj0RqGG3mlvk2MsAqwvEw==}
    engines: {node: 20 || >=22}

  jju@1.4.0:
    resolution: {integrity: sha512-8wb9Yw966OSxApiCt0K3yNJL8pnNeIv+OEq2YMidz4FKP6nonSRoOXc80iXY4JaN2FC11B9qsNmDsm+ZOfMROA==}

  js-tokens@4.0.0:
    resolution: {integrity: sha512-RdJUflcE3cUzKiMqQgsCu06FPu9UdIJO0beYbPhHN4k6apgJtifcoCtT9bcxOpYBtpD2kCM6Sbzg4CausW/PKQ==}

  jsbn@1.1.0:
    resolution: {integrity: sha512-4bYVV3aAMtDTTu4+xsDYa6sy9GyJ69/amsu9sYF2zqjiEoZA5xJi3BrfX3uY+/IekIu7MwdObdbDWpoZdBv3/A==}

  json-parse-better-errors@1.0.2:
    resolution: {integrity: sha512-mrqyZKfX5EhL7hvqcV6WG1yYjnjeuYDzDhhcAAUrq8Po85NBQBJP+ZDUT75qZQ98IkUoBqdkExkukOU7Ts2wrw==}

  json-parse-even-better-errors@3.0.2:
    resolution: {integrity: sha512-fi0NG4bPjCHunUJffmLd0gxssIgkNmArMvis4iNah6Owg1MCJjWhEcDLmsK6iGkJq3tHwbDkTlce70/tmXN4cQ==}
    engines: {node: ^14.17.0 || ^16.13.0 || >=18.0.0}

  json-schema-traverse@1.0.0:
    resolution: {integrity: sha512-NM8/P9n3XjXhIZn1lLhkFaACTOURQXjWhV4BA/RnOv8xvgqtqpAX9IO4mRQxSx1Rlo4tqzeqb0sOlruaOy3dug==}

  json5@2.2.3:
    resolution: {integrity: sha512-XmOWe7eyHYH14cLdVPoyg+GOH3rYX++KpzrylJwSW98t3Nk+U8XOl8FWKOgwtzdb8lXGf6zYwDUzeHMWfxasyg==}
    engines: {node: '>=6'}
    hasBin: true

<<<<<<< HEAD
  jsonata@2.0.6:
    resolution: {integrity: sha512-WhQB5tXQ32qjkx2GYHFw2XbL90u+LLzjofAYwi+86g6SyZeXHz9F1Q0amy3dWRYczshOC3Haok9J4pOCgHtwyQ==}
    engines: {node: '>= 8'}

  jsonschema@1.5.0:
    resolution: {integrity: sha512-K+A9hhqbn0f3pJX17Q/7H6yQfD/5OXgdrR5UE12gMXCiN9D5Xq2o5mddV2QEcX/bjla99ASsAAQUyMCCRWAEhw==}
=======
  jsonfile@6.1.0:
    resolution: {integrity: sha512-5dgndWOriYSm5cnYaJNhalLNDKOqFwyDB/rr1E9ZsGciGvKPs8R2xYGCacuf3z6K1YKDz182fd+fY3cn3pMqXQ==}
>>>>>>> d33b1d20

  jsonwebtoken@9.0.2:
    resolution: {integrity: sha512-PRp66vJ865SSqOlgqS8hujT5U4AOgMfhrwYIuIhfKaoSCZcirrmASQr8CX7cUg+RMih+hgznrjp99o+W4pJLHQ==}
    engines: {node: '>=12', npm: '>=6'}

  jwa@1.4.1:
    resolution: {integrity: sha512-qiLX/xhEEFKUAJ6FiBMbes3w9ATzyk5W7Hvzpa/SLYdxNtng+gcurvrI7TbACjIXlsJyr05/S1oUhZrc63evQA==}

  jws@3.2.2:
    resolution: {integrity: sha512-YHlZCB6lMTllWDtSPHz/ZXTsi8S00usEV6v1tjq8tOUZzw7DpSDWVXjXDre6ed1w/pd495ODpHZYSdkRTsa0HA==}

  lazystream@1.0.1:
    resolution: {integrity: sha512-b94GiNHQNy6JNTrt5w6zNyffMrNkXZb3KTkCZJb2V1xaEGCk093vkZ2jk3tpaeP33/OiXC+WvK9AxUebnf5nbw==}
    engines: {node: '>= 0.6.3'}

  lines-and-columns@2.0.4:
    resolution: {integrity: sha512-wM1+Z03eypVAVUCE7QdSqpVIvelbOakn1M0bPDoA4SGWPx3sNDVUiMo3L6To6WWGClB7VyXnhQ4Sn7gxiJbE6A==}
    engines: {node: ^12.20.0 || ^14.13.1 || >=16.0.0}

  linkify-it@5.0.0:
    resolution: {integrity: sha512-5aHCbzQRADcdP+ATqnDuhhJ/MRIqDkZX5pyjFHRRysS8vZ5AbqGEoFIb6pYHPZ+L/OC2Lc+xT8uHVVR5CAK/wQ==}

  load-json-file@4.0.0:
    resolution: {integrity: sha512-Kx8hMakjX03tiGTLAIdJ+lL0htKnXjEZN6hk/tozf/WOuYGdZBJrZ+rCJRbVCugsjB3jMLn9746NsQIf5VjBMw==}
    engines: {node: '>=4'}

  load-plugin@6.0.3:
    resolution: {integrity: sha512-kc0X2FEUZr145odl68frm+lMJuQ23+rTXYmR6TImqPtbpmXC4vVXbWKDQ9IzndA0HfyQamWfKLhzsqGSTxE63w==}

  lodash.includes@4.3.0:
    resolution: {integrity: sha512-W3Bx6mdkRTGtlJISOvVD/lbqjTlPPUDTMnlXZFnVwi9NKJ6tiAk6LVdlhZMm17VZisqhKcgzpO5Wz91PCt5b0w==}

  lodash.isboolean@3.0.3:
    resolution: {integrity: sha512-Bz5mupy2SVbPHURB98VAcw+aHh4vRV5IPNhILUCsOzRmsTmSQ17jIuqopAentWoehktxGd9e/hbIXq980/1QJg==}

  lodash.isequal@4.5.0:
    resolution: {integrity: sha512-pDo3lu8Jhfjqls6GkMgpahsF9kCyayhgykjyLMNFTKWrpVdAQtYyB4muAMWozBB4ig/dtWAmsMxLEI8wuz+DYQ==}
    deprecated: This package is deprecated. Use require('node:util').isDeepStrictEqual instead.

  lodash.isinteger@4.0.4:
    resolution: {integrity: sha512-DBwtEWN2caHQ9/imiNeEA5ys1JoRtRfY3d7V9wkqtbycnAmTvRRmbHKDV4a0EYc678/dia0jrte4tjYwVBaZUA==}

  lodash.isnumber@3.0.3:
    resolution: {integrity: sha512-QYqzpfwO3/CWf3XP+Z+tkQsfaLL/EnUlXWVkIk5FUPc4sBdTehEqZONuyRt2P67PXAk+NXmTBcc97zw9t1FQrw==}

  lodash.isplainobject@4.0.6:
    resolution: {integrity: sha512-oSXzaWypCMHkPC3NvBEaPHf0KsA5mvPrOPgQWDsbg8n7orZ290M0BmC/jgRZ4vcJ6DTAhjrsSYgdsW/F+MFOBA==}

  lodash.isstring@4.0.1:
    resolution: {integrity: sha512-0wJxfxH1wgO3GrbuP+dTTk7op+6L41QCXbGINEmD+ny/G/eCqGzxyCsh7159S+mgDDcoarnBw6PC1PS5+wUGgw==}

  lodash.keys@4.2.0:
    resolution: {integrity: sha512-J79MkJcp7Df5mizHiVNpjoHXLi4HLjh9VLS/M7lQSGoQ+0oQ+lWEigREkqKyizPB1IawvQLLKY8mzEcm1tkyxQ==}

  lodash.merge@4.6.2:
    resolution: {integrity: sha512-0KpjqXRVvrYyCsX1swR/XTK0va6VQkQM6MNo7PqW77ByjAhoARA8EfrP1N4+KlKj8YS0ZUCtRT/YUuhyYDujIQ==}

  lodash.omit@4.5.0:
    resolution: {integrity: sha512-XeqSp49hNGmlkj2EJlfrQFIzQ6lXdNro9sddtQzcJY8QaoC2GO0DT7xaIokHeyM+mIT0mPMlPvkYzg2xCuHdZg==}
    deprecated: This package is deprecated. Use destructuring assignment syntax instead.

  lodash.once@4.1.1:
    resolution: {integrity: sha512-Sb487aTOCr9drQVL8pIxOzVhafOjZN9UU54hiN8PU3uAiSV7lx1yYNpbNmex2PK6dSJoNTSJUUswT651yww3Mg==}

  lodash.without@4.4.0:
    resolution: {integrity: sha512-M3MefBwfDhgKgINVuBJCO1YR3+gf6s9HNJsIiZ/Ru77Ws6uTb9eBuvrkpzO+9iLoAaRodGuq7tyrPCx+74QYGQ==}

  lodash.xor@4.5.0:
    resolution: {integrity: sha512-sVN2zimthq7aZ5sPGXnSz32rZPuqcparVW50chJQe+mzTYV+IsxSsl/2gnkWWE2Of7K3myBQBqtLKOUEHJKRsQ==}

  lodash@4.17.21:
    resolution: {integrity: sha512-v2kDEe57lecTulaDIuNTPy3Ry4gLGJ6Z1O3vE1krgXZNrsQ+LFTGHVxVjcXPs17LhbZVGedAJv8XZ1tvj5FvSg==}

  log-update@6.1.0:
    resolution: {integrity: sha512-9ie8ItPR6tjY5uYJh8K/Zrv/RMZ5VOlOWvtZdEHYSTFKZfIBPQa9tOAEeAWhd+AnIneLJ22w5fjOYtoutpWq5w==}
    engines: {node: '>=18'}

  longest-streak@3.1.0:
    resolution: {integrity: sha512-9Ri+o0JYgehTaVBBDoMqIl8GXtbWg711O3srftcHhZ0dqnETqLaoIK0x17fUw9rFSlK/0NlsKe0Ahhyl5pXE2g==}

  lru-cache@10.4.3:
    resolution: {integrity: sha512-JNAzZcXrCt42VGLuYz0zfAzDfAvJWW6AfYlDBQyDV5DClI2m5sAmK+OIO7s59XfsRsWHp02jAJrRadPRGTt6SQ==}

  lru-cache@11.0.2:
    resolution: {integrity: sha512-123qHRfJBmo2jXDbo/a5YOQrJoHF/GNQTLzQ5+IdK5pWpceK17yRc6ozlWd25FxvGKQbIUs91fDFkXmDHTKcyA==}
    engines: {node: 20 || >=22}

  lru-cache@6.0.0:
    resolution: {integrity: sha512-Jo6dJ04CmSjuznwJSS3pUeWmd/H0ffTlkXXgwZi+eq1UCmqQwCh+eLsYOYCwY991i2Fah4h1BEMCx4qThGbsiA==}
    engines: {node: '>=10'}

  lunr@2.3.9:
    resolution: {integrity: sha512-zTU3DaZaF3Rt9rhN3uBMGQD3dD2/vFQqnvZCDv4dl5iOzq2IZQqTxu90r4E5J+nP70J3ilqVCrbho2eWaeW8Ow==}

  make-fetch-happen@9.1.0:
    resolution: {integrity: sha512-+zopwDy7DNknmwPQplem5lAZX/eCOzSvSNNcSKm5eVwTkOBzoktEfXsa9L23J/GIRhxRsaxzkPEhrJEpE2F4Gg==}
    engines: {node: '>= 10'}

  markdown-extensions@2.0.0:
    resolution: {integrity: sha512-o5vL7aDWatOTX8LzaS1WMoaoxIiLRQJuIKKe2wAw6IeULDHaqbiqiggmx+pKvZDb1Sj+pE46Sn1T7lCqfFtg1Q==}
    engines: {node: '>=16'}

  markdown-it@14.1.0:
    resolution: {integrity: sha512-a54IwgWPaeBCAAsv13YgmALOF1elABB08FxO9i+r4VFk5Vl4pKokRPeX8u5TCgSsPi6ec1otfLjdOpVcgbpshg==}
    hasBin: true

  marked@15.0.11:
    resolution: {integrity: sha512-1BEXAU2euRCG3xwgLVT1y0xbJEld1XOrmRJpUwRCcy7rxhSCwMrmEu9LXoPhHSCJG41V7YcQ2mjKRr5BA3ITIA==}
    engines: {node: '>= 18'}
    hasBin: true

  math-intrinsics@1.1.0:
    resolution: {integrity: sha512-/IXtbwEk5HTPyEwyKX6hGkYXxM9nbj64B+ilVJnC/R6B0pH5G4V3b0pVbL7DBj4tkhBAppbQUlf6F6Xl9LHu1g==}
    engines: {node: '>= 0.4'}

  mdast-comment-marker@3.0.0:
    resolution: {integrity: sha512-bt08sLmTNg00/UtVDiqZKocxqvQqqyQZAg1uaRuO/4ysXV5motg7RolF5o5yy/sY1rG0v2XgZEqFWho1+2UquA==}

  mdast-util-directive@3.1.0:
    resolution: {integrity: sha512-I3fNFt+DHmpWCYAT7quoM6lHf9wuqtI+oCOfvILnoicNIqjh5E3dEJWiXuYME2gNe8vl1iMQwyUHa7bgFmak6Q==}

  mdast-util-from-markdown@2.0.2:
    resolution: {integrity: sha512-uZhTV/8NBuw0WHkPTrCqDOl0zVe1BIng5ZtHoDk49ME1qqcjYmmLmOf0gELgcRMxN4w2iuIeVso5/6QymSrgmA==}

  mdast-util-heading-style@3.0.0:
    resolution: {integrity: sha512-tsUfM9Kj9msjlemA/38Z3pvraQay880E3zP2NgIthMoGcpU9bcPX9oSM6QC/+eFXGGB4ba+VCB1dKAPHB7Veug==}

  mdast-util-mdx-expression@2.0.1:
    resolution: {integrity: sha512-J6f+9hUp+ldTZqKRSg7Vw5V6MqjATc+3E4gf3CFNcuZNWD8XdyI6zQ8GqH7f8169MM6P7hMBRDVGnn7oHB9kXQ==}

  mdast-util-phrasing@4.1.0:
    resolution: {integrity: sha512-TqICwyvJJpBwvGAMZjj4J2n0X8QWp21b9l0o7eXyVJ25YNWYbJDVIyD1bZXE6WtV6RmKJVYmQAKWa0zWOABz2w==}

  mdast-util-to-markdown@2.1.2:
    resolution: {integrity: sha512-xj68wMTvGXVOKonmog6LwyJKrYXZPvlwabaryTjLh9LuvovB/KAH+kvi8Gjj+7rJjsFi23nkUxRQv1KqSroMqA==}

  mdast-util-to-string@4.0.0:
    resolution: {integrity: sha512-0H44vDimn51F0YwvxSJSm0eCDOJTRlmN0R1yBh4HLj9wiV1Dn0QoXGbvFAWj2hSItVTlCmBF1hqKlIyUBVFLPg==}

  mdast@3.0.0:
    resolution: {integrity: sha512-xySmf8g4fPKMeC07jXGz971EkLbWAJ83s4US2Tj9lEdnZ142UP5grN73H1Xd3HzrdbU5o9GYYP/y8F9ZSwLE9g==}
    deprecated: '`mdast` was renamed to `remark`'

  mdurl@2.0.0:
    resolution: {integrity: sha512-Lf+9+2r+Tdp5wXDXC4PcIBjTDtq4UKjCPMQhKIuzpJNW0b96kVqSwW0bT7FhRSfmAiFYgP+SCRvdrDozfh0U5w==}

  media-typer@1.1.0:
    resolution: {integrity: sha512-aisnrDP4GNe06UcKFnV5bfMNPBUw4jsLGaWwWfnH3v02GnBuXX2MCVn5RbrWo0j3pczUilYblq7fQ7Nw2t5XKw==}
    engines: {node: '>= 0.8'}

  memorystream@0.3.1:
    resolution: {integrity: sha512-S3UwM3yj5mtUSEfP41UZmt/0SCoVYUcU1rkXv+BQ5Ig8ndL4sPoJNBUJERafdPb5jjHJGuMgytgKvKIf58XNBw==}
    engines: {node: '>= 0.10.0'}

  merge-descriptors@2.0.0:
    resolution: {integrity: sha512-Snk314V5ayFLhp3fkUREub6WtjBfPdCPY1Ln8/8munuLuiYhsABgBVWsozAG+MWMbVEvcdcpbi9R7ww22l9Q3g==}
    engines: {node: '>=18'}

  merge2@1.4.1:
    resolution: {integrity: sha512-8q7VEgMJW4J8tcfVPy8g09NcQwZdbwFEqhe/WZkoIzjn/3TGDwtOCYtXGxA3O8tPzpczCCDgv+P2P5y00ZJOOg==}
    engines: {node: '>= 8'}

  micromark-core-commonmark@2.0.3:
    resolution: {integrity: sha512-RDBrHEMSxVFLg6xvnXmb1Ayr2WzLAWjeSATAoxwKYJV94TeNavgoIdA0a9ytzDSVzBy2YKFK+emCPOEibLeCrg==}

  micromark-factory-destination@2.0.1:
    resolution: {integrity: sha512-Xe6rDdJlkmbFRExpTOmRj9N3MaWmbAgdpSrBQvCFqhezUn4AHqJHbaEnfbVYYiexVSs//tqOdY/DxhjdCiJnIA==}

  micromark-factory-label@2.0.1:
    resolution: {integrity: sha512-VFMekyQExqIW7xIChcXn4ok29YE3rnuyveW3wZQWWqF4Nv9Wk5rgJ99KzPvHjkmPXF93FXIbBp6YdW3t71/7Vg==}

  micromark-factory-space@2.0.1:
    resolution: {integrity: sha512-zRkxjtBxxLd2Sc0d+fbnEunsTj46SWXgXciZmHq0kDYGnck/ZSGj9/wULTV95uoeYiK5hRXP2mJ98Uo4cq/LQg==}

  micromark-factory-title@2.0.1:
    resolution: {integrity: sha512-5bZ+3CjhAd9eChYTHsjy6TGxpOFSKgKKJPJxr293jTbfry2KDoWkhBb6TcPVB4NmzaPhMs1Frm9AZH7OD4Cjzw==}

  micromark-factory-whitespace@2.0.1:
    resolution: {integrity: sha512-Ob0nuZ3PKt/n0hORHyvoD9uZhr+Za8sFoP+OnMcnWK5lngSzALgQYKMr9RJVOWLqQYuyn6ulqGWSXdwf6F80lQ==}

  micromark-util-character@2.1.1:
    resolution: {integrity: sha512-wv8tdUTJ3thSFFFJKtpYKOYiGP2+v96Hvk4Tu8KpCAsTMs6yi+nVmGh1syvSCsaxz45J6Jbw+9DD6g97+NV67Q==}

  micromark-util-chunked@2.0.1:
    resolution: {integrity: sha512-QUNFEOPELfmvv+4xiNg2sRYeS/P84pTW0TCgP5zc9FpXetHY0ab7SxKyAQCNCc1eK0459uoLI1y5oO5Vc1dbhA==}

  micromark-util-classify-character@2.0.1:
    resolution: {integrity: sha512-K0kHzM6afW/MbeWYWLjoHQv1sgg2Q9EccHEDzSkxiP/EaagNzCm7T/WMKZ3rjMbvIpvBiZgwR3dKMygtA4mG1Q==}

  micromark-util-combine-extensions@2.0.1:
    resolution: {integrity: sha512-OnAnH8Ujmy59JcyZw8JSbK9cGpdVY44NKgSM7E9Eh7DiLS2E9RNQf0dONaGDzEG9yjEl5hcqeIsj4hfRkLH/Bg==}

  micromark-util-decode-numeric-character-reference@2.0.2:
    resolution: {integrity: sha512-ccUbYk6CwVdkmCQMyr64dXz42EfHGkPQlBj5p7YVGzq8I7CtjXZJrubAYezf7Rp+bjPseiROqe7G6foFd+lEuw==}

  micromark-util-decode-string@2.0.1:
    resolution: {integrity: sha512-nDV/77Fj6eH1ynwscYTOsbK7rR//Uj0bZXBwJZRfaLEJ1iGBR6kIfNmlNqaqJf649EP0F3NWNdeJi03elllNUQ==}

  micromark-util-encode@2.0.1:
    resolution: {integrity: sha512-c3cVx2y4KqUnwopcO9b/SCdo2O67LwJJ/UyqGfbigahfegL9myoEFoDYZgkT7f36T0bLrM9hZTAaAyH+PCAXjw==}

  micromark-util-html-tag-name@2.0.1:
    resolution: {integrity: sha512-2cNEiYDhCWKI+Gs9T0Tiysk136SnR13hhO8yW6BGNyhOC4qYFnwF1nKfD3HFAIXA5c45RrIG1ub11GiXeYd1xA==}

  micromark-util-normalize-identifier@2.0.1:
    resolution: {integrity: sha512-sxPqmo70LyARJs0w2UclACPUUEqltCkJ6PhKdMIDuJ3gSf/Q+/GIe3WKl0Ijb/GyH9lOpUkRAO2wp0GVkLvS9Q==}

  micromark-util-resolve-all@2.0.1:
    resolution: {integrity: sha512-VdQyxFWFT2/FGJgwQnJYbe1jjQoNTS4RjglmSjTUlpUMa95Htx9NHeYW4rGDJzbjvCsl9eLjMQwGeElsqmzcHg==}

  micromark-util-sanitize-uri@2.0.1:
    resolution: {integrity: sha512-9N9IomZ/YuGGZZmQec1MbgxtlgougxTodVwDzzEouPKo3qFWvymFHWcnDi2vzV1ff6kas9ucW+o3yzJK9YB1AQ==}

  micromark-util-subtokenize@2.1.0:
    resolution: {integrity: sha512-XQLu552iSctvnEcgXw6+Sx75GflAPNED1qx7eBJ+wydBb2KCbRZe+NwvIEEMM83uml1+2WSXpBAcp9IUCgCYWA==}

  micromark-util-symbol@2.0.1:
    resolution: {integrity: sha512-vs5t8Apaud9N28kgCrRUdEed4UJ+wWNvicHLPxCa9ENlYuAY31M0ETy5y1vA33YoNPDFTghEbnh6efaE8h4x0Q==}

  micromark-util-types@2.0.2:
    resolution: {integrity: sha512-Yw0ECSpJoViF1qTU4DC6NwtC4aWGt1EkzaQB8KPPyCRR8z9TWeV0HbEFGTO+ZY1wB22zmxnJqhPyTpOVCpeHTA==}

  micromark@4.0.2:
    resolution: {integrity: sha512-zpe98Q6kvavpCr1NPVSCMebCKfD7CA2NqZ+rykeNhONIJBpc1tFKt9hucLGwha3jNTNI8lHpctWJWoimVF4PfA==}

  micromatch@4.0.8:
    resolution: {integrity: sha512-PXwfBhYu0hBCPw8Dn0E+WDYb7af3dSLVWKi3HGv84IdF4TyFoC0ysxFd0Goxw7nSv4T/PzEJQxsYsEiFCKo2BA==}
    engines: {node: '>=8.6'}

  mime-db@1.52.0:
    resolution: {integrity: sha512-sPU4uV7dYlvtWJxwwxHD0PuihVNiE7TyAbQ5SWxDCB9mUYvOgroQOwYQQOKPJ8CIbE+1ETVlOoK1UC2nU3gYvg==}
    engines: {node: '>= 0.6'}

  mime-db@1.54.0:
    resolution: {integrity: sha512-aU5EJuIN2WDemCcAp2vFBfp/m4EAhWJnUNSSw0ixs7/kXbd6Pg64EmwJkNdFhB8aWt1sH2CTXrLxo/iAGV3oPQ==}
    engines: {node: '>= 0.6'}

  mime-types@2.1.35:
    resolution: {integrity: sha512-ZDY+bPm5zTTF+YpCrAU9nK0UgICYPT0QtT1NZWFv4s++TNkcgVaT0g6+4R2uI4MjQjzysHB1zxuWL50hzaeXiw==}
    engines: {node: '>= 0.6'}

  mime-types@3.0.1:
    resolution: {integrity: sha512-xRc4oEhT6eaBpU1XF7AjpOFD+xQmXNB5OVKwp4tqCuBpHLS/ZbBDrc07mYTDqVMg6PfxUjjNp85O6Cd2Z/5HWA==}
    engines: {node: '>= 0.6'}

  mimic-function@5.0.1:
    resolution: {integrity: sha512-VP79XUPxV2CigYP3jWwAUFSku2aKqBH7uTAapFWCBqutsbmDo96KY5o8uh6U+/YSIn5OxJnXp73beVkpqMIGhA==}
    engines: {node: '>=18'}

  mimic-response@3.1.0:
    resolution: {integrity: sha512-z0yWI+4FDrrweS8Zmt4Ej5HdJmky15+L2e6Wgn3+iK5fWzb6T3fhNFq2+MeTRb064c6Wr4N/wv0DzQTjNzHNGQ==}
    engines: {node: '>=10'}

  minimatch@10.0.1:
    resolution: {integrity: sha512-ethXTt3SGGR+95gudmqJ1eNhRO7eGEGIgYA9vnPatK4/etz2MEVDno5GMCibdMTuBMyElzIlgxMna3K94XDIDQ==}
    engines: {node: 20 || >=22}

  minimatch@3.1.2:
    resolution: {integrity: sha512-J7p63hRiAjw1NDEww1W7i37+ByIrOWO5XQQAzZ3VOcL0PNybwpfmV/N05zFAzwQ9USyEcX6t3UO+K5aqBQOIHw==}

  minimatch@5.1.6:
    resolution: {integrity: sha512-lKwV/1brpG6mBUFHtb7NUmtABCb2WZZmm2wNiOA5hAb8VdCS4B3dtMWyvcoViccwAW/COERjXLt0zP1zXUN26g==}
    engines: {node: '>=10'}

  minimatch@9.0.5:
    resolution: {integrity: sha512-G6T0ZX48xgozx7587koeX9Ys2NYy6Gmv//P89sEte9V9whIapMNF4idKxnW2QtCcLiTWlb/wfCabAtAFWhhBow==}
    engines: {node: '>=16 || 14 >=14.17'}

  minimist@1.2.8:
    resolution: {integrity: sha512-2yyAR8qBkN3YuheJanUpWC5U3bb5osDywNB8RzDVlDwDHbocAJveqqj1u8+SVD7jkWT4yvsHCpWqqWqAxb0zCA==}

  minipass-collect@1.0.2:
    resolution: {integrity: sha512-6T6lH0H8OG9kITm/Jm6tdooIbogG9e0tLgpY6mphXSm/A9u8Nq1ryBG+Qspiub9LjWlBPsPS3tWQ/Botq4FdxA==}
    engines: {node: '>= 8'}

  minipass-fetch@1.4.1:
    resolution: {integrity: sha512-CGH1eblLq26Y15+Azk7ey4xh0J/XfJfrCox5LDJiKqI2Q2iwOLOKrlmIaODiSQS8d18jalF6y2K2ePUm0CmShw==}
    engines: {node: '>=8'}

  minipass-flush@1.0.5:
    resolution: {integrity: sha512-JmQSYYpPUqX5Jyn1mXaRwOda1uQ8HP5KAT/oDSLCzt1BYRhQU0/hDtsB1ufZfEEzMZ9aAVmsBw8+FWsIXlClWw==}
    engines: {node: '>= 8'}

  minipass-pipeline@1.2.4:
    resolution: {integrity: sha512-xuIq7cIOt09RPRJ19gdi4b+RiNvDFYe5JH+ggNvBqGqpQXcru3PcRmOZuHBKWK1Txf9+cQ+HMVN4d6z46LZP7A==}
    engines: {node: '>=8'}

  minipass-sized@1.0.3:
    resolution: {integrity: sha512-MbkQQ2CTiBMlA2Dm/5cY+9SWFEN8pzzOXi6rlM5Xxq0Yqbda5ZQy9sU75a673FE9ZK0Zsbr6Y5iP6u9nktfg2g==}
    engines: {node: '>=8'}

  minipass@3.3.6:
    resolution: {integrity: sha512-DxiNidxSEK+tHG6zOIklvNOwm3hvCrbUrdtzY74U6HKTJxvIDfOUL5W5P2Ghd3DTkhhKPYGqeNUIh5qcM4YBfw==}
    engines: {node: '>=8'}

  minipass@5.0.0:
    resolution: {integrity: sha512-3FnjYuehv9k6ovOEbyOswadCDPX1piCfhV8ncmYtHOjuPwylVWsghTLo7rabjC3Rx5xD4HDx8Wm1xnMF7S5qFQ==}
    engines: {node: '>=8'}

  minipass@7.1.2:
    resolution: {integrity: sha512-qOOzS1cBTWYF4BH8fVePDBOO9iptMnGUEZwNc/cMWnTV2nVLZ7VoNWEPHkYczZA0pdoA7dl6e7FL659nX9S2aw==}
    engines: {node: '>=16 || 14 >=14.17'}

  minizlib@2.1.2:
    resolution: {integrity: sha512-bAxsR8BVfj60DWXHE3u30oHzfl4G7khkSuPW+qvpd7jFRHm7dLxOjUk1EHACJ/hxLY8phGJ0YhYHZo7jil7Qdg==}
    engines: {node: '>= 8'}

  minizlib@3.0.2:
    resolution: {integrity: sha512-oG62iEk+CYt5Xj2YqI5Xi9xWUeZhDI8jjQmC5oThVH5JGCTgIjr7ciJDzC7MBzYd//WvR1OTmP5Q38Q8ShQtVA==}
    engines: {node: '>= 18'}

  mkdirp-classic@0.5.3:
    resolution: {integrity: sha512-gKLcREMhtuZRwRAfqP3RFW+TK4JqApVBtOIftVgjuABpAtpxhPGaDcfvbhNvD0B8iD1oUr/txX35NjcaY6Ns/A==}

  mkdirp@1.0.4:
    resolution: {integrity: sha512-vVqVZQyf3WLx2Shd0qJ9xuvqgAyKPLAiqITEtqW0oIUjzo3PePDd6fW9iFz30ef7Ysp/oiWqbhszeGWW2T6Gzw==}
    engines: {node: '>=10'}
    hasBin: true

  mkdirp@3.0.1:
    resolution: {integrity: sha512-+NsyUUAZDmo6YVHzL/stxSu3t9YS1iljliy3BSDrXJ/dkn1KYdmtZODGGjLcc9XLgVVpH4KshHB8XmZgMhaBXg==}
    engines: {node: '>=10'}
    hasBin: true

  moment-timezone@0.5.48:
    resolution: {integrity: sha512-f22b8LV1gbTO2ms2j2z13MuPogNoh5UzxL3nzNAYKGraILnbGc9NEE6dyiiiLv46DGRb8A4kg8UKWLjPthxBHw==}

  moment@2.30.1:
    resolution: {integrity: sha512-uEmtNhbDOrWPFS+hdjFCBfy9f2YoyzRpwcl+DqpC6taX21FzsTLQVbMV/W7PzNSX6x/bhC1zA3c2UQ5NzH6how==}

  ms@2.0.0:
    resolution: {integrity: sha512-Tpp60P6IUJDTuOq/5Z8cdskzJujfwqfOTkrwIwj7IRISpnkJnT6SyJ4PCPnGMoFjC9ddhal5KVIYtAt97ix05A==}

  ms@2.1.3:
    resolution: {integrity: sha512-6FlzubTLZG3J2a/NVCAleEhjzq5oxgHyaCU9yYXvcLsvoVaHJq/s5xXI6/XXP6tz7R9xAOtHnSO/tXtF3WRTlA==}

  mustache@4.2.0:
    resolution: {integrity: sha512-71ippSywq5Yb7/tVYyGbkBggbU8H3u5Rz56fH60jGFgr8uHwxs+aSKeqmluIVzM0m0kB7xQjKS6qPfd0b2ZoqQ==}
    hasBin: true

  mute-stream@2.0.0:
    resolution: {integrity: sha512-WWdIxpyjEn+FhQJQQv9aQAYlHoNVdzIzUySNV1gHUPDSdZJ3yZn7pAAbQcV7B56Mvu881q9FZV+0Vx2xC44VWA==}
    engines: {node: ^18.17.0 || >=20.5.0}

  mz@2.7.0:
    resolution: {integrity: sha512-z81GNO7nnYMEhrGh9LeymoE4+Yr0Wn5McHIZMK5cfQCl+NDX08sCZgUc9/6MHni9IWuFLm1Z3HTCXu2z9fN62Q==}

  nanoid@5.1.5:
    resolution: {integrity: sha512-Ir/+ZpE9fDsNH0hQ3C68uyThDXzYcim2EqcZ8zn8Chtt1iylPT9xXJB0kPCnqzgcEGikO9RxSrh63MsmVCU7Fw==}
    engines: {node: ^18 || >=20}
    hasBin: true

  napi-build-utils@2.0.0:
    resolution: {integrity: sha512-GEbrYkbfF7MoNaoh2iGG84Mnf/WZfB0GdGEsM8wz7Expx/LlWf5U8t9nvJKXSp3qr5IsEbK04cBGhol/KwOsWA==}

  negotiator@0.6.4:
    resolution: {integrity: sha512-myRT3DiWPHqho5PrJaIRyaMv2kgYf0mUVgBNOYMuCH5Ki1yEiQaf/ZJuQ62nvpc44wL5WDbTX7yGJi1Neevw8w==}
    engines: {node: '>= 0.6'}

  negotiator@1.0.0:
    resolution: {integrity: sha512-8Ofs/AUQh8MaEcrlq5xOX0CQ9ypTF5dl78mjlMNfOK08fzpgTHQRQPBxcPlEtIw0yRpws+Zo/3r+5WRby7u3Gg==}
    engines: {node: '>= 0.6'}

  nice-try@1.0.5:
    resolution: {integrity: sha512-1nh45deeb5olNY7eX82BkPO7SSxR5SSYJiPTrTdFUVYwAl8CKMA5N9PjTYkHiRjisVcxcQ1HXdLhx2qxxJzLNQ==}

  node-abi@3.75.0:
    resolution: {integrity: sha512-OhYaY5sDsIka7H7AtijtI9jwGYLyl29eQn/W623DiN/MIv5sUqc4g7BIDThX+gb7di9f6xK02nkp8sdfFWZLTg==}
    engines: {node: '>=10'}

  node-addon-api@7.1.1:
    resolution: {integrity: sha512-5m3bsyrjFWE1xf7nz7YXdN4udnVtXK6/Yfgn5qnahL6bCkf2yKt4k3nuTKAtT4r3IG8JNR2ncsIMdZuAzJjHQQ==}

  node-domexception@1.0.0:
    resolution: {integrity: sha512-/jKZoMpw0F8GRwl4/eLROPA3cfcXtLApP0QzLmUT/HuPCZWyB7IY9ZrMeKw2O/nFIqPQB3PVM9aYm0F312AXDQ==}
    engines: {node: '>=10.5.0'}

  node-emoji@2.2.0:
    resolution: {integrity: sha512-Z3lTE9pLaJF47NyMhd4ww1yFTAP8YhYI8SleJiHzM46Fgpm5cnNzSl9XfzFNqbaz+VlJrIj3fXQ4DeN1Rjm6cw==}
    engines: {node: '>=18'}

  node-fetch@2.7.0:
    resolution: {integrity: sha512-c4FRfUm/dbcWZ7U+1Wq0AwCyFL+3nt2bEw05wfxSz+DWpWsitgmSgYmy2dQdWyKC1694ELPqMs/YzUSNozLt8A==}
    engines: {node: 4.x || >=6.0.0}
    peerDependencies:
      encoding: ^0.1.0
    peerDependenciesMeta:
      encoding:
        optional: true

  node-gyp@8.4.1:
    resolution: {integrity: sha512-olTJRgUtAb/hOXG0E93wZDs5YiJlgbXxTwQAFHyNlRsXQnYzUaF2aGgujZbw+hR8aF4ZG/rST57bWMWD16jr9w==}
    engines: {node: '>= 10.12.0'}
    hasBin: true

  nopt@5.0.0:
    resolution: {integrity: sha512-Tbj67rffqceeLpcRXrT7vKAN8CwfPeIBgM7E6iBkmKLV7bEMwpGgYLGv0jACUsECaa/vuxP0IjEont6umdMgtQ==}
    engines: {node: '>=6'}
    hasBin: true

  nopt@7.2.1:
    resolution: {integrity: sha512-taM24ViiimT/XntxbPyJQzCG+p4EKOpgD3mxFwW38mGjVUrfERQOeY4EDHjdnptttfHuHQXFx+lTP08Q+mLa/w==}
    engines: {node: ^14.17.0 || ^16.13.0 || >=18.0.0}
    hasBin: true

  normalize-package-data@2.5.0:
    resolution: {integrity: sha512-/5CMN3T0R4XTj4DcGaexo+roZSdSFW/0AOOTROrjxzCG1wrWXEsGbRKevjlIL+ZDE4sZlJr5ED4YW0yqmkK+eA==}

  normalize-package-data@6.0.2:
    resolution: {integrity: sha512-V6gygoYb/5EmNI+MEGrWkC+e6+Rr7mTmfHrxDbLzxQogBkgzo76rkok0Am6thgSF7Mv2nLOajAJj5vDJZEFn7g==}
    engines: {node: ^16.14.0 || >=18.0.0}

  normalize-path@3.0.0:
    resolution: {integrity: sha512-6eZs5Ls3WtCisHWp9S2GUy8dqkpGi4BVSz3GaqiE6ezub0512ESztXUwUB6C6IKbQkY2Pnb/mD4WYojCRwcwLA==}
    engines: {node: '>=0.10.0'}

  npm-install-checks@6.3.0:
    resolution: {integrity: sha512-W29RiK/xtpCGqn6f3ixfRYGk+zRyr+Ew9F2E20BfXxT5/euLdA/Nm7fO7OeTGuAmTs30cpgInyJ0cYe708YTZw==}
    engines: {node: ^14.17.0 || ^16.13.0 || >=18.0.0}

  npm-normalize-package-bin@3.0.1:
    resolution: {integrity: sha512-dMxCf+zZ+3zeQZXKxmyuCKlIDPGuv8EF940xbkC4kQVDTtqoh6rJFO+JTKSA6/Rwi0getWmtuy4Itup0AMcaDQ==}
    engines: {node: ^14.17.0 || ^16.13.0 || >=18.0.0}

  npm-package-arg@11.0.3:
    resolution: {integrity: sha512-sHGJy8sOC1YraBywpzQlIKBE4pBbGbiF95U6Auspzyem956E0+FtDtsx1ZxlOJkQCZ1AFXAY/yuvtFYrOxF+Bw==}
    engines: {node: ^16.14.0 || >=18.0.0}

  npm-pick-manifest@9.1.0:
    resolution: {integrity: sha512-nkc+3pIIhqHVQr085X9d2JzPzLyjzQS96zbruppqC9aZRm/x8xx6xhI98gHtsfELP2bE+loHq8ZaHFHhe+NauA==}
    engines: {node: ^16.14.0 || >=18.0.0}

  npm-run-all@4.1.5:
    resolution: {integrity: sha512-Oo82gJDAVcaMdi3nuoKFavkIHBRVqQ1qvMb+9LHk/cF4P6B2m8aP04hGf7oL6wZ9BuGwX1onlLhpuoofSyoQDQ==}
    engines: {node: '>= 4'}
    hasBin: true

  npmlog@6.0.2:
    resolution: {integrity: sha512-/vBvz5Jfr9dT/aFWd0FIRf+T/Q2WBsLENygUaFUqstqsycmZAP/t5BvFJTK0viFmSUxiUKTUplWy5vt+rvKIxg==}
    engines: {node: ^12.13.0 || ^14.15.0 || >=16.0.0}
    deprecated: This package is no longer supported.

  nth-check@2.1.1:
    resolution: {integrity: sha512-lqjrjmaOoAnWfMmBPL+XNnynZh2+swxiX3WUE0s4yEHI6m+AwrK2UZOimIRl3X/4QctVqS8AiZjFqyOGrMXb/w==}

  object-assign@4.1.1:
    resolution: {integrity: sha512-rJgTQnkUnH1sFw8yT6VSU3zD3sWmu6sZhIseY8VX+GRu3P6F7Fu+JNDoXfklElbLJSnc3FUQHVe4cU5hj+BcUg==}
    engines: {node: '>=0.10.0'}

  object-inspect@1.13.3:
    resolution: {integrity: sha512-kDCGIbxkDSXE3euJZZXzc6to7fCrKHNI/hSRQnRuQ+BWjFNzZwiFF8fj/6o2t2G9/jTj8PSIYTfCLelLZEeRpA==}
    engines: {node: '>= 0.4'}

  object-keys@1.1.1:
    resolution: {integrity: sha512-NuAESUOUMrlIXOfHKzD6bpPu3tYt3xvjNdRIQ+FeT0lNb4K8WR70CaDxhuNguS2XG+GjkyMwOzsN5ZktImfhLA==}
    engines: {node: '>= 0.4'}

  object.assign@4.1.7:
    resolution: {integrity: sha512-nK28WOo+QIjBkDduTINE4JkF/UJJKyf2EJxvJKfblDpyg0Q+pkOHNTL0Qwy6NP6FhE/EnzV73BxxqcJaXY9anw==}
    engines: {node: '>= 0.4'}

  on-finished@2.4.1:
    resolution: {integrity: sha512-oVlzkg3ENAhCk2zdv7IJwd/QUD4z2RxRwpkcGY8psCVcCYZNq4wYnVWALHM+brtuJjePWiYF/ClmuDr8Ch5+kg==}
    engines: {node: '>= 0.8'}

  on-headers@1.0.2:
    resolution: {integrity: sha512-pZAE+FJLoyITytdqK0U5s+FIpjN0JP3OzFi/u8Rx+EV5/W+JTWGXG8xFzevE7AjBfDqHv/8vL8qQsIhHnqRkrA==}
    engines: {node: '>= 0.8'}

  once@1.4.0:
    resolution: {integrity: sha512-lNaJgI+2Q5URQBkccEKHTQOPaXdUxnZZElQTZY0MFUAuaEqe1E+Nyvgdz/aIyNi6Z9MzO5dv1H8n58/GELp3+w==}

  onetime@7.0.0:
    resolution: {integrity: sha512-VXJjc87FScF88uafS3JllDgvAm+c/Slfz06lorj2uAY34rlUu0Nt+v8wreiImcrgAjjIHp1rXpTDlLOGw29WwQ==}
    engines: {node: '>=18'}

  open@10.1.2:
    resolution: {integrity: sha512-cxN6aIDPz6rm8hbebcP7vrQNhvRcveZoJU72Y7vskh4oIm+BZwBECnx5nTmrlres1Qapvx27Qo1Auukpf8PKXw==}
    engines: {node: '>=18'}

  openai@4.97.0:
    resolution: {integrity: sha512-LRoiy0zvEf819ZUEJhgfV8PfsE8G5WpQi4AwA1uCV8SKvvtXQkoWUFkepD6plqyJQRghy2+AEPQ07FrJFKHZ9Q==}
    hasBin: true
    peerDependencies:
      ws: ^8.18.0
      zod: ^3.23.8
    peerDependenciesMeta:
      ws:
        optional: true
      zod:
        optional: true

  os-tmpdir@1.0.2:
    resolution: {integrity: sha512-D2FR03Vir7FIu45XBY20mTb+/ZSWB00sjU9jdQXt83gDrI4Ztz5Fs7/yy74g2N5SVQY4xY1qDr4rNddwYRVX0g==}
    engines: {node: '>=0.10.0'}

  own-keys@1.0.1:
    resolution: {integrity: sha512-qFOyK5PjiWZd+QQIh+1jhdb9LpxTF0qs7Pm8o5QHYZ0M3vKqSqzsZaEB6oWlxZ+q2sJBMI/Ktgd2N5ZwQoRHfg==}
    engines: {node: '>= 0.4'}

  p-map@4.0.0:
    resolution: {integrity: sha512-/bjOqmgETBYB5BoEeGVea8dmvHb2m9GLy1E9W43yeyfP6QQCZGFNa+XRceJEuDB6zqr+gKpIAmlLebMpykw/MQ==}
    engines: {node: '>=10'}

  p-retry@6.2.1:
    resolution: {integrity: sha512-hEt02O4hUct5wtwg4H4KcWgDdm+l1bOaEy/hWzd8xtXB9BqxTWBBhb+2ImAtH4Cv4rPjV76xN3Zumqk3k3AhhQ==}
    engines: {node: '>=16.17'}

  package-json-from-dist@1.0.1:
    resolution: {integrity: sha512-UEZIS3/by4OC8vL3P2dTXRETpebLI2NiI5vIrjaD/5UtrkFX/tNbwjTSRAGC/+7CAo2pIcBaRgWmcBBHcsaCIw==}

  parse-entities@4.0.2:
    resolution: {integrity: sha512-GG2AQYWoLgL877gQIKeRPGO1xF9+eG1ujIb5soS5gPvLQ1y2o8FL90w2QWNdf9I361Mpp7726c+lj3U0qK1uGw==}

  parse-json@4.0.0:
    resolution: {integrity: sha512-aOIos8bujGN93/8Ox/jPLh7RwVnPEysynVFE+fQZyg6jKELEHwzgKdLRFHUgXJL6kylijVSBC4BvN9OmsB48Rw==}
    engines: {node: '>=4'}

  parse-json@7.1.1:
    resolution: {integrity: sha512-SgOTCX/EZXtZxBE5eJ97P4yGM5n37BwRU+YMsH4vNzFqJV/oWFXXCmwFlgWUM4PrakybVOueJJ6pwHqSVhTFDw==}
    engines: {node: '>=16'}

  parse5-htmlparser2-tree-adapter@6.0.1:
    resolution: {integrity: sha512-qPuWvbLgvDGilKc5BoicRovlT4MtYT6JfJyBOMDsKoiT+GiuP5qyrPCnR9HcPECIJJmZh5jRndyNThnhhb/vlA==}

  parse5@5.1.1:
    resolution: {integrity: sha512-ugq4DFI0Ptb+WWjAdOK16+u/nHfiIrcE+sh8kZMaM0WllQKLI9rOUq6c2b7cwPkXdzfQESqvoqK6ug7U/Yyzug==}

  parse5@6.0.1:
    resolution: {integrity: sha512-Ofn/CTFzRGTTxwpNEs9PP93gXShHcTq255nzRYSKe8AkVpZY7e1fpmTfOyoIvjP5HG7Z2ZM7VS9PPhQGW2pOpw==}

  parseurl@1.3.3:
    resolution: {integrity: sha512-CiyeOxFT/JZyN5m0z9PfXw4SCBJ6Sygz1Dpl0wqjlhDEGGBP1GnsUVEL0p63hoG1fcj3fHynXi9NYO4nWOL+qQ==}
    engines: {node: '>= 0.8'}

  path-browserify@1.0.1:
    resolution: {integrity: sha512-b7uo2UCUOYZcnF/3ID0lulOJi/bafxa1xPe7ZPsammBSpjSWQkjNxlt635YGS2MiR9GjvuXCtz2emr3jbsz98g==}

  path-is-absolute@1.0.1:
    resolution: {integrity: sha512-AVbw3UJ2e9bq64vSaS9Am0fje1Pa8pbGqTTsmXfaIiMpnr5DlDhfJOuLj9Sf95ZPVDAUerDfEk88MPmPe7UCQg==}
    engines: {node: '>=0.10.0'}

  path-key@2.0.1:
    resolution: {integrity: sha512-fEHGKCSmUSDPv4uoj8AlD+joPlq3peND+HRYyxFz4KPw4z926S/b8rIuFs2FYJg3BwsxJf6A9/3eIdLaYC+9Dw==}
    engines: {node: '>=4'}

  path-key@3.1.1:
    resolution: {integrity: sha512-ojmeN0qd+y0jszEtoY48r0Peq5dwMEkIlCOu6Q5f41lfkswXuKtYrhgoTpLnyIcHm24Uhqx+5Tqm2InSwLhE6Q==}
    engines: {node: '>=8'}

  path-parse@1.0.7:
    resolution: {integrity: sha512-LDJzPVEEEPR+y48z93A0Ed0yXb8pAByGWo/k5YYdYgpY2/2EsOsksJrq7lOHxryrVOn1ejG6oAp8ahvOIQD8sw==}

  path-scurry@1.11.1:
    resolution: {integrity: sha512-Xa4Nw17FS9ApQFJ9umLiJS4orGjm7ZzwUrwamcGQuHSzDyth9boKDaycYdDcZDuqYATXw4HFXgaqWTctW/v1HA==}
    engines: {node: '>=16 || 14 >=14.18'}

  path-scurry@2.0.0:
    resolution: {integrity: sha512-ypGJsmGtdXUOeM5u93TyeIEfEhM6s+ljAhrk5vAvSx8uyY/02OvrZnA0YNGUrPXfpJMgI1ODd3nwz8Npx4O4cg==}
    engines: {node: 20 || >=22}

  path-to-regexp@8.2.0:
    resolution: {integrity: sha512-TdrF7fW9Rphjq4RjrW0Kp2AW0Ahwu9sRGTkS6bvDi0SCwZlEZYmcfDbEsTz8RVk0EHIS/Vd1bv3JhG+1xZuAyQ==}
    engines: {node: '>=16'}

  path-type@3.0.0:
    resolution: {integrity: sha512-T2ZUsdZFHgA3u4e5PfPbjd7HDDpxPnQb5jN0SrDsjNSuVXHJqtwTnWqG0B1jZrgmJ/7lj1EmVIByWt1gxGkWvg==}
    engines: {node: '>=4'}

  pg-connection-string@2.9.0:
    resolution: {integrity: sha512-P2DEBKuvh5RClafLngkAuGe9OUlFV7ebu8w1kmaaOgPcpJd1RIFh7otETfI6hAR8YupOLFTY7nuvvIn7PLciUQ==}

  picocolors@1.1.1:
    resolution: {integrity: sha512-xceH2snhtb5M9liqDsmEw56le376mTZkEX/jEb/RxNFyegNul7eNslCXP9FDj/Lcu0X8KEyMceP2ntpaHrDEVA==}

  picomatch@2.3.1:
    resolution: {integrity: sha512-JU3teHTNjmE2VCGFzuY8EXzCDVwEqB2a8fsIvwaStHhAWJEeVd1o1QD80CU6+ZdEXXSLbSsuLwJjkCBWqRQUVA==}
    engines: {node: '>=8.6'}

  pidtree@0.3.1:
    resolution: {integrity: sha512-qQbW94hLHEqCg7nhby4yRC7G2+jYHY4Rguc2bjw7Uug4GIJuu1tvf2uHaZv5Q8zdt+WKJ6qK1FOI6amaWUo5FA==}
    engines: {node: '>=0.10'}
    hasBin: true

  pify@3.0.0:
    resolution: {integrity: sha512-C3FsVNH1udSEX48gGX1xfvwTWfsYWj5U+8/uK15BGzIGrKoUpghX8hWZwa/OFnakBiiVNmBvemTJR5mcy7iPcg==}
    engines: {node: '>=4'}

  pkce-challenge@5.0.0:
    resolution: {integrity: sha512-ueGLflrrnvwB3xuo/uGob5pd5FN7l0MsLf0Z87o/UQmRtwjvfylfc9MurIxRAWywCYTgrvpXBcqjV4OfCYGCIQ==}
    engines: {node: '>=16.20.0'}

  pluralize@8.0.0:
    resolution: {integrity: sha512-Nc3IT5yHzflTfbjgqWcCPpo7DaKy4FnpB0l/zCAW0Tc7jxAiuqSxHasntB3D7887LSrA93kDJ9IXovxJYxyLCA==}
    engines: {node: '>=4'}

  pony-cause@2.1.11:
    resolution: {integrity: sha512-M7LhCsdNbNgiLYiP4WjsfLUuFmCfnjdF6jKe2R9NKl4WFN+HZPGHJZ9lnLP7f9ZnKe3U9nuWD0szirmj+migUg==}
    engines: {node: '>=12.0.0'}

  possible-typed-array-names@1.0.0:
    resolution: {integrity: sha512-d7Uw+eZoloe0EHDIYoe+bQ5WXnGMOpmiZFTuMWCwpjzzkL2nTjcKiAk4hh8TjnGye2TwWOk3UXucZ+3rbmBa8Q==}
    engines: {node: '>= 0.4'}

  prebuild-install@7.1.3:
    resolution: {integrity: sha512-8Mf2cbV7x1cXPUILADGI3wuhfqWvtiLA1iclTDbFRZkgRQS0NqsPZphna9V+HyTEadheuPmjaJMsbzKQFOzLug==}
    engines: {node: '>=10'}
    hasBin: true

  prettier@3.5.3:
    resolution: {integrity: sha512-QQtaxnoDJeAkDvDKWCLiwIXkTgRhwYDEQCghU9Z6q03iyek/rxRh/2lC3HB7P8sWT2xC/y5JDctPLBIGzHKbhw==}
    engines: {node: '>=14'}
    hasBin: true

  pretty-error@4.0.0:
    resolution: {integrity: sha512-AoJ5YMAcXKYxKhuJGdcvse+Voc6v1RgnsR3nWcYU7q4t6z0Q6T86sv5Zq8VIRbOWWFpvdGE83LtdSMNd+6Y0xw==}

  proc-log@4.2.0:
    resolution: {integrity: sha512-g8+OnU/L2v+wyiVK+D5fA34J7EH8jZ8DDlvwhRCMxmMj7UCBvxiO1mGeN+36JXIKF4zevU4kRBd8lVgG9vLelA==}
    engines: {node: ^14.17.0 || ^16.13.0 || >=18.0.0}

  process-nextick-args@2.0.1:
    resolution: {integrity: sha512-3ouUOpQhtgrbOa17J7+uxOTpITYWaGP7/AhoR3+A+/1e9skrzelGi/dXzEYyvbxubEF6Wn2ypscTKiKJFFn1ag==}

  process@0.11.10:
    resolution: {integrity: sha512-cdGef/drWFoydD1JsMzuFf8100nZl+GT+yacc2bEced5f9Rjk4z+WtFUTBu9PhOi9j/jfmBPu0mMEY4wIdAF8A==}
    engines: {node: '>= 0.6.0'}

  promise-inflight@1.0.1:
    resolution: {integrity: sha512-6zWPyEOFaQBJYcGMHBKTKJ3u6TBsnMFOIZSa6ce1e/ZrrsOlnHRHbabMjLiBYKp+n44X9eUI6VUPaukCXHuG4g==}
    peerDependencies:
      bluebird: '*'
    peerDependenciesMeta:
      bluebird:
        optional: true

  promise-retry@2.0.1:
    resolution: {integrity: sha512-y+WKFlBR8BGXnsNlIHFGPZmyDf3DFMoLhaflAnyZgV6rG6xu+JwesTo2Q9R6XwYmtmwAFCkAk3e35jEdoeh/3g==}
    engines: {node: '>=10'}

  proxy-addr@2.0.7:
    resolution: {integrity: sha512-llQsMLSUDUPT44jdrU/O37qlnifitDP+ZwrmmZcoSKyLKvtZxpyV0n2/bD/N4tBAAZ/gJEdZU7KMraoK1+XYAg==}
    engines: {node: '>= 0.10'}

  pump@3.0.2:
    resolution: {integrity: sha512-tUPXtzlGM8FE3P0ZL6DVs/3P58k9nk8/jZeQCurTJylQA8qFYzHFfhBJkuqyE0FifOsQ0uKWekiZ5g8wtr28cw==}

  punycode.js@2.3.1:
    resolution: {integrity: sha512-uxFIHU0YlHYhDQtV4R9J6a52SLx28BCjT+4ieh7IGbgwVJWO+km431c4yRlREUAsAmt/uMjQUyQHNEPf0M39CA==}
    engines: {node: '>=6'}

  punycode@2.3.1:
    resolution: {integrity: sha512-vYt7UD1U9Wg6138shLtLOvdAu+8DsC/ilFtEVHcH+wydcSpNE20AfSOduf6MkRFahL5FY7X1oU7nKVZFtfq8Fg==}
    engines: {node: '>=6'}

  qs@6.14.0:
    resolution: {integrity: sha512-YWWTjgABSKcvs/nWBi9PycY/JiPJqOD4JA6o9Sej2AtvSGarXxKC3OQSk4pAarbdQlKAh5D4FCQkJNkW+GAn3w==}
    engines: {node: '>=0.6'}

  queue-microtask@1.2.3:
    resolution: {integrity: sha512-NuaNSa6flKT5JaSYQzJok04JzTL1CA6aGhv5rfLW3PgqA+M2ChpZQnAC8h8i4ZFkBS8X5RqkDBHA7r4hej3K9A==}

  range-parser@1.2.1:
    resolution: {integrity: sha512-Hrgsx+orqoygnmhFbKaHE6c296J+HTAQXoxEF6gNupROmmGJRoyzfG3ccAveqCBrwr/2yxQ5BVd/GTl5agOwSg==}
    engines: {node: '>= 0.6'}

  raw-body@3.0.0:
    resolution: {integrity: sha512-RmkhL8CAyCRPXCE28MMH0z2PNWQBNk2Q09ZdxM9IOOXwxwZbN+qbWaatPkdkWIKL2ZVDImrN/pK5HTRz2PcS4g==}
    engines: {node: '>= 0.8'}

  rc@1.2.8:
    resolution: {integrity: sha512-y3bGgqKj3QBdxLbLkomlohkvsA8gdAiUQlSBJnBhfn+BPxg4bc62d8TcBW15wavDfgexCgccckhcZvywyQYPOw==}
    hasBin: true

  read-package-json-fast@3.0.2:
    resolution: {integrity: sha512-0J+Msgym3vrLOUB3hzQCuZHII0xkNGCtz/HJH9xZshwv9DbDwkw1KaE3gx/e2J5rpEY5rtOy6cyhKOPrkP7FZw==}
    engines: {node: ^14.17.0 || ^16.13.0 || >=18.0.0}

  read-pkg@3.0.0:
    resolution: {integrity: sha512-BLq/cCO9two+lBgiTYNqD6GdtK8s4NpaWrl6/rCO9w0TUS8oJl7cmToOZfRYllKTISY6nt1U7jQ53brmKqY6BA==}
    engines: {node: '>=4'}

  readable-stream@2.3.8:
    resolution: {integrity: sha512-8p0AUk4XODgIewSi0l8Epjs+EVnWiK7NoDIEGU0HhE7+ZyY8D1IMY7odu5lRrFXGg71L15KG8QrPmum45RTtdA==}

  readable-stream@3.6.2:
    resolution: {integrity: sha512-9u/sniCrY3D5WdsERHzHE4G2YCXqoG5FTHUiCC4SIbr6XcLZBY05ya9EKjYek9O5xOAwjGq+1JdGBAS7Q9ScoA==}
    engines: {node: '>= 6'}

  readable-stream@4.7.0:
    resolution: {integrity: sha512-oIGGmcpTLwPga8Bn6/Z75SVaH1z5dUut2ibSyAMVhmUggWpmDn2dapB0n7f8nwaSiRtepAsfJyfXIO5DCVAODg==}
    engines: {node: ^12.22.0 || ^14.17.0 || >=16.0.0}

  readdir-glob@1.1.3:
    resolution: {integrity: sha512-v05I2k7xN8zXvPD9N+z/uhXPaj0sUFCe2rcWZIpBsqxfP7xXFQ0tipAd/wjj1YxWyWtUS5IDJpOG82JKt2EAVA==}

  readdirp@3.6.0:
    resolution: {integrity: sha512-hOS089on8RduqdbhvQ5Z37A0ESjsqz6qnRcffsMU3495FuTdqSm+7bhJ29JvIOsBDEEnan5DPu9t3To9VRlMzA==}
    engines: {node: '>=8.10.0'}

  reflect.getprototypeof@1.0.10:
    resolution: {integrity: sha512-00o4I+DVrefhv+nX0ulyi3biSHCPDe+yLv5o/p6d/UVlirijB8E16FtfwSAi4g3tcqrQ4lRAqQSoFEZJehYEcw==}
    engines: {node: '>= 0.4'}

  regexp.prototype.flags@1.5.4:
    resolution: {integrity: sha512-dYqgNSZbDwkaJ2ceRd9ojCGjBq+mOm9LmtXnAnEGyHhN/5R7iDW2TRw3h+o/jCFxus3P2LfWIIiwowAjANm7IA==}
    engines: {node: '>= 0.4'}

  remark-cli@12.0.1:
    resolution: {integrity: sha512-2NAEOACoTgo+e+YAaCTODqbrWyhMVmlUyjxNCkTrDRHHQvH6+NbrnqVvQaLH/Q8Ket3v90A43dgAJmXv8y5Tkw==}
    hasBin: true

  remark-lint-blockquote-indentation@4.0.1:
    resolution: {integrity: sha512-7BhOsImFgTD7IIliu2tt+yJbx5gbMbXCOspc3VdYf/87iLJdWKqJoMy2V6DZG7kBjBlBsIZi38fDDngJttXt4w==}

  remark-lint-checkbox-character-style@5.0.1:
    resolution: {integrity: sha512-6qilm7XQXOcTvjFEqqNY57Ki7md9rkSdpMIfIzVXdEnI4Npl2BnUff6ANrGRM7qTgJTrloaf8H0eQ91urcU6Og==}

  remark-lint-code-block-style@4.0.1:
    resolution: {integrity: sha512-d4mHsEpv1yqXWl2dd+28tGRX0Lzk5qw7cfxAQVkOXPUONhsMFwXJEBeeqZokeG4lOKtkKdIJR7ezScDfWR0X4w==}

  remark-lint-emphasis-marker@4.0.1:
    resolution: {integrity: sha512-BF1WWsAxai3XoKk48sfiqT3L8m02AZLj3BnipWkHDRXuLfz6VwsHVaHWyNvvE0p6b2B3A5dSYbcfJu5RmPx4tQ==}

  remark-lint-fenced-code-marker@4.0.1:
    resolution: {integrity: sha512-uI91OcVPKjNxV+vpjDW9T64hkE0a/CRn3JhwdMxUAJYpVsKnA7PFPSFJOx/abNsVZHNSe7ZFGgGdaH/lqgSizA==}

  remark-lint-final-newline@3.0.1:
    resolution: {integrity: sha512-q5diKHD6BMbzqWqgvYPOB8AJgLrMzEMBAprNXjcpKoZ/uCRqly+gxjco+qVUMtMWSd+P+KXZZEqoa7Y6QiOudw==}

  remark-lint-hard-break-spaces@4.1.1:
    resolution: {integrity: sha512-AKDPDt39fvmr3yk38OKZEWJxxCOOUBE+96AsBfs+ExS5LW6oLa9041X5ahFDQHvHGzdoremEIaaElursaPEkNg==}

  remark-lint-heading-style@4.0.1:
    resolution: {integrity: sha512-+rUpJ/N2CGC5xPgZ18XgsCsUBtadgEhdTi0BJPrsFmHPzL22BUHajeg9im8Y7zphUcbi1qFiKuxZd2nzDgZSXQ==}

  remark-lint-link-title-style@4.0.1:
    resolution: {integrity: sha512-MtmnYrhjhRXR0zeiyYf/7GBlUF5KAPypJb345KjyDluOhI4Wj4VAXvVQuov/MFc3y8p/1yVwv3QDYv6yue8/wQ==}

  remark-lint-list-item-bullet-indent@5.0.1:
    resolution: {integrity: sha512-LKuTxkw5aYChzZoF3BkfaBheSCHs0T8n8dPHLQEuOLo6iC5wy98iyryz0KZ61GD8stlZgQO2KdWSdnP6vr40Iw==}

  remark-lint-list-item-content-indent@4.0.1:
    resolution: {integrity: sha512-KSopxxp64O6dLuTQ2sWaTqgjKWr1+AoB1QCTektMJ3mfHfn0QyZzC2CZbBU22KGzBhiYXv9cIxlJlxUtq2NqHg==}

  remark-lint-list-item-indent@4.0.1:
    resolution: {integrity: sha512-gJd1Q+jOAeTgmGRsdMpnRh01DUrAm0O5PCQxE8ttv1QZOV015p/qJH+B4N6QSmcUuPokHLAh9USuq05C73qpiA==}

  remark-lint-no-blockquote-without-marker@6.0.1:
    resolution: {integrity: sha512-b4IOkNcG7C16HYAdKUeAhO7qPt45m+v7SeYbVrqvbSFtlD3EUBL8fgHRgLK1mdujFXDP1VguOEMx+Txv8JOT4w==}

  remark-lint-no-duplicate-definitions@4.0.1:
    resolution: {integrity: sha512-Ek+A/xDkv5Nn+BXCFmf+uOrFSajCHj6CjhsHjtROgVUeEPj726yYekDBoDRA0Y3+z+U30AsJoHgf/9Jj1IFSug==}

  remark-lint-no-heading-content-indent@5.0.1:
    resolution: {integrity: sha512-YIWktnZo7M9aw7PGnHdshvetSH3Y0qW+Fm143R66zsk5lLzn1XA5NEd/MtDzP8tSxxV+gcv+bDd5St1QUI4oSQ==}

  remark-lint-no-literal-urls@4.0.1:
    resolution: {integrity: sha512-RhTANFkFFXE6bM+WxWcPo2TTPEfkWG3lJZU50ycW7tJJmxUzDNzRed/z80EVJIdGwFa0NntVooLUJp3xrogalQ==}

  remark-lint-no-shortcut-reference-image@4.0.1:
    resolution: {integrity: sha512-hQhJ3Dr8ZWRdj7qm6+9vcPpqtGchhENA2UHOmcTraLf6dN1cFATCgY/HbTbRIN6NkG/EEClTgRC1QCokWR2Mmw==}

  remark-lint-no-shortcut-reference-link@4.0.1:
    resolution: {integrity: sha512-YxciuUZc90QaJYhayGO80lS3zxEOBgwwLW1MKYB7AfUdkrLcLVlS+DFloiq0MZ7EDVXuuGUEnIzyjyLSbI5BUA==}

  remark-lint-no-undefined-references@5.0.2:
    resolution: {integrity: sha512-5prkVb1tKwJwr5+kct/UjsLjvMdEDO7uClPeGfrxfAcN59+pWU8OUSYiqYmpSKWJPIdyxPRS8Oyf1HtaYvg8VQ==}

  remark-lint-no-unused-definitions@4.0.2:
    resolution: {integrity: sha512-KRzPmvfq6b3LSEcAQZobAn+5eDfPTle0dPyDEywgPSc3E7MIdRZQenL9UL8iIqHQWK4FvdUD0GX8FXGqu5EuCw==}

  remark-lint-ordered-list-marker-style@4.0.1:
    resolution: {integrity: sha512-vZTAbstcBPbGwJacwldGzdGmKwy5/4r29SZ9nQkME4alEl5B1ReSBlYa8t7QnTSW7+tqvA9Sg71RPadgAKWa4w==}

  remark-lint-ordered-list-marker-value@4.0.1:
    resolution: {integrity: sha512-HQb1MrArvApREC1/I6bkiFlZVDjngsuII29n8E8StnAaHOMN3hVYy6wJ9Uk+O3+X9O8v7fDsZPqFUHSfJhERXQ==}

  remark-lint-rule-style@4.0.1:
    resolution: {integrity: sha512-gl1Ft13oTS3dJUCsWZzxD/5dAwI1HON67KU7uNfODD5gXJ8Y11deOWbun190ma7XbYdD7P0l8VT2HeRtEQzrWg==}

  remark-lint-strong-marker@4.0.1:
    resolution: {integrity: sha512-KaGtj/OWEP4eoafevnlp3NsEVwC7yGEjBJ6uFMzfjNoXyjATdfZ2euB/AfKVt/A/FdZeeMeVoAUFH4DL+hScLQ==}

  remark-lint-table-cell-padding@5.1.1:
    resolution: {integrity: sha512-6fgVA1iINBoAJaZMOnSsxrF9Qj9+hmCqrsrqZqgJJETjT1ODGH64iAN1/6vHR7dIwmy73d6ysB2WrGyKhVlK3A==}

  remark-lint@10.0.1:
    resolution: {integrity: sha512-1+PYGFziOg4pH7DDf1uMd4AR3YuO2EMnds/SdIWMPGT7CAfDRSnAmpxPsJD0Ds3IKpn97h3d5KPGf1WFOg6hXQ==}

  remark-message-control@8.0.0:
    resolution: {integrity: sha512-brpzOO+jdyE/mLqvqqvbogmhGxKygjpCUCG/PwSCU43+JZQ+RM+sSzkCWBcYvgF3KIAVNIoPsvXjBkzO7EdsYQ==}

  remark-parse@11.0.0:
    resolution: {integrity: sha512-FCxlKLNGknS5ba/1lmpYijMUzX2esxW5xQqjWxw2eHFfS2MSdaHVINFmhjo+qN1WhZhNimq0dZATN9pH0IDrpA==}

  remark-preset-lint-consistent@6.0.1:
    resolution: {integrity: sha512-SOLdA36UOU1hiGFm6HAqN9+DORGJPVWxU/EvPVkknTr9V4ULhlzHEJ8OVRMVX3jqoy4lrwb4IqiboVz0YLA7+Q==}

  remark-preset-lint-recommended@7.0.1:
    resolution: {integrity: sha512-j1CY5u48PtZl872BQ40uWSQMT3R4gXKp0FUgevMu5gW7hFMtvaCiDq+BfhzeR8XKKiW9nIMZGfIMZHostz5X4g==}

  remark-stringify@11.0.0:
    resolution: {integrity: sha512-1OSmLd3awB/t8qdoEOMazZkNsfVTeY4fTsgzcQFdXNq8ToTN4ZGwrMnlda4K6smTFKD+GRV6O48i6Z4iKgPPpw==}

  remark@15.0.1:
    resolution: {integrity: sha512-Eht5w30ruCXgFmxVUSlNWQ9iiimq07URKeFS3hNc8cUWy1llX4KDWfyEDZRycMc+znsN9Ux5/tJ/BFdgdOwA3A==}

  renderkid@3.0.0:
    resolution: {integrity: sha512-q/7VIQA8lmM1hF+jn+sFSPWGlMkSAeNYcPLmDQx2zzuiDfaLrOmumR8iaUKlenFgh0XRPIUeSPlH3A+AW3Z5pg==}

  require-directory@2.1.1:
    resolution: {integrity: sha512-fGxEI7+wsG9xrvdjsrlmL22OMTTiHRwAMroiEeMgq8gzoLC/PQr7RsRDSTLUg/bZAZtF+TVIkHc6/4RIKrui+Q==}
    engines: {node: '>=0.10.0'}

  require-from-string@2.0.2:
    resolution: {integrity: sha512-Xf0nWe6RseziFMu+Ap9biiUbmplq6S9/p+7w7YXP/JBHhrUDDUhwa+vANyubuqfZWTveU//DYVGsDG7RKL/vEw==}
    engines: {node: '>=0.10.0'}

  resolve@1.22.10:
    resolution: {integrity: sha512-NPRy+/ncIMeDlTAsuqwKIiferiawhefFJtkNSW0qZJEqMEb+qBt/77B/jGeeek+F0uOeN05CDa6HXbbIgtVX4w==}
    engines: {node: '>= 0.4'}
    hasBin: true

  restore-cursor@5.1.0:
    resolution: {integrity: sha512-oMA2dcrw6u0YfxJQXm342bFKX/E4sG9rbTzO9ptUcR/e8A33cHuvStiYOwH7fszkZlZ1z/ta9AAoPk2F4qIOHA==}
    engines: {node: '>=18'}

  retry-as-promised@7.1.1:
    resolution: {integrity: sha512-hMD7odLOt3LkTjcif8aRZqi/hybjpLNgSk5oF5FCowfCjok6LukpN2bDX7R5wDmbgBQFn7YoBxSagmtXHaJYJw==}

  retry@0.12.0:
    resolution: {integrity: sha512-9LkiTwjUh6rT555DtE9rTX+BKByPfrMzEAtnlEtdEwr3Nkffwiihqe2bWADg+OQRjt9gl6ICdmB/ZFDCGAtSow==}
    engines: {node: '>= 4'}

  retry@0.13.1:
    resolution: {integrity: sha512-XQBQ3I8W1Cge0Seh+6gjj03LbmRFWuoszgK9ooCpwYIrhhoO80pfq4cUkU5DkknwfOfFteRwlZ56PYOGYyFWdg==}
    engines: {node: '>= 4'}

  reusify@1.1.0:
    resolution: {integrity: sha512-g6QUff04oZpHs0eG5p83rFLhHeV00ug/Yf9nZM6fLeUrPguBTkTQOdpAWWspMh55TZfVQDPaN3NQJfbVRAxdIw==}
    engines: {iojs: '>=1.0.0', node: '>=0.10.0'}

  rfdc@1.4.1:
    resolution: {integrity: sha512-q1b3N5QkRUWUl7iyylaaj3kOpIT0N2i9MqIEQXP73GVsN9cw3fdx8X63cEmWhJGi2PPCF23Ijp7ktmd39rawIA==}

  rimraf@3.0.2:
    resolution: {integrity: sha512-JZkJMZkAGFFPP2YqXZXPbMlMBgsxzE8ILs4lMIX/2o0L9UBw9O/Y3o6wFw/i9YLapcUJWwqbi3kdxIPdC62TIA==}
    deprecated: Rimraf versions prior to v4 are no longer supported
    hasBin: true

  rimraf@6.0.1:
    resolution: {integrity: sha512-9dkvaxAsk/xNXSJzMgFqqMCuFgt2+KsOFek3TMLfo8NCPfWpBmqwyNn5Y+NX56QUYfCtsyhF3ayiboEoUmJk/A==}
    engines: {node: 20 || >=22}
    hasBin: true

  router@2.2.0:
    resolution: {integrity: sha512-nLTrUKm2UyiL7rlhapu/Zl45FwNgkZGaCpZbIHajDYgwlJCOzLSk+cIPAnsEqV955GjILJnKbdQC1nVPz+gAYQ==}
    engines: {node: '>= 18'}

  run-applescript@7.0.0:
    resolution: {integrity: sha512-9by4Ij99JUr/MCFBUkDKLWK3G9HVXmabKz9U5MlIAIuvuzkiOicRYs8XJLxX+xahD+mLiiCYDqF9dKAgtzKP1A==}
    engines: {node: '>=18'}

  run-async@3.0.0:
    resolution: {integrity: sha512-540WwVDOMxA6dN6We19EcT9sc3hkXPw5mzRNGM3FkdN/vtE9NFvj5lFAPNwUDmJjXidm3v7TC1cTE7t17Ulm1Q==}
    engines: {node: '>=0.12.0'}

  run-parallel@1.2.0:
    resolution: {integrity: sha512-5l4VyZR86LZ/lDxZTR6jqL8AFE2S0IFLMP26AbjsLVADxHdhB/c0GUsH+y39UfCi3dzz8OlQuPmnaJOMoDHQBA==}

  rxjs@7.8.2:
    resolution: {integrity: sha512-dhKf903U/PQZY6boNNtAGdWbG85WAbjT/1xYoZIC7FAY0yWapOBQVsVrDl58W86//e1VpMNBtRV4MaXfdMySFA==}

  safe-array-concat@1.1.3:
    resolution: {integrity: sha512-AURm5f0jYEOydBj7VQlVvDrjeFgthDdEF5H1dP+6mNpoXOMo1quQqJ4wvJDyRZ9+pO3kGWoOdmV08cSv2aJV6Q==}
    engines: {node: '>=0.4'}

  safe-buffer@5.1.2:
    resolution: {integrity: sha512-Gd2UZBJDkXlY7GbJxfsE8/nvKkUEU1G38c1siN6QP6a9PT9MmHB8GnpscSmMJSoF8LOIrt8ud/wPtojys4G6+g==}

  safe-buffer@5.2.1:
    resolution: {integrity: sha512-rp3So07KcdmmKbGvgaNxQSJr7bGVSVk5S9Eq1F+ppbRo70+YeaDxkw5Dd8NPN+GD6bjnYm2VuPuCXmpuYvmCXQ==}

  safe-push-apply@1.0.0:
    resolution: {integrity: sha512-iKE9w/Z7xCzUMIZqdBsp6pEQvwuEebH4vdpjcDWnyzaI6yl6O9FHvVpmGelvEHNsoY6wGblkxR6Zty/h00WiSA==}
    engines: {node: '>= 0.4'}

  safe-regex-test@1.1.0:
    resolution: {integrity: sha512-x/+Cz4YrimQxQccJf5mKEbIa1NzeCRNI5Ecl/ekmlYaampdNLPalVyIcCZNNH3MvmqBugV5TMYZXv0ljslUlaw==}
    engines: {node: '>= 0.4'}

  safer-buffer@2.1.2:
    resolution: {integrity: sha512-YZo3K82SD7Riyi0E1EQPojLz7kpepnSQI9IyPbHHg1XXXevb5dJI7tpyN2ADxGcQbHG7vcyRHk0cbwqcQriUtg==}

  semver@5.7.2:
    resolution: {integrity: sha512-cBznnQ9KjJqU67B52RMC65CMarK2600WFnbkcaiwWq3xy/5haFJlshgnpjovMVJ+Hff49d8GEn0b87C5pDQ10g==}
    hasBin: true

  semver@7.5.4:
    resolution: {integrity: sha512-1bCSESV6Pv+i21Hvpxp3Dx+pSD8lIPt8uVjRrxAUt/nbswYc+tK6Y2btiULjd4+fnq15PX+nqQDC7Oft7WkwcA==}
    engines: {node: '>=10'}
    hasBin: true

  semver@7.7.1:
    resolution: {integrity: sha512-hlq8tAfn0m/61p4BVRcPzIGr6LKiMwo4VM6dGi6pt4qcRkmNzTcWq6eCEjEh+qXjkMDvPlOFFSGwQjoEa6gyMA==}
    engines: {node: '>=10'}
    hasBin: true

  send@1.2.0:
    resolution: {integrity: sha512-uaW0WwXKpL9blXE2o0bRhoL2EGXIrZxQ2ZQ4mgcfoBxdFmQold+qWsD2jLrfZ0trjKL6vOw0j//eAwcALFjKSw==}
    engines: {node: '>= 18'}

  sequelize-pool@7.1.0:
    resolution: {integrity: sha512-G9c0qlIWQSK29pR/5U2JF5dDQeqqHRragoyahj/Nx4KOOQ3CPPfzxnfqFPCSB7x5UgjOgnZ61nSxz+fjDpRlJg==}
    engines: {node: '>= 10.0.0'}

  sequelize@6.37.7:
    resolution: {integrity: sha512-mCnh83zuz7kQxxJirtFD7q6Huy6liPanI67BSlbzSYgVNl5eXVdE2CN1FuAeZwG1SNpGsNRCV+bJAVVnykZAFA==}
    engines: {node: '>=10.0.0'}
    peerDependencies:
      ibm_db: '*'
      mariadb: '*'
      mysql2: '*'
      oracledb: '*'
      pg: '*'
      pg-hstore: '*'
      snowflake-sdk: '*'
      sqlite3: '*'
      tedious: '*'
    peerDependenciesMeta:
      ibm_db:
        optional: true
      mariadb:
        optional: true
      mysql2:
        optional: true
      oracledb:
        optional: true
      pg:
        optional: true
      pg-hstore:
        optional: true
      snowflake-sdk:
        optional: true
      sqlite3:
        optional: true
      tedious:
        optional: true

  serve-static@2.2.0:
    resolution: {integrity: sha512-61g9pCh0Vnh7IutZjtLGGpTA355+OPn2TyDv/6ivP2h/AdAVX9azsoxmg2/M6nZeQZNYBEwIcsne1mJd9oQItQ==}
    engines: {node: '>= 18'}

  set-blocking@2.0.0:
    resolution: {integrity: sha512-KiKBS8AnWGEyLzofFfmvKwpdPzqiy16LvQfK3yv/fVH7Bj13/wl3JSR1J+rfgRE9q7xUJK4qvgS8raSOeLUehw==}

  set-function-length@1.2.2:
    resolution: {integrity: sha512-pgRc4hJ4/sNjWCSS9AmnS40x3bNMDTknHgL5UaMBTMyJnU90EgWh1Rz+MC9eFu4BuN/UwZjKQuY/1v3rM7HMfg==}
    engines: {node: '>= 0.4'}

  set-function-name@2.0.2:
    resolution: {integrity: sha512-7PGFlmtwsEADb0WYyvCMa1t+yke6daIG4Wirafur5kcf+MhUnPms1UeR0CKQdTZD81yESwMHbtn+TR+dMviakQ==}
    engines: {node: '>= 0.4'}

  set-proto@1.0.0:
    resolution: {integrity: sha512-RJRdvCo6IAnPdsvP/7m6bsQqNnn1FCBX5ZNtFL98MmFF/4xAIJTIg1YbHW5DC2W5SKZanrC6i4HsJqlajw/dZw==}
    engines: {node: '>= 0.4'}

  setprototypeof@1.2.0:
    resolution: {integrity: sha512-E5LDX7Wrp85Kil5bhZv46j8jOeboKq5JMmYM3gVGdGH8xFpPWXUMsNrlODCrkoxMEeNi/XZIwuRvY4XNwYMJpw==}

  shebang-command@1.2.0:
    resolution: {integrity: sha512-EV3L1+UQWGor21OmnvojK36mhg+TyIKDh3iFBKBohr5xeXIhNBcx8oWdgkTEEQ+BEFFYdLRuqMfd5L84N1V5Vg==}
    engines: {node: '>=0.10.0'}

  shebang-command@2.0.0:
    resolution: {integrity: sha512-kHxr2zZpYtdmrN1qDjrrX/Z1rR1kG8Dx+gkpK1G4eXmvXswmcE1hTWBWYUzlraYw1/yZp6YuDY77YtvbN0dmDA==}
    engines: {node: '>=8'}

  shebang-regex@1.0.0:
    resolution: {integrity: sha512-wpoSFAxys6b2a2wHZ1XpDSgD7N9iVjg29Ph9uV/uaP9Ex/KXlkTZTeddxDPSYQpgvzKLGJke2UU0AzoGCjNIvQ==}
    engines: {node: '>=0.10.0'}

  shebang-regex@3.0.0:
    resolution: {integrity: sha512-7++dFhtcx3353uBaq8DDR4NuxBetBzC7ZQOhmTQInHEd6bSrXdiEyzCvG07Z44UYdLShWUyXt5M/yhz8ekcb1A==}
    engines: {node: '>=8'}

  shell-quote@1.8.2:
    resolution: {integrity: sha512-AzqKpGKjrj7EM6rKVQEPpB288oCfnrEIuyoT9cyF4nmGa7V8Zk6f7RRqYisX8X9m+Q7bd632aZW4ky7EhbQztA==}
    engines: {node: '>= 0.4'}

  side-channel-list@1.0.0:
    resolution: {integrity: sha512-FCLHtRD/gnpCiCHEiJLOwdmFP+wzCmDEkc9y7NsYxeF4u7Btsn1ZuwgwJGxImImHicJArLP4R0yX4c2KCrMrTA==}
    engines: {node: '>= 0.4'}

  side-channel-map@1.0.1:
    resolution: {integrity: sha512-VCjCNfgMsby3tTdo02nbjtM/ewra6jPHmpThenkTYh8pG9ucZ/1P8So4u4FGBek/BjpOVsDCMoLA/iuBKIFXRA==}
    engines: {node: '>= 0.4'}

  side-channel-weakmap@1.0.2:
    resolution: {integrity: sha512-WPS/HvHQTYnHisLo9McqBHOJk2FkHO/tlpvldyrnem4aeQp4hai3gythswg6p01oSoTl58rcpiFAjF2br2Ak2A==}
    engines: {node: '>= 0.4'}

  side-channel@1.1.0:
    resolution: {integrity: sha512-ZX99e6tRweoUXqR+VBrslhda51Nh5MTQwou5tnUDgbtyM0dBgmhEDtWGP/xbKn6hqfPRHujUNwz5fy/wbbhnpw==}
    engines: {node: '>= 0.4'}

  signal-exit@3.0.7:
    resolution: {integrity: sha512-wnD2ZE+l+SPC/uoS0vXeE9L1+0wuaMqKlfz9AMUo38JsyLSBWSFcHR1Rri62LZc12vLr1gb3jl7iwQhgwpAbGQ==}

  signal-exit@4.1.0:
    resolution: {integrity: sha512-bzyZ1e88w9O1iNJbKnOlvYTrWPDl46O1bG0D3XInv+9tkPrxrN8jUUTiFlDkkmKWgn1M6CfIA13SuGqOa9Korw==}
    engines: {node: '>=14'}

  simple-concat@1.0.1:
    resolution: {integrity: sha512-cSFtAPtRhljv69IK0hTVZQ+OfE9nePi/rtJmw5UjHeVyVroEqJXP1sFztKUy1qU+xvz3u/sfYJLa947b7nAN2Q==}

  simple-get@4.0.1:
    resolution: {integrity: sha512-brv7p5WgH0jmQJr1ZDDfKDOSeWWg+OVypG99A/5vYGPqJ6pxiaHLy8nxtFjBA7oMa01ebA9gfh1uMCFqOuXxvA==}

  simple-git-hooks@2.13.0:
    resolution: {integrity: sha512-N+goiLxlkHJlyaYEglFypzVNMaNplPAk5syu0+OPp/Bk6dwVoXF6FfOw2vO0Dp+JHsBaI+w6cm8TnFl2Hw6tDA==}
    hasBin: true

  skin-tone@2.0.0:
    resolution: {integrity: sha512-kUMbT1oBJCpgrnKoSr0o6wPtvRWT9W9UKvGLwfJYO2WuahZRHOpEyL1ckyMGgMWh0UdpmaoFqKKD29WTomNEGA==}
    engines: {node: '>=8'}

  slice-ansi@5.0.0:
    resolution: {integrity: sha512-FC+lgizVPfie0kkhqUScwRu1O/lF6NOgJmlCgK+/LYxDCTk8sGelYaHDhFcDN+Sn3Cv+3VSa4Byeo+IMCzpMgQ==}
    engines: {node: '>=12'}

  slice-ansi@7.1.0:
    resolution: {integrity: sha512-bSiSngZ/jWeX93BqeIAbImyTbEihizcwNjFoRUIY/T1wWQsfsm2Vw1agPKylXvQTU7iASGdHhyqRlqQzfz+Htg==}
    engines: {node: '>=18'}

  smart-buffer@4.2.0:
    resolution: {integrity: sha512-94hK0Hh8rPqQl2xXc3HsaBoOXKV20MToPkcXvwbISWLEs+64sBq5kFgn2kJDHb1Pry9yrP0dxrCI9RRci7RXKg==}
    engines: {node: '>= 6.0.0', npm: '>= 3.0.0'}

  socks-proxy-agent@6.2.1:
    resolution: {integrity: sha512-a6KW9G+6B3nWZ1yB8G7pJwL3ggLy1uTzKAgCb7ttblwqdz9fMGJUuTy3uFzEP48FAs9FLILlmzDlE2JJhVQaXQ==}
    engines: {node: '>= 10'}

  socks@2.8.4:
    resolution: {integrity: sha512-D3YaD0aRxR3mEcqnidIs7ReYJFVzWdd6fXJYUM8ixcQcJRGTka/b3saV0KflYhyVJXKhb947GndU35SxYNResQ==}
    engines: {node: '>= 10.0.0', npm: '>= 3.0.0'}

  space-separated-tokens@2.0.2:
    resolution: {integrity: sha512-PEGlAwrG8yXGXRjW32fGbg66JAlOAwbObuqVoJpv/mRgoWDQfgH1wDPvtzWyUSNAXBGSk8h755YDbbcEy3SH2Q==}

  spdx-correct@3.2.0:
    resolution: {integrity: sha512-kN9dJbvnySHULIluDHy32WHRUu3Og7B9sbY7tsFLctQkIqnMh3hErYgdMjTYuqmcXX+lK5T1lnUt3G7zNswmZA==}

  spdx-exceptions@2.5.0:
    resolution: {integrity: sha512-PiU42r+xO4UbUS1buo3LPJkjlO7430Xn5SVAhdpzzsPHsjbYVflnnFdATgabnLude+Cqu25p6N+g2lw/PFsa4w==}

  spdx-expression-parse@3.0.1:
    resolution: {integrity: sha512-cbqHunsQWnJNE6KhVSMsMeH5H/L9EpymbzqTQ3uLwNCLZ1Q481oWaofqH7nO6V07xlXwY6PhQdQ2IedWx/ZK4Q==}

  spdx-license-ids@3.0.21:
    resolution: {integrity: sha512-Bvg/8F5XephndSK3JffaRqdT+gyhfqIPwDHpX80tJrF8QQRYMo8sNMeaZ2Dp5+jhwKnUmIOyFFQfHRkjJm5nXg==}

  sprintf-js@1.0.3:
    resolution: {integrity: sha512-D9cPgkvLlV3t3IzL0D0YLvGA9Ahk4PcvVwUbN0dSGr1aP0Nrt4AEnTUbuGvquEC0mA64Gqt1fzirlRs5ibXx8g==}

  sprintf-js@1.1.3:
    resolution: {integrity: sha512-Oo+0REFV59/rz3gfJNKQiBlwfHaSESl1pcGyABQsnnIfWOFt6JNj5gCog2U6MLZ//IGYD+nA8nI+mTShREReaA==}

  sqlite3@5.1.7:
    resolution: {integrity: sha512-GGIyOiFaG+TUra3JIfkI/zGP8yZYLPQ0pl1bH+ODjiX57sPhrLU5sQJn1y9bDKZUFYkX1crlrPfSYt0BKKdkog==}

  ssri@8.0.1:
    resolution: {integrity: sha512-97qShzy1AiyxvPNIkLWoGua7xoQzzPjQ0HAH4B0rWKo7SZ6USuPcrUiAFrws0UH8RrbWmgq3LMTObhPIHbbBeQ==}
    engines: {node: '>= 8'}

  statuses@2.0.1:
    resolution: {integrity: sha512-RwNA9Z/7PrK06rYLIzFMlaF+l73iwpzsqRIFgbMLbTcLD6cOao82TaWefPXQvB2fOC4AjuYSEndS7N/mTCbkdQ==}
    engines: {node: '>= 0.8'}

  streamx@2.22.0:
    resolution: {integrity: sha512-sLh1evHOzBy/iWRiR6d1zRcLao4gGZr3C1kzNz4fopCOKJb6xD9ub8Mpi9Mr1R6id5o43S+d93fI48UC5uM9aw==}

  string-argv@0.3.2:
    resolution: {integrity: sha512-aqD2Q0144Z+/RqG52NeHEkZauTAUWJO8c6yTftGJKO3Tja5tUgIfmIl6kExvhtxSDP7fXB6DvzkfMpCd/F3G+Q==}
    engines: {node: '>=0.6.19'}

  string-width@4.2.3:
    resolution: {integrity: sha512-wKyQRQpjJ0sIp62ErSZdGsjMJWsap5oRNihHhu6G7JVO/9jIB6UyevL+tXuOqrng8j/cxKTWyWUwvSTriiZz/g==}
    engines: {node: '>=8'}

  string-width@5.1.2:
    resolution: {integrity: sha512-HnLOCR3vjcY8beoNLtcjZ5/nxn2afmME6lhrDrebokqMap+XbeW8n9TXpPDOqdGK5qcI3oT0GKTW6wC7EMiVqA==}
    engines: {node: '>=12'}

  string-width@6.1.0:
    resolution: {integrity: sha512-k01swCJAgQmuADB0YIc+7TuatfNvTBVOoaUWJjTB9R4VJzR5vNWzf5t42ESVZFPS8xTySF7CAdV4t/aaIm3UnQ==}
    engines: {node: '>=16'}

  string-width@7.2.0:
    resolution: {integrity: sha512-tsaTIkKW9b4N+AEj+SVA+WhJzV7/zMhcSu78mLKWSk7cXMOSHsBKFWUs0fWwq8QyK3MgJBQRX6Gbi4kYbdvGkQ==}
    engines: {node: '>=18'}

  string.prototype.padend@3.1.6:
    resolution: {integrity: sha512-XZpspuSB7vJWhvJc9DLSlrXl1mcA2BdoY5jjnS135ydXqLoqhs96JjDtCkjJEQHvfqZIp9hBuBMgI589peyx9Q==}
    engines: {node: '>= 0.4'}

  string.prototype.trim@1.2.10:
    resolution: {integrity: sha512-Rs66F0P/1kedk5lyYyH9uBzuiI/kNRmwJAR9quK6VOtIpZ2G+hMZd+HQbbv25MgCA6gEffoMZYxlTod4WcdrKA==}
    engines: {node: '>= 0.4'}

  string.prototype.trimend@1.0.9:
    resolution: {integrity: sha512-G7Ok5C6E/j4SGfyLCloXTrngQIQU3PWtXGst3yM7Bea9FRURf1S42ZHlZZtsNque2FN2PoUhfZXYLNWwEr4dLQ==}
    engines: {node: '>= 0.4'}

  string.prototype.trimstart@1.0.8:
    resolution: {integrity: sha512-UXSH262CSZY1tfu3G3Secr6uGLCFVPMhIqHjlgCUtCCcgihYc/xKs9djMTMUOb2j1mVSeU8EU6NWc/iQKU6Gfg==}
    engines: {node: '>= 0.4'}

  string_decoder@1.1.1:
    resolution: {integrity: sha512-n/ShnvDi6FHbbVfviro+WojiFzv+s8MPMHBczVePfUpDJLwoLT0ht1l4YwBCbi8pJAveEEdnkHyPyTP/mzRfwg==}

  string_decoder@1.3.0:
    resolution: {integrity: sha512-hkRX8U1WjJFd8LsDJ2yQ/wWWxaopEsABU1XfkM8A+j0+85JAGppt16cr1Whg6KIbb4okU6Mql6BOj+uup/wKeA==}

  stringify-entities@4.0.4:
    resolution: {integrity: sha512-IwfBptatlO+QCJUo19AqvrPNqlVMpW9YEL2LIVY+Rpv2qsjCGxaDLNRgeGsQWJhfItebuJhsGSLjaBbNSQ+ieg==}

  strip-ansi@6.0.1:
    resolution: {integrity: sha512-Y38VPSHcqkFrCpFnQ9vuSXmquuv5oXOKpGeT6aGrr3o3Gc9AlVa6JBfUSOCnbxGGZF+/0ooI7KrPuUSztUdU5A==}
    engines: {node: '>=8'}

  strip-ansi@7.1.0:
    resolution: {integrity: sha512-iq6eVVI64nQQTRYq2KtEg2d2uU7LElhTJwsH4YzIHZshxlgZms/wIc4VoDQTlG/IvVIrBKG06CrZnp0qv7hkcQ==}
    engines: {node: '>=12'}

  strip-bom@3.0.0:
    resolution: {integrity: sha512-vavAMRXOgBVNF6nyEEmL3DBK19iRpDcoIwW+swQ+CbGiu7lju6t+JklA1MHweoWtadgt4ISVUsXLyDq34ddcwA==}
    engines: {node: '>=4'}

  strip-json-comments@2.0.1:
    resolution: {integrity: sha512-4gB8na07fecVVkOI6Rs4e7T6NOTki5EmL7TUduTs6bu3EdnSycntVJ4re8kgZA+wx9IueI2Y11bfbgwtzuE0KQ==}
    engines: {node: '>=0.10.0'}

  strnum@1.1.2:
    resolution: {integrity: sha512-vrN+B7DBIoTTZjnPNewwhx6cBA/H+IS7rfW68n7XxC1y7uoiGQBxaKzqucGUgavX15dJgiGztLJ8vxuEzwqBdA==}

  supports-color@5.5.0:
    resolution: {integrity: sha512-QjVjwdXIt408MIiAqCX4oUKsgU2EqAGzs2Ppkm4aQYbjm+ZEWEcW4SfFNTr4uMNZma0ey4f5lgLrkB0aX0QMow==}
    engines: {node: '>=4'}

  supports-color@7.2.0:
    resolution: {integrity: sha512-qpCAvRl9stuOHveKsn7HncJRvv501qIacKzQlO/+Lwxc9+0q2wLyv4Dfvt80/DPn2pqOBsJdDiogXGR9+OvwRw==}
    engines: {node: '>=8'}

  supports-color@8.1.1:
    resolution: {integrity: sha512-MpUEN2OodtUzxvKQl72cUF7RQ5EiHsGvSsVG0ia9c5RbWGL2CI4C7EpPS8UTBIplnlzZiNuV56w+FuNxy3ty2Q==}
    engines: {node: '>=10'}

  supports-color@9.4.0:
    resolution: {integrity: sha512-VL+lNrEoIXww1coLPOmiEmK/0sGigko5COxI09KzHc2VJXJsQ37UaQ+8quuxjDeA7+KnLGTWRyOXSLLR2Wb4jw==}
    engines: {node: '>=12'}

  supports-hyperlinks@3.2.0:
    resolution: {integrity: sha512-zFObLMyZeEwzAoKCyu1B91U79K2t7ApXuQfo8OuxwXLDgcKxuwM+YvcbIhm6QWqz7mHUH1TVytR1PwVVjEuMig==}
    engines: {node: '>=14.18'}

  supports-preserve-symlinks-flag@1.0.0:
    resolution: {integrity: sha512-ot0WnXS9fgdkgIcePe6RHNk1WA8+muPa6cSjeR3V8K27q9BB1rTE3R1p7Hv0z1ZyAc8s6Vvv8DIyWf681MAt0w==}
    engines: {node: '>= 0.4'}

  tar-fs@2.1.3:
    resolution: {integrity: sha512-090nwYJDmlhwFwEW3QQl+vaNnxsO2yVsd45eTKRBzSzu+hlb1w2K9inVq5b0ngXuLVqQ4ApvsUHHnu/zQNkWAg==}

  tar-stream@2.2.0:
    resolution: {integrity: sha512-ujeqbceABgwMZxEJnk2HDY2DlnUZ+9oEcb1KzTVfYHio0UE6dG71n60d8D2I4qNvleWrrXpmjpt7vZeF1LnMZQ==}
    engines: {node: '>=6'}

  tar-stream@3.1.7:
    resolution: {integrity: sha512-qJj60CXt7IU1Ffyc3NJMjh6EkuCFej46zUqJ4J7pqYlThyd9bO0XBTmcOIhSzZJVWfsLks0+nle/j538YAW9RQ==}

  tar@6.2.1:
    resolution: {integrity: sha512-DZ4yORTwrbTj/7MZYq2w+/ZFdI6OZ/f9SFHR+71gIVUZhOQPHzVCLpvRnPgyaMpfWxxk/4ONva3GQSyNIKRv6A==}
    engines: {node: '>=10'}

  tar@7.4.3:
    resolution: {integrity: sha512-5S7Va8hKfV7W5U6g3aYxXmlPoZVAwUMy9AOKyF2fVuZa2UD3qZjg578OrLRt8PcNN1PleVaL/5/yYATNL0ICUw==}
    engines: {node: '>=18'}

  text-decoder@1.2.3:
    resolution: {integrity: sha512-3/o9z3X0X0fTupwsYvR03pJ/DjWuqqrfwBgTQzdWDiQSm9KitAyz/9WqsT2JQW7KV2m+bC2ol/zqpW37NHxLaA==}

  text-table@0.2.0:
    resolution: {integrity: sha512-N+8UisAXDGk8PFXP4HAzVR9nbfmVJ3zYLAWiTIoqC5v5isinhr+r5uaO8+7r3BMfuNIufIsA7RdpVgacC2cSpw==}

  thenify-all@1.6.0:
    resolution: {integrity: sha512-RNxQH/qI8/t3thXJDwcstUO4zeqo64+Uy/+sNVRBx4Xn2OX+OZ9oP+iJnNFqplFra2ZUVeKCSa2oVWi3T4uVmA==}
    engines: {node: '>=0.8'}

  thenify@3.3.1:
    resolution: {integrity: sha512-RVZSIV5IG10Hk3enotrhvz0T9em6cyHBLkH/YAZuKqd8hRkKhSfCGIcP2KUY0EPxndzANBmNllzWPwak+bheSw==}

  tinycolor2@1.6.0:
    resolution: {integrity: sha512-XPaBkWQJdsf3pLKJV9p4qN/S+fm2Oj8AIPo1BTUhg5oxkvm9+SVEGFdhyOz7tTdUTfvxMiAs4sp6/eZO2Ew+pw==}

  tinygradient@1.1.5:
    resolution: {integrity: sha512-8nIfc2vgQ4TeLnk2lFj4tRLvvJwEfQuabdsmvDdQPT0xlk9TaNtpGd6nNRxXoK6vQhN6RSzj+Cnp5tTQmpxmbw==}

  tmp@0.0.33:
    resolution: {integrity: sha512-jRCJlojKnZ3addtTOjdIqoRuPEKBvNXcGYqzO6zWZX8KfKEpnGY5jfggJQ3EjKuu8D4bJRr0y+cYJFmYbImXGw==}
    engines: {node: '>=0.6.0'}

  to-json-schema@0.2.5:
    resolution: {integrity: sha512-jP1ievOee8pec3tV9ncxLSS48Bnw7DIybgy112rhMCEhf3K4uyVNZZHr03iQQBzbV5v5Hos+dlZRRyk6YSMNDw==}

  to-regex-range@5.0.1:
    resolution: {integrity: sha512-65P7iz6X5yEr1cwcgvQxbbIw7Uk3gOy5dIdtZ4rDveLqhrdJP+Li/Hx6tyK0NEb+2GCyneCMJiGqrADCSNk8sQ==}
    engines: {node: '>=8.0'}

  toidentifier@1.0.1:
    resolution: {integrity: sha512-o5sSPKEkg/DIQNmH43V0/uerLrpzVedkUh8tGNvaeXpfpuwjKenlSox/2O/BTlZUtEe+JG7s5YhEz608PlAHRA==}
    engines: {node: '>=0.6'}

  toposort-class@1.0.1:
    resolution: {integrity: sha512-OsLcGGbYF3rMjPUf8oKktyvCiUxSbqMMS39m33MAjLTC1DVIH6x3WSt63/M77ihI09+Sdfk1AXvfhCEeUmC7mg==}

  tr46@0.0.3:
    resolution: {integrity: sha512-N3WMsuqV66lT30CrXNbEjx4GEwlow3v6rr4mCcv6prnfwhS01rkgyFdjPNBYd9br7LpXV1+Emh01fHnq2Gdgrw==}

  trough@2.2.0:
    resolution: {integrity: sha512-tmMpK00BjZiUyVyvrBK7knerNgmgvcV/KLVyuma/SC+TQN167GrMRciANTz09+k3zW8L8t60jWO1GpfkZdjTaw==}

  ts-morph@25.0.1:
    resolution: {integrity: sha512-QJEiTdnz1YjrB3JFhd626gX4rKHDLSjSVMvGGG4v7ONc3RBwa0Eei98G9AT9uNFDMtV54JyuXsFeC+OH0n6bXQ==}

  tslib@2.8.1:
    resolution: {integrity: sha512-oJFu94HQb+KVduSUQL7wnpmqnfmLsOA/nAh6b6EH0wCEoK0/mPeXU6c3wKDV83MkOuHPRHtSXKKU99IBazS/2w==}

  tunnel-agent@0.6.0:
    resolution: {integrity: sha512-McnNiV1l8RYeY8tBgEpuodCC1mLUdbSN+CYBL7kJsJNInOP8UjDDEwdk6Mw60vdLLrr5NHKZhMAOSrR2NZuQ+w==}

  type-fest@0.21.3:
    resolution: {integrity: sha512-t0rzBq87m3fVcduHDUFhKmyyX+9eo6WQjZvf51Ea/M0Q7+T374Jp1aUiyUl0GKxp8M/OETVHSDvmkyPgvX+X2w==}
    engines: {node: '>=10'}

  type-fest@3.13.1:
    resolution: {integrity: sha512-tLq3bSNx+xSpwvAJnzrK0Ep5CLNWjvFTOp71URMaAEWBfRb9nnJiBoUe0tF8bI4ZFO3omgBR6NvnbzVUT3Ly4g==}
    engines: {node: '>=14.16'}

  type-fest@4.41.0:
    resolution: {integrity: sha512-TeTSQ6H5YHvpqVwBRcnLDCBnDOHWYu7IvGbHT6N8AOymcr9PJGjc1GTtiWZTYg0NCgYwvnYWEkVChQAr9bjfwA==}
    engines: {node: '>=16'}

  type-is@2.0.1:
    resolution: {integrity: sha512-OZs6gsjF4vMp32qrCbiVSkrFmXtG/AZhY3t0iAMrMBiAZyV9oALtXO8hsrHbMXF9x6L3grlFuwW2oAz7cav+Gw==}
    engines: {node: '>= 0.6'}

  typed-array-buffer@1.0.3:
    resolution: {integrity: sha512-nAYYwfY3qnzX30IkA6AQZjVbtK6duGontcQm1WSG1MD94YLqK0515GNApXkoxKOWMusVssAHWLh9SeaoefYFGw==}
    engines: {node: '>= 0.4'}

  typed-array-byte-length@1.0.3:
    resolution: {integrity: sha512-BaXgOuIxz8n8pIq3e7Atg/7s+DpiYrxn4vdot3w9KbnBhcRQq6o3xemQdIfynqSeXeDrF32x+WvfzmOjPiY9lg==}
    engines: {node: '>= 0.4'}

  typed-array-byte-offset@1.0.4:
    resolution: {integrity: sha512-bTlAFB/FBYMcuX81gbL4OcpH5PmlFHqlCCpAl8AlEzMz5k53oNDvN8p1PNOWLEmI2x4orp3raOFB51tv9X+MFQ==}
    engines: {node: '>= 0.4'}

  typed-array-length@1.0.7:
    resolution: {integrity: sha512-3KS2b+kL7fsuk/eJZ7EQdnEmQoaho/r6KUef7hxvltNA5DR8NAUM+8wJMbJyZ4G9/7i3v5zPBIMN5aybAh2/Jg==}
    engines: {node: '>= 0.4'}

  typedarray@0.0.6:
    resolution: {integrity: sha512-/aCDEGatGvZ2BIk+HmLf4ifCJFwvKFNb9/JeZPMulfgFracn9QFcAf5GO8B/mweUjSoblS5In0cWhqpfs/5PQA==}

  typedoc-plugin-markdown@4.6.3:
    resolution: {integrity: sha512-86oODyM2zajXwLs4Wok2mwVEfCwCnp756QyhLGX2IfsdRYr1DXLCgJgnLndaMUjJD7FBhnLk2okbNE9PdLxYRw==}
    engines: {node: '>= 18'}
    peerDependencies:
      typedoc: 0.28.x

  typedoc-plugin-no-inherit@1.6.1:
    resolution: {integrity: sha512-+qf0RkO5YR9kUBBS1HqzzDOsWOnLcXTtGL0f2ia4jDQAjGrtF0+po/0R8k3UNtBqyDzL273aaV3FIGHEX+U/tg==}
    peerDependencies:
      typedoc: 0.26.x || 0.27.x || 0.28.x

  typedoc@0.28.4:
    resolution: {integrity: sha512-xKvKpIywE1rnqqLgjkoq0F3wOqYaKO9nV6YkkSat6IxOWacUCc/7Es0hR3OPmkIqkPoEn7U3x+sYdG72rstZQA==}
    engines: {node: '>= 18', pnpm: '>= 10'}
    hasBin: true
    peerDependencies:
      typescript: 5.0.x || 5.1.x || 5.2.x || 5.3.x || 5.4.x || 5.5.x || 5.6.x || 5.7.x || 5.8.x

  typescript@5.8.3:
    resolution: {integrity: sha512-p1diW6TqL9L07nNxvRMM7hMMw4c5XOo/1ibL4aAIGmSAt9slTE1Xgw5KWuof2uTOvCg9BY7ZRi+GaF+7sfgPeQ==}
    engines: {node: '>=14.17'}
    hasBin: true

  uc.micro@2.1.0:
    resolution: {integrity: sha512-ARDJmphmdvUk6Glw7y9DQ2bFkKBHwQHLi2lsaH6PPmz/Ka9sFOBsBluozhDltWmnv9u/cF6Rt87znRTPV+yp/A==}

  ufo@1.6.1:
    resolution: {integrity: sha512-9a4/uxlTWJ4+a5i0ooc1rU7C7YOw3wT+UGqdeNNHWnOF9qcMBgLRS+4IYUqbczewFx4mLEig6gawh7X6mFlEkA==}

  umzug@3.8.2:
    resolution: {integrity: sha512-BEWEF8OJjTYVC56GjELeHl/1XjFejrD7aHzn+HldRJTx+pL1siBrKHZC8n4K/xL3bEzVA9o++qD1tK2CpZu4KA==}
    engines: {node: '>=12'}

  unbox-primitive@1.1.0:
    resolution: {integrity: sha512-nWJ91DjeOkej/TA8pXQ3myruKpKEYgqvpw9lz4OPHj/NWFNluYrjbz9j01CJ8yKQd2g4jFoOkINCTW2I5LEEyw==}
    engines: {node: '>= 0.4'}

  undici-types@5.26.5:
    resolution: {integrity: sha512-JlCMO+ehdEIKqlFxk6IfVoAUVmgz7cU7zD/h9XZ0qzeosSHmUJVOzSQvvYSYWXkFXC+IfLKSIffhv0sVZup6pA==}

  undici-types@6.21.0:
    resolution: {integrity: sha512-iwDZqg0QAGrg9Rav5H4n0M64c3mkR59cJ6wQp+7C4nI0gsmExaedaYLNO44eT4AtBBwjbTiGPMlt2Md0T9H9JQ==}

  unicode-emoji-modifier-base@1.0.0:
    resolution: {integrity: sha512-yLSH4py7oFH3oG/9K+XWrz1pSi3dfUrWEnInbxMfArOfc1+33BlGPQtLsOYwvdMy11AwUBetYuaRxSPqgkq+8g==}
    engines: {node: '>=4'}

  unified-args@11.0.1:
    resolution: {integrity: sha512-WEQghE91+0s3xPVs0YW6a5zUduNLjmANswX7YbBfksHNDGMjHxaWCql4SR7c9q0yov/XiIEdk6r/LqfPjaYGcw==}

  unified-engine@11.2.2:
    resolution: {integrity: sha512-15g/gWE7qQl9tQ3nAEbMd5h9HV1EACtFs6N9xaRBZICoCwnNGbal1kOs++ICf4aiTdItZxU2s/kYWhW7htlqJg==}

  unified-lint-rule@3.0.1:
    resolution: {integrity: sha512-HxIeQOmwL19DGsxHXbeyzKHBsoSCFO7UtRVUvT2v61ptw/G+GbysWcrpHdfs5jqbIFDA11MoKngIhQK0BeTVjA==}

  unified-message-control@5.0.0:
    resolution: {integrity: sha512-B2cSAkpuMVVmPP90KCfKdBhm1e9KYJ+zK3x5BCa0N65zpq1Ybkc9C77+M5qwR8FWO7RF3LM5QRRPZtgjW6DUCw==}

  unified@11.0.5:
    resolution: {integrity: sha512-xKvGhPWw3k84Qjh8bI3ZeJjqnyadK+GEFtazSfZv/rKeTkTjOJho6mFqh2SM96iIcZokxiOpg78GazTSg8+KHA==}

  unique-filename@1.1.1:
    resolution: {integrity: sha512-Vmp0jIp2ln35UTXuryvjzkjGdRyf9b2lTXuSYUiPmzRcl3FDtYqAwOnTJkAngD9SWhnoJzDbTKwaOrZ+STtxNQ==}

  unique-slug@2.0.2:
    resolution: {integrity: sha512-zoWr9ObaxALD3DOPfjPSqxt4fnZiWblxHIgeWqW8x7UqDzEtHEQLzji2cuJYQFCU6KmoJikOYAZlrTHHebjx2w==}

  unist-util-inspect@8.1.0:
    resolution: {integrity: sha512-mOlg8Mp33pR0eeFpo5d2902ojqFFOKMMG2hF8bmH7ZlhnmjFgh0NI3/ZDwdaBJNbvrS7LZFVrBVtIE9KZ9s7vQ==}

  unist-util-is@6.0.0:
    resolution: {integrity: sha512-2qCTHimwdxLfz+YzdGfkqNlH0tLi9xjTnHddPmJwtIG9MGsdbutfTc4P+haPD7l7Cjxf/WZj+we5qfVPvvxfYw==}

  unist-util-position@5.0.0:
    resolution: {integrity: sha512-fucsC7HjXvkB5R3kTCO7kUjRdrS0BJt3M/FPxmHMBOm8JQi2BsHAHFsy27E0EolP8rp0NzXsJ+jNPyDWvOJZPA==}

  unist-util-stringify-position@4.0.0:
    resolution: {integrity: sha512-0ASV06AAoKCDkS2+xw5RXJywruurpbC4JZSm7nr7MOt1ojAzvyyaO+UxZf18j8FCF6kmzCZKcAgN/yu2gm2XgQ==}

  unist-util-visit-parents@6.0.1:
    resolution: {integrity: sha512-L/PqWzfTP9lzzEa6CKs0k2nARxTdZduw3zyh8d2NVBnsyvHjSX4TWse388YrrQKbvI8w20fGjGlhgT96WwKykw==}

  unist-util-visit@5.0.0:
    resolution: {integrity: sha512-MR04uvD+07cwl/yhVuVWAtw+3GOR/knlL55Nd/wAdblk27GCVt3lqpTivy/tkJcZoNPzTwS1Y+KMojlLDhoTzg==}

  universalify@2.0.1:
    resolution: {integrity: sha512-gptHNQghINnc/vTGIk0SOFGFNXw7JVrlRUtConJRlvaw6DuX0wO5Jeko9sWrMBhh+PsYAZ7oXAiOnf/UKogyiw==}
    engines: {node: '>= 10.0.0'}

  unpipe@1.0.0:
    resolution: {integrity: sha512-pjy2bYhSsufwWlKwPc+l3cN7+wuJlK6uz0YdJEOlQDbl6jo/YlPi4mb8agUkVC8BF7V8NuzeyPNqRksA3hztKQ==}
    engines: {node: '>= 0.8'}

  uri-js@4.4.1:
    resolution: {integrity: sha512-7rKUyy33Q1yc98pQ1DAmLtwX109F7TIfWlW1Ydo8Wl1ii1SeHieeh0HHfPeL2fMXK6z0s8ecKs9frCuLJvndBg==}

  util-deprecate@1.0.2:
    resolution: {integrity: sha512-EPD5q1uXyFxJpCrLnCc1nHnq3gOa6DZBocAIiI2TaSCA7VCJ1UJDMagCzIkXNsUYfD1daK//LTEQ8xiIbrHtcw==}

  utila@0.4.0:
    resolution: {integrity: sha512-Z0DbgELS9/L/75wZbro8xAnT50pBVFQZ+hUEueGDU5FN51YSCYM+jdxsfCiHjwNP/4LCDD0i/graKpeBnOXKRA==}

  uuid@11.1.0:
    resolution: {integrity: sha512-0/A9rDy9P7cJ+8w1c9WD9V//9Wj15Ce2MPz8Ri6032usz+NfePxx5AcN3bN+r6ZL6jEo066/yNYB3tn4pQEx+A==}
    hasBin: true

  uuid@8.3.2:
    resolution: {integrity: sha512-+NYs2QeMWy+GWFOEm9xnn6HCDp0l7QBD7ml8zLUmJ+93Q5NF0NocErnwkTkXVFNiX3/fpC6afS8Dhb/gz7R7eg==}
    hasBin: true

  uuid@9.0.1:
    resolution: {integrity: sha512-b+1eJOlsR9K8HJpow9Ok3fiWOWSIcIzXodvv0rQjVoOVNpWMpxf1wZNpt4y9h10odCNrqnYp1OBzRktckBe3sA==}
    hasBin: true

  validate-npm-package-license@3.0.4:
    resolution: {integrity: sha512-DpKm2Ui/xN7/HQKCtpZxoRWBhZ9Z0kqtygG8XCgNQ8ZlDnxuQmWhj566j8fN4Cu3/JmbhsDo7fcAJq4s9h27Ew==}

  validate-npm-package-name@5.0.1:
    resolution: {integrity: sha512-OljLrQ9SQdOUqTaQxqL5dEfZWrXExyyWsozYlAWFawPVNuD83igl7uJD2RTkNMbniIYgt8l81eCJGIdQF7avLQ==}
    engines: {node: ^14.17.0 || ^16.13.0 || >=18.0.0}

  validator@13.15.0:
    resolution: {integrity: sha512-36B2ryl4+oL5QxZ3AzD0t5SsMNGvTtQHpjgFO5tbNxfXbMFkY822ktCDe1MnlqV3301QQI9SLHDNJokDI+Z9pA==}
    engines: {node: '>= 0.10'}

  vary@1.1.2:
    resolution: {integrity: sha512-BNGbWLfd0eUPabhkXUVm0j8uuvREyTh5ovRa/dyow/BqAbZJyC+5fU+IzQOzmAKzYqYRAISoRhdQr3eIZ/PXqg==}
    engines: {node: '>= 0.8'}

  vfile-location@5.0.3:
    resolution: {integrity: sha512-5yXvWDEgqeiYiBe1lbxYF7UMAIm/IcopxMHrMQDq3nvKcjPKIhZklUKL+AE7J7uApI4kwe2snsK+eI6UTj9EHg==}

  vfile-message@4.0.2:
    resolution: {integrity: sha512-jRDZ1IMLttGj41KcZvlrYAaI3CfqpLpfpf+Mfig13viT6NKvRzWZ+lXz0Y5D60w6uJIBAOGq9mSHf0gktF0duw==}

  vfile-reporter@8.1.1:
    resolution: {integrity: sha512-qxRZcnFSQt6pWKn3PAk81yLK2rO2i7CDXpy8v8ZquiEOMLSnPw6BMSi9Y1sUCwGGl7a9b3CJT1CKpnRF7pp66g==}

  vfile-sort@4.0.0:
    resolution: {integrity: sha512-lffPI1JrbHDTToJwcq0rl6rBmkjQmMuXkAxsZPRS9DXbaJQvc642eCg6EGxcX2i1L+esbuhq+2l9tBll5v8AeQ==}

  vfile-statistics@3.0.0:
    resolution: {integrity: sha512-/qlwqwWBWFOmpXujL/20P+Iuydil0rZZNglR+VNm6J0gpLHwuVM5s7g2TfVoswbXjZ4HuIhLMySEyIw5i7/D8w==}

  vfile@6.0.3:
    resolution: {integrity: sha512-KzIbH/9tXat2u30jf+smMwFCsno4wHVdNmzFyL+T/L3UGqqk6JKfVqOFOZEpZSHADH1k40ab6NUIXZq422ov3Q==}

  walk-up-path@3.0.1:
    resolution: {integrity: sha512-9YlCL/ynK3CTlrSRrDxZvUauLzAswPCrsaCgilqFevUYpeEW0/3ScEjaa3kbW/T0ghhkEr7mv+fpjqn1Y1YuTA==}

  web-streams-polyfill@4.0.0-beta.3:
    resolution: {integrity: sha512-QW95TCTaHmsYfHDybGMwO5IJIM93I/6vTRk+daHTWFPhwh+C8Cg7j7XyKrwrj8Ib6vYXe0ocYNrmzY4xAAN6ug==}
    engines: {node: '>= 14'}

  webidl-conversions@3.0.1:
    resolution: {integrity: sha512-2JAn3z8AR6rjK8Sm8orRC0h/bcl/DqL7tRPdGZ4I1CjdF+EaMLmYxBHyXuKL849eucPFhvBoxMsflfOb8kxaeQ==}

  whatwg-url@5.0.0:
    resolution: {integrity: sha512-saE57nupxk6v3HY35+jzBwYa0rKSy0XR8JSxZPwgLr7ys0IBzhGviA1/TUGJLmSVqs8pb9AnvICXEuOHLprYTw==}

  which-boxed-primitive@1.1.1:
    resolution: {integrity: sha512-TbX3mj8n0odCBFVlY8AxkqcHASw3L60jIuF8jFP78az3C2YhmGvqbHBpAjTRH2/xqYunrJ9g1jSyjCjpoWzIAA==}
    engines: {node: '>= 0.4'}

  which-builtin-type@1.2.1:
    resolution: {integrity: sha512-6iBczoX+kDQ7a3+YJBnh3T+KZRxM/iYNPXicqk66/Qfm1b93iu+yOImkg0zHbj5LNOcNv1TEADiZ0xa34B4q6Q==}
    engines: {node: '>= 0.4'}

  which-collection@1.0.2:
    resolution: {integrity: sha512-K4jVyjnBdgvc86Y6BkaLZEN933SwYOuBFkdmBu9ZfkcAbdVbpITnDmjvZ/aQjRXQrv5EPkTnD1s39GiiqbngCw==}
    engines: {node: '>= 0.4'}

  which-typed-array@1.1.18:
    resolution: {integrity: sha512-qEcY+KJYlWyLH9vNbsr6/5j59AXk5ni5aakf8ldzBvGde6Iz4sxZGkJyWSAueTG7QhOvNRYb1lDdFmL5Td0QKA==}
    engines: {node: '>= 0.4'}

  which@1.3.1:
    resolution: {integrity: sha512-HxJdYWq1MTIQbJ3nw0cqssHoTNU267KlrDuGZ1WYlxDStUtKUhOaJmh112/TZmHxxUfuJqPXSOm7tDyas0OSIQ==}
    hasBin: true

  which@2.0.2:
    resolution: {integrity: sha512-BLI3Tl1TW3Pvl70l3yq3Y64i+awpwXqsGBYWkkqMtnbXgrMD+yj7rhW0kuEDxzJaYXGjEW5ogapKNMEKNMjibA==}
    engines: {node: '>= 8'}
    hasBin: true

  which@4.0.0:
    resolution: {integrity: sha512-GlaYyEb07DPxYCKhKzplCWBJtvxZcZMrL+4UkrTSJHHPyZU4mYYTv3qaOe77H7EODLSSopAUFAc6W8U4yqvscg==}
    engines: {node: ^16.13.0 || >=18.0.0}
    hasBin: true

  wide-align@1.1.5:
    resolution: {integrity: sha512-eDMORYaPNZ4sQIuuYPDHdQvf4gyCF9rEEV/yPxGfwPkRodwEgiMUUXTx/dex+Me0wxx53S+NgUHaP7y3MGlDmg==}

  wkx@0.5.0:
    resolution: {integrity: sha512-Xng/d4Ichh8uN4l0FToV/258EjMGU9MGcA0HV2d9B/ZpZB3lqQm7nkOdZdm5GhKtLLhAE7PiVQwN4eN+2YJJUg==}

  wrap-ansi@6.2.0:
    resolution: {integrity: sha512-r6lPcBGxZXlIcymEu7InxDMhdW0KDxpLgoFLcguasxCaJ/SOIZwINatK9KY/tf+ZrlywOKU0UDj3ATXUBfxJXA==}
    engines: {node: '>=8'}

  wrap-ansi@7.0.0:
    resolution: {integrity: sha512-YVGIj2kamLSTxw6NsZjoBxfSwsn0ycdesmc4p+Q21c5zPuZ1pl+NfxVdxPtdHvmNVOQ6XSYG4AUtyt/Fi7D16Q==}
    engines: {node: '>=10'}

  wrap-ansi@8.1.0:
    resolution: {integrity: sha512-si7QWI6zUMq56bESFvagtmzMdGOtoxfR+Sez11Mobfc7tm+VkUckk9bW2UeffTGVUbOksxmSw0AA2gs8g71NCQ==}
    engines: {node: '>=12'}

  wrap-ansi@9.0.0:
    resolution: {integrity: sha512-G8ura3S+3Z2G+mkgNRq8dqaFZAuxfsxpBB8OCTGRTCtp+l/v9nbFNmCUP1BZMts3G1142MsZfn6eeUKrr4PD1Q==}
    engines: {node: '>=18'}

  wrappy@1.0.2:
    resolution: {integrity: sha512-l4Sp/DRseor9wL6EvV2+TuQn63dMkPjZ/sp9XkghTEbV9KlPS1xUsZ3u7/IQO4wxtcFB4bgpQPRcR3QCvezPcQ==}

  ws@8.18.0:
    resolution: {integrity: sha512-8VbfWfHLbbwu3+N6OKsOMpBdT4kXPDDB9cJk2bJ6mh9ucxdlnNvH1e+roYkKmN9Nxw2yjz7VzeO9oOz2zJ04Pw==}
    engines: {node: '>=10.0.0'}
    peerDependencies:
      bufferutil: ^4.0.1
      utf-8-validate: '>=5.0.2'
    peerDependenciesMeta:
      bufferutil:
        optional: true
      utf-8-validate:
        optional: true

  y18n@5.0.8:
    resolution: {integrity: sha512-0pfFzegeDWJHJIAmTLRP2DwHjdF5s7jo9tuztdQxAhINCdvS+3nGINqPd00AphqJR/0LhANUS6/+7SCb98YOfA==}
    engines: {node: '>=10'}

  yallist@4.0.0:
    resolution: {integrity: sha512-3wdGidZyq5PB084XLES5TpOSRA3wjXAlIWMhum2kRcv/41Sn2emQ0dycQW4uZXLejwKvg6EsvbdlVL+FYEct7A==}

  yallist@5.0.0:
    resolution: {integrity: sha512-YgvUTfwqyc7UXVMrB+SImsVYSmTS8X/tSrtdNZMImM+n7+QTriRXyXim0mBrTXNeqzVF0KWGgHPeiyViFFrNDw==}
    engines: {node: '>=18'}

  yaml@2.7.1:
    resolution: {integrity: sha512-10ULxpnOCQXxJvBgxsn9ptjq6uviG/htZKk9veJGhlqn3w/DxQ631zFF+nlQXLwmImeS5amR2dl2U8sg6U9jsQ==}
    engines: {node: '>= 14'}
    hasBin: true

  yargs-parser@20.2.9:
    resolution: {integrity: sha512-y11nGElTIV+CT3Zv9t7VKl+Q3hTQoT9a1Qzezhhl6Rp21gJ/IVTW7Z3y9EWXhuUBC2Shnf+DX0antecpAwSP8w==}
    engines: {node: '>=10'}

  yargs@16.2.0:
    resolution: {integrity: sha512-D1mvvtDG0L5ft/jGWkLpG1+m0eQxOfaBvTNELraWj22wSVUMWxZUvYgJYcKh6jGGIkJFhH4IZPQhR4TKpc8mBw==}
    engines: {node: '>=10'}

  yoctocolors-cjs@2.1.2:
    resolution: {integrity: sha512-cYVsTjKl8b+FrnidjibDWskAv7UKOfcwaVZdp/it9n1s9fU3IkgDbhdIRKCW4JDsAlECJY0ytoVPT3sK6kideA==}
    engines: {node: '>=18'}

  zip-stream@6.0.1:
    resolution: {integrity: sha512-zK7YHHz4ZXpW89AHXUPbQVGKI7uvkd3hzusTdotCg1UxyaVtg0zFJSTfW/Dq5f7OBBVnq6cZIaC8Ti4hb6dtCA==}
    engines: {node: '>= 14'}

  zod-to-json-schema@3.24.5:
    resolution: {integrity: sha512-/AuWwMP+YqiPbsJx5D6TfgRTc4kTLjsh5SOcd4bLsfUg2RcEXrFMJl1DGgdHy2aCfsIA/cr/1JM0xcB2GZji8g==}
    peerDependencies:
      zod: ^3.24.1

  zod@3.24.4:
    resolution: {integrity: sha512-OdqJE9UDRPwWsrHjLN2F8bPxvwJBK22EHLWtanu0LSYr5YqzsaaW3RMgmjwr8Rypg5k+meEJdSPXJZXE/yqOMg==}

  zwitch@2.0.4:
    resolution: {integrity: sha512-bXE4cR/kVZhKZX/RjPEflHaKVhUVl85noU3v6b8apfQEc1x4A+zBxjZ4lN8LqGd6WZ3dl98pY4o717VFmoPp+A==}

  zx@8.5.3:
    resolution: {integrity: sha512-TsGLAt8Ngr4wDXLZmN9BT+6FWVLFbqdQ0qpXkV3tIfH7F+MgN/WUeSY7W4nNqAntjWunmnRaznpyxtJRPhCbUQ==}
    engines: {node: '>= 12.17.0'}
    hasBin: true

snapshots:

  '@aigne/json-schema-to-zod@1.3.3(zod@3.24.4)':
    dependencies:
      zod: 3.24.4

  '@aigne/listr2@1.0.10':
    dependencies:
      cli-truncate: 4.0.0
      colorette: 2.0.20
      eventemitter3: 5.0.1
      log-update: 6.1.0
      rfdc: 1.4.1
      wrap-ansi: 9.0.0

  '@aigne/marked-terminal@7.3.1(marked@15.0.11)':
    dependencies:
      ansi-escapes: 7.0.0
      ansi-regex: 6.1.0
      chalk: 5.4.1
      cli-highlight: 2.1.11
      cli-table3: 0.6.5
      marked: 15.0.11
      node-emoji: 2.2.0
      supports-hyperlinks: 3.2.0

  '@anthropic-ai/sdk@0.41.0(encoding@0.1.13)':
    dependencies:
      '@types/node': 18.19.71
      '@types/node-fetch': 2.6.12
      abort-controller: 3.0.0
      agentkeepalive: 4.6.0
      form-data-encoder: 1.7.2
      formdata-node: 4.4.1
      node-fetch: 2.7.0(encoding@0.1.13)
    transitivePeerDependencies:
      - encoding

  '@aws-crypto/crc32@5.2.0':
    dependencies:
      '@aws-crypto/util': 5.2.0
      '@aws-sdk/types': 3.804.0
      tslib: 2.8.1

  '@aws-crypto/sha256-browser@5.2.0':
    dependencies:
      '@aws-crypto/sha256-js': 5.2.0
      '@aws-crypto/supports-web-crypto': 5.2.0
      '@aws-crypto/util': 5.2.0
      '@aws-sdk/types': 3.804.0
      '@aws-sdk/util-locate-window': 3.723.0
      '@smithy/util-utf8': 2.3.0
      tslib: 2.8.1

  '@aws-crypto/sha256-js@5.2.0':
    dependencies:
      '@aws-crypto/util': 5.2.0
      '@aws-sdk/types': 3.804.0
      tslib: 2.8.1

  '@aws-crypto/supports-web-crypto@5.2.0':
    dependencies:
      tslib: 2.8.1

  '@aws-crypto/util@5.2.0':
    dependencies:
      '@aws-sdk/types': 3.804.0
      '@smithy/util-utf8': 2.3.0
      tslib: 2.8.1

  '@aws-sdk/client-bedrock-runtime@3.812.0':
    dependencies:
      '@aws-crypto/sha256-browser': 5.2.0
      '@aws-crypto/sha256-js': 5.2.0
      '@aws-sdk/core': 3.812.0
      '@aws-sdk/credential-provider-node': 3.812.0
      '@aws-sdk/eventstream-handler-node': 3.804.0
      '@aws-sdk/middleware-eventstream': 3.804.0
      '@aws-sdk/middleware-host-header': 3.804.0
      '@aws-sdk/middleware-logger': 3.804.0
      '@aws-sdk/middleware-recursion-detection': 3.804.0
      '@aws-sdk/middleware-user-agent': 3.812.0
      '@aws-sdk/region-config-resolver': 3.808.0
      '@aws-sdk/types': 3.804.0
      '@aws-sdk/util-endpoints': 3.808.0
      '@aws-sdk/util-user-agent-browser': 3.804.0
      '@aws-sdk/util-user-agent-node': 3.812.0
      '@smithy/config-resolver': 4.1.2
      '@smithy/core': 3.3.3
      '@smithy/eventstream-serde-browser': 4.0.2
      '@smithy/eventstream-serde-config-resolver': 4.1.0
      '@smithy/eventstream-serde-node': 4.0.2
      '@smithy/fetch-http-handler': 5.0.2
      '@smithy/hash-node': 4.0.2
      '@smithy/invalid-dependency': 4.0.2
      '@smithy/middleware-content-length': 4.0.2
      '@smithy/middleware-endpoint': 4.1.6
      '@smithy/middleware-retry': 4.1.7
      '@smithy/middleware-serde': 4.0.5
      '@smithy/middleware-stack': 4.0.2
      '@smithy/node-config-provider': 4.1.1
      '@smithy/node-http-handler': 4.0.4
      '@smithy/protocol-http': 5.1.0
      '@smithy/smithy-client': 4.2.6
      '@smithy/types': 4.2.0
      '@smithy/url-parser': 4.0.2
      '@smithy/util-base64': 4.0.0
      '@smithy/util-body-length-browser': 4.0.0
      '@smithy/util-body-length-node': 4.0.0
      '@smithy/util-defaults-mode-browser': 4.0.14
      '@smithy/util-defaults-mode-node': 4.0.14
      '@smithy/util-endpoints': 3.0.4
      '@smithy/util-middleware': 4.0.2
      '@smithy/util-retry': 4.0.3
      '@smithy/util-stream': 4.2.0
      '@smithy/util-utf8': 4.0.0
      '@types/uuid': 9.0.8
      tslib: 2.8.1
      uuid: 9.0.1
    transitivePeerDependencies:
      - aws-crt

  '@aws-sdk/client-sso@3.812.0':
    dependencies:
      '@aws-crypto/sha256-browser': 5.2.0
      '@aws-crypto/sha256-js': 5.2.0
      '@aws-sdk/core': 3.812.0
      '@aws-sdk/middleware-host-header': 3.804.0
      '@aws-sdk/middleware-logger': 3.804.0
      '@aws-sdk/middleware-recursion-detection': 3.804.0
      '@aws-sdk/middleware-user-agent': 3.812.0
      '@aws-sdk/region-config-resolver': 3.808.0
      '@aws-sdk/types': 3.804.0
      '@aws-sdk/util-endpoints': 3.808.0
      '@aws-sdk/util-user-agent-browser': 3.804.0
      '@aws-sdk/util-user-agent-node': 3.812.0
      '@smithy/config-resolver': 4.1.2
      '@smithy/core': 3.3.3
      '@smithy/fetch-http-handler': 5.0.2
      '@smithy/hash-node': 4.0.2
      '@smithy/invalid-dependency': 4.0.2
      '@smithy/middleware-content-length': 4.0.2
      '@smithy/middleware-endpoint': 4.1.6
      '@smithy/middleware-retry': 4.1.7
      '@smithy/middleware-serde': 4.0.5
      '@smithy/middleware-stack': 4.0.2
      '@smithy/node-config-provider': 4.1.1
      '@smithy/node-http-handler': 4.0.4
      '@smithy/protocol-http': 5.1.0
      '@smithy/smithy-client': 4.2.6
      '@smithy/types': 4.2.0
      '@smithy/url-parser': 4.0.2
      '@smithy/util-base64': 4.0.0
      '@smithy/util-body-length-browser': 4.0.0
      '@smithy/util-body-length-node': 4.0.0
      '@smithy/util-defaults-mode-browser': 4.0.14
      '@smithy/util-defaults-mode-node': 4.0.14
      '@smithy/util-endpoints': 3.0.4
      '@smithy/util-middleware': 4.0.2
      '@smithy/util-retry': 4.0.3
      '@smithy/util-utf8': 4.0.0
      tslib: 2.8.1
    transitivePeerDependencies:
      - aws-crt

  '@aws-sdk/core@3.812.0':
    dependencies:
      '@aws-sdk/types': 3.804.0
      '@smithy/core': 3.3.3
      '@smithy/node-config-provider': 4.1.1
      '@smithy/property-provider': 4.0.2
      '@smithy/protocol-http': 5.1.0
      '@smithy/signature-v4': 5.1.0
      '@smithy/smithy-client': 4.2.6
      '@smithy/types': 4.2.0
      '@smithy/util-middleware': 4.0.2
      fast-xml-parser: 4.4.1
      tslib: 2.8.1

  '@aws-sdk/credential-provider-env@3.812.0':
    dependencies:
      '@aws-sdk/core': 3.812.0
      '@aws-sdk/types': 3.804.0
      '@smithy/property-provider': 4.0.2
      '@smithy/types': 4.2.0
      tslib: 2.8.1

  '@aws-sdk/credential-provider-http@3.812.0':
    dependencies:
      '@aws-sdk/core': 3.812.0
      '@aws-sdk/types': 3.804.0
      '@smithy/fetch-http-handler': 5.0.2
      '@smithy/node-http-handler': 4.0.4
      '@smithy/property-provider': 4.0.2
      '@smithy/protocol-http': 5.1.0
      '@smithy/smithy-client': 4.2.6
      '@smithy/types': 4.2.0
      '@smithy/util-stream': 4.2.0
      tslib: 2.8.1

  '@aws-sdk/credential-provider-ini@3.812.0':
    dependencies:
      '@aws-sdk/core': 3.812.0
      '@aws-sdk/credential-provider-env': 3.812.0
      '@aws-sdk/credential-provider-http': 3.812.0
      '@aws-sdk/credential-provider-process': 3.812.0
      '@aws-sdk/credential-provider-sso': 3.812.0
      '@aws-sdk/credential-provider-web-identity': 3.812.0
      '@aws-sdk/nested-clients': 3.812.0
      '@aws-sdk/types': 3.804.0
      '@smithy/credential-provider-imds': 4.0.4
      '@smithy/property-provider': 4.0.2
      '@smithy/shared-ini-file-loader': 4.0.2
      '@smithy/types': 4.2.0
      tslib: 2.8.1
    transitivePeerDependencies:
      - aws-crt

  '@aws-sdk/credential-provider-node@3.812.0':
    dependencies:
      '@aws-sdk/credential-provider-env': 3.812.0
      '@aws-sdk/credential-provider-http': 3.812.0
      '@aws-sdk/credential-provider-ini': 3.812.0
      '@aws-sdk/credential-provider-process': 3.812.0
      '@aws-sdk/credential-provider-sso': 3.812.0
      '@aws-sdk/credential-provider-web-identity': 3.812.0
      '@aws-sdk/types': 3.804.0
      '@smithy/credential-provider-imds': 4.0.4
      '@smithy/property-provider': 4.0.2
      '@smithy/shared-ini-file-loader': 4.0.2
      '@smithy/types': 4.2.0
      tslib: 2.8.1
    transitivePeerDependencies:
      - aws-crt

  '@aws-sdk/credential-provider-process@3.812.0':
    dependencies:
      '@aws-sdk/core': 3.812.0
      '@aws-sdk/types': 3.804.0
      '@smithy/property-provider': 4.0.2
      '@smithy/shared-ini-file-loader': 4.0.2
      '@smithy/types': 4.2.0
      tslib: 2.8.1

  '@aws-sdk/credential-provider-sso@3.812.0':
    dependencies:
      '@aws-sdk/client-sso': 3.812.0
      '@aws-sdk/core': 3.812.0
      '@aws-sdk/token-providers': 3.812.0
      '@aws-sdk/types': 3.804.0
      '@smithy/property-provider': 4.0.2
      '@smithy/shared-ini-file-loader': 4.0.2
      '@smithy/types': 4.2.0
      tslib: 2.8.1
    transitivePeerDependencies:
      - aws-crt

  '@aws-sdk/credential-provider-web-identity@3.812.0':
    dependencies:
      '@aws-sdk/core': 3.812.0
      '@aws-sdk/nested-clients': 3.812.0
      '@aws-sdk/types': 3.804.0
      '@smithy/property-provider': 4.0.2
      '@smithy/types': 4.2.0
      tslib: 2.8.1
    transitivePeerDependencies:
      - aws-crt

  '@aws-sdk/eventstream-handler-node@3.804.0':
    dependencies:
      '@aws-sdk/types': 3.804.0
      '@smithy/eventstream-codec': 4.0.2
      '@smithy/types': 4.2.0
      tslib: 2.8.1

  '@aws-sdk/middleware-eventstream@3.804.0':
    dependencies:
      '@aws-sdk/types': 3.804.0
      '@smithy/protocol-http': 5.1.0
      '@smithy/types': 4.2.0
      tslib: 2.8.1

  '@aws-sdk/middleware-host-header@3.804.0':
    dependencies:
      '@aws-sdk/types': 3.804.0
      '@smithy/protocol-http': 5.1.0
      '@smithy/types': 4.2.0
      tslib: 2.8.1

  '@aws-sdk/middleware-logger@3.804.0':
    dependencies:
      '@aws-sdk/types': 3.804.0
      '@smithy/types': 4.2.0
      tslib: 2.8.1

  '@aws-sdk/middleware-recursion-detection@3.804.0':
    dependencies:
      '@aws-sdk/types': 3.804.0
      '@smithy/protocol-http': 5.1.0
      '@smithy/types': 4.2.0
      tslib: 2.8.1

  '@aws-sdk/middleware-user-agent@3.812.0':
    dependencies:
      '@aws-sdk/core': 3.812.0
      '@aws-sdk/types': 3.804.0
      '@aws-sdk/util-endpoints': 3.808.0
      '@smithy/core': 3.3.3
      '@smithy/protocol-http': 5.1.0
      '@smithy/types': 4.2.0
      tslib: 2.8.1

  '@aws-sdk/nested-clients@3.812.0':
    dependencies:
      '@aws-crypto/sha256-browser': 5.2.0
      '@aws-crypto/sha256-js': 5.2.0
      '@aws-sdk/core': 3.812.0
      '@aws-sdk/middleware-host-header': 3.804.0
      '@aws-sdk/middleware-logger': 3.804.0
      '@aws-sdk/middleware-recursion-detection': 3.804.0
      '@aws-sdk/middleware-user-agent': 3.812.0
      '@aws-sdk/region-config-resolver': 3.808.0
      '@aws-sdk/types': 3.804.0
      '@aws-sdk/util-endpoints': 3.808.0
      '@aws-sdk/util-user-agent-browser': 3.804.0
      '@aws-sdk/util-user-agent-node': 3.812.0
      '@smithy/config-resolver': 4.1.2
      '@smithy/core': 3.3.3
      '@smithy/fetch-http-handler': 5.0.2
      '@smithy/hash-node': 4.0.2
      '@smithy/invalid-dependency': 4.0.2
      '@smithy/middleware-content-length': 4.0.2
      '@smithy/middleware-endpoint': 4.1.6
      '@smithy/middleware-retry': 4.1.7
      '@smithy/middleware-serde': 4.0.5
      '@smithy/middleware-stack': 4.0.2
      '@smithy/node-config-provider': 4.1.1
      '@smithy/node-http-handler': 4.0.4
      '@smithy/protocol-http': 5.1.0
      '@smithy/smithy-client': 4.2.6
      '@smithy/types': 4.2.0
      '@smithy/url-parser': 4.0.2
      '@smithy/util-base64': 4.0.0
      '@smithy/util-body-length-browser': 4.0.0
      '@smithy/util-body-length-node': 4.0.0
      '@smithy/util-defaults-mode-browser': 4.0.14
      '@smithy/util-defaults-mode-node': 4.0.14
      '@smithy/util-endpoints': 3.0.4
      '@smithy/util-middleware': 4.0.2
      '@smithy/util-retry': 4.0.3
      '@smithy/util-utf8': 4.0.0
      tslib: 2.8.1
    transitivePeerDependencies:
      - aws-crt

  '@aws-sdk/region-config-resolver@3.808.0':
    dependencies:
      '@aws-sdk/types': 3.804.0
      '@smithy/node-config-provider': 4.1.1
      '@smithy/types': 4.2.0
      '@smithy/util-config-provider': 4.0.0
      '@smithy/util-middleware': 4.0.2
      tslib: 2.8.1

  '@aws-sdk/token-providers@3.812.0':
    dependencies:
      '@aws-sdk/nested-clients': 3.812.0
      '@aws-sdk/types': 3.804.0
      '@smithy/property-provider': 4.0.2
      '@smithy/shared-ini-file-loader': 4.0.2
      '@smithy/types': 4.2.0
      tslib: 2.8.1
    transitivePeerDependencies:
      - aws-crt

  '@aws-sdk/types@3.804.0':
    dependencies:
      '@smithy/types': 4.2.0
      tslib: 2.8.1

  '@aws-sdk/util-endpoints@3.808.0':
    dependencies:
      '@aws-sdk/types': 3.804.0
      '@smithy/types': 4.2.0
      '@smithy/util-endpoints': 3.0.4
      tslib: 2.8.1

  '@aws-sdk/util-locate-window@3.723.0':
    dependencies:
      tslib: 2.8.1

  '@aws-sdk/util-user-agent-browser@3.804.0':
    dependencies:
      '@aws-sdk/types': 3.804.0
      '@smithy/types': 4.2.0
      bowser: 2.11.0
      tslib: 2.8.1

  '@aws-sdk/util-user-agent-node@3.812.0':
    dependencies:
      '@aws-sdk/middleware-user-agent': 3.812.0
      '@aws-sdk/types': 3.804.0
      '@smithy/node-config-provider': 4.1.1
      '@smithy/types': 4.2.0
      tslib: 2.8.1

  '@babel/code-frame@7.27.1':
    dependencies:
      '@babel/helper-validator-identifier': 7.27.1
      js-tokens: 4.0.0
      picocolors: 1.1.1

  '@babel/helper-validator-identifier@7.27.1': {}

  '@biomejs/biome@1.9.4':
    optionalDependencies:
      '@biomejs/cli-darwin-arm64': 1.9.4
      '@biomejs/cli-darwin-x64': 1.9.4
      '@biomejs/cli-linux-arm64': 1.9.4
      '@biomejs/cli-linux-arm64-musl': 1.9.4
      '@biomejs/cli-linux-x64': 1.9.4
      '@biomejs/cli-linux-x64-musl': 1.9.4
      '@biomejs/cli-win32-arm64': 1.9.4
      '@biomejs/cli-win32-x64': 1.9.4

  '@biomejs/cli-darwin-arm64@1.9.4':
    optional: true

  '@biomejs/cli-darwin-x64@1.9.4':
    optional: true

  '@biomejs/cli-linux-arm64-musl@1.9.4':
    optional: true

  '@biomejs/cli-linux-arm64@1.9.4':
    optional: true

  '@biomejs/cli-linux-x64-musl@1.9.4':
    optional: true

  '@biomejs/cli-linux-x64@1.9.4':
    optional: true

  '@biomejs/cli-win32-arm64@1.9.4':
    optional: true

  '@biomejs/cli-win32-x64@1.9.4':
    optional: true

  '@biomejs/js-api@0.7.1(@biomejs/wasm-nodejs@1.9.4)':
    optionalDependencies:
      '@biomejs/wasm-nodejs': 1.9.4

  '@biomejs/wasm-nodejs@1.9.4': {}

  '@colors/colors@1.5.0':
    optional: true

  '@gar/promisify@1.1.3':
    optional: true

  '@gerrit0/mini-shiki@3.3.0':
    dependencies:
      '@shikijs/engine-oniguruma': 3.3.0
      '@shikijs/langs': 3.3.0
      '@shikijs/themes': 3.3.0
      '@shikijs/types': 3.3.0
      '@shikijs/vscode-textmate': 10.0.2

  '@inquirer/checkbox@4.1.5(@types/node@22.15.15)':
    dependencies:
      '@inquirer/core': 10.1.10(@types/node@22.15.15)
      '@inquirer/figures': 1.0.11
      '@inquirer/type': 3.0.6(@types/node@22.15.15)
      ansi-escapes: 4.3.2
      yoctocolors-cjs: 2.1.2
    optionalDependencies:
      '@types/node': 22.15.15

  '@inquirer/confirm@5.1.9(@types/node@22.15.15)':
    dependencies:
      '@inquirer/core': 10.1.10(@types/node@22.15.15)
      '@inquirer/type': 3.0.6(@types/node@22.15.15)
    optionalDependencies:
      '@types/node': 22.15.15

  '@inquirer/core@10.1.10(@types/node@22.15.15)':
    dependencies:
      '@inquirer/figures': 1.0.11
      '@inquirer/type': 3.0.6(@types/node@22.15.15)
      ansi-escapes: 4.3.2
      cli-width: 4.1.0
      mute-stream: 2.0.0
      signal-exit: 4.1.0
      wrap-ansi: 6.2.0
      yoctocolors-cjs: 2.1.2
    optionalDependencies:
      '@types/node': 22.15.15

  '@inquirer/editor@4.2.10(@types/node@22.15.15)':
    dependencies:
      '@inquirer/core': 10.1.10(@types/node@22.15.15)
      '@inquirer/type': 3.0.6(@types/node@22.15.15)
      external-editor: 3.1.0
    optionalDependencies:
      '@types/node': 22.15.15

  '@inquirer/expand@4.0.12(@types/node@22.15.15)':
    dependencies:
      '@inquirer/core': 10.1.10(@types/node@22.15.15)
      '@inquirer/type': 3.0.6(@types/node@22.15.15)
      yoctocolors-cjs: 2.1.2
    optionalDependencies:
      '@types/node': 22.15.15

  '@inquirer/figures@1.0.11': {}

  '@inquirer/input@4.1.9(@types/node@22.15.15)':
    dependencies:
      '@inquirer/core': 10.1.10(@types/node@22.15.15)
      '@inquirer/type': 3.0.6(@types/node@22.15.15)
    optionalDependencies:
      '@types/node': 22.15.15

  '@inquirer/number@3.0.12(@types/node@22.15.15)':
    dependencies:
      '@inquirer/core': 10.1.10(@types/node@22.15.15)
      '@inquirer/type': 3.0.6(@types/node@22.15.15)
    optionalDependencies:
      '@types/node': 22.15.15

  '@inquirer/password@4.0.12(@types/node@22.15.15)':
    dependencies:
      '@inquirer/core': 10.1.10(@types/node@22.15.15)
      '@inquirer/type': 3.0.6(@types/node@22.15.15)
      ansi-escapes: 4.3.2
    optionalDependencies:
      '@types/node': 22.15.15

  '@inquirer/prompts@7.5.0(@types/node@22.15.15)':
    dependencies:
      '@inquirer/checkbox': 4.1.5(@types/node@22.15.15)
      '@inquirer/confirm': 5.1.9(@types/node@22.15.15)
      '@inquirer/editor': 4.2.10(@types/node@22.15.15)
      '@inquirer/expand': 4.0.12(@types/node@22.15.15)
      '@inquirer/input': 4.1.9(@types/node@22.15.15)
      '@inquirer/number': 3.0.12(@types/node@22.15.15)
      '@inquirer/password': 4.0.12(@types/node@22.15.15)
      '@inquirer/rawlist': 4.1.0(@types/node@22.15.15)
      '@inquirer/search': 3.0.12(@types/node@22.15.15)
      '@inquirer/select': 4.2.0(@types/node@22.15.15)
    optionalDependencies:
      '@types/node': 22.15.15

  '@inquirer/rawlist@4.1.0(@types/node@22.15.15)':
    dependencies:
      '@inquirer/core': 10.1.10(@types/node@22.15.15)
      '@inquirer/type': 3.0.6(@types/node@22.15.15)
      yoctocolors-cjs: 2.1.2
    optionalDependencies:
      '@types/node': 22.15.15

  '@inquirer/search@3.0.12(@types/node@22.15.15)':
    dependencies:
      '@inquirer/core': 10.1.10(@types/node@22.15.15)
      '@inquirer/figures': 1.0.11
      '@inquirer/type': 3.0.6(@types/node@22.15.15)
      yoctocolors-cjs: 2.1.2
    optionalDependencies:
      '@types/node': 22.15.15

  '@inquirer/select@4.2.0(@types/node@22.15.15)':
    dependencies:
      '@inquirer/core': 10.1.10(@types/node@22.15.15)
      '@inquirer/figures': 1.0.11
      '@inquirer/type': 3.0.6(@types/node@22.15.15)
      ansi-escapes: 4.3.2
      yoctocolors-cjs: 2.1.2
    optionalDependencies:
      '@types/node': 22.15.15

  '@inquirer/type@3.0.6(@types/node@22.15.15)':
    optionalDependencies:
      '@types/node': 22.15.15

  '@isaacs/cliui@8.0.2':
    dependencies:
      string-width: 5.1.2
      string-width-cjs: string-width@4.2.3
      strip-ansi: 7.1.0
      strip-ansi-cjs: strip-ansi@6.0.1
      wrap-ansi: 8.1.0
      wrap-ansi-cjs: wrap-ansi@7.0.0

  '@isaacs/fs-minipass@4.0.1':
    dependencies:
      minipass: 7.1.2

  '@modelcontextprotocol/sdk@1.11.0':
    dependencies:
      content-type: 1.0.5
      cors: 2.8.5
      cross-spawn: 7.0.6
      eventsource: 3.0.5
      express: 5.1.0
      express-rate-limit: 7.5.0(express@5.1.0)
      pkce-challenge: 5.0.0
      raw-body: 3.0.0
      zod: 3.24.4
      zod-to-json-schema: 3.24.5(zod@3.24.4)
    transitivePeerDependencies:
      - supports-color

  '@nodelib/fs.scandir@2.1.5':
    dependencies:
      '@nodelib/fs.stat': 2.0.5
      run-parallel: 1.2.0

  '@nodelib/fs.stat@2.0.5': {}

  '@nodelib/fs.walk@1.2.8':
    dependencies:
      '@nodelib/fs.scandir': 2.1.5
      fastq: 1.19.1

  '@npmcli/config@8.3.4':
    dependencies:
      '@npmcli/map-workspaces': 3.0.6
      '@npmcli/package-json': 5.2.1
      ci-info: 4.2.0
      ini: 4.1.3
      nopt: 7.2.1
      proc-log: 4.2.0
      semver: 7.7.1
      walk-up-path: 3.0.1
    transitivePeerDependencies:
      - bluebird

  '@npmcli/fs@1.1.1':
    dependencies:
      '@gar/promisify': 1.1.3
      semver: 7.7.1
    optional: true

  '@npmcli/git@5.0.8':
    dependencies:
      '@npmcli/promise-spawn': 7.0.2
      ini: 4.1.3
      lru-cache: 10.4.3
      npm-pick-manifest: 9.1.0
      proc-log: 4.2.0
      promise-inflight: 1.0.1
      promise-retry: 2.0.1
      semver: 7.7.1
      which: 4.0.0
    transitivePeerDependencies:
      - bluebird

  '@npmcli/map-workspaces@3.0.6':
    dependencies:
      '@npmcli/name-from-folder': 2.0.0
      glob: 10.4.5
      minimatch: 9.0.5
      read-package-json-fast: 3.0.2

  '@npmcli/move-file@1.1.2':
    dependencies:
      mkdirp: 1.0.4
      rimraf: 3.0.2
    optional: true

  '@npmcli/name-from-folder@2.0.0': {}

  '@npmcli/package-json@5.2.1':
    dependencies:
      '@npmcli/git': 5.0.8
      glob: 10.4.5
      hosted-git-info: 7.0.2
      json-parse-even-better-errors: 3.0.2
      normalize-package-data: 6.0.2
      proc-log: 4.2.0
      semver: 7.7.1
    transitivePeerDependencies:
      - bluebird

  '@npmcli/promise-spawn@7.0.2':
    dependencies:
      which: 4.0.0

  '@pkgjs/parseargs@0.11.0':
    optional: true

  '@rushstack/node-core-library@5.13.0(@types/node@22.15.15)':
    dependencies:
      ajv: 8.13.0
      ajv-draft-04: 1.0.0(ajv@8.13.0)
      ajv-formats: 3.0.1(ajv@8.13.0)
      fs-extra: 11.3.0
      import-lazy: 4.0.0
      jju: 1.4.0
      resolve: 1.22.10
      semver: 7.5.4
    optionalDependencies:
      '@types/node': 22.15.15

  '@rushstack/terminal@0.15.2(@types/node@22.15.15)':
    dependencies:
      '@rushstack/node-core-library': 5.13.0(@types/node@22.15.15)
      supports-color: 8.1.1
    optionalDependencies:
      '@types/node': 22.15.15

  '@rushstack/ts-command-line@4.23.7(@types/node@22.15.15)':
    dependencies:
      '@rushstack/terminal': 0.15.2(@types/node@22.15.15)
      '@types/argparse': 1.0.38
      argparse: 1.0.10
      string-argv: 0.3.2
    transitivePeerDependencies:
      - '@types/node'

  '@shikijs/engine-oniguruma@3.3.0':
    dependencies:
      '@shikijs/types': 3.3.0
      '@shikijs/vscode-textmate': 10.0.2

  '@shikijs/langs@3.3.0':
    dependencies:
      '@shikijs/types': 3.3.0

  '@shikijs/themes@3.3.0':
    dependencies:
      '@shikijs/types': 3.3.0

  '@shikijs/types@3.3.0':
    dependencies:
      '@shikijs/vscode-textmate': 10.0.2
      '@types/hast': 3.0.4

  '@shikijs/vscode-textmate@10.0.2': {}

  '@sindresorhus/is@4.6.0': {}

  '@smithy/abort-controller@4.0.2':
    dependencies:
      '@smithy/types': 4.2.0
      tslib: 2.8.1

  '@smithy/config-resolver@4.1.2':
    dependencies:
      '@smithy/node-config-provider': 4.1.1
      '@smithy/types': 4.2.0
      '@smithy/util-config-provider': 4.0.0
      '@smithy/util-middleware': 4.0.2
      tslib: 2.8.1

  '@smithy/core@3.3.3':
    dependencies:
      '@smithy/middleware-serde': 4.0.5
      '@smithy/protocol-http': 5.1.0
      '@smithy/types': 4.2.0
      '@smithy/util-body-length-browser': 4.0.0
      '@smithy/util-middleware': 4.0.2
      '@smithy/util-stream': 4.2.0
      '@smithy/util-utf8': 4.0.0
      tslib: 2.8.1

  '@smithy/credential-provider-imds@4.0.4':
    dependencies:
      '@smithy/node-config-provider': 4.1.1
      '@smithy/property-provider': 4.0.2
      '@smithy/types': 4.2.0
      '@smithy/url-parser': 4.0.2
      tslib: 2.8.1

  '@smithy/eventstream-codec@4.0.2':
    dependencies:
      '@aws-crypto/crc32': 5.2.0
      '@smithy/types': 4.2.0
      '@smithy/util-hex-encoding': 4.0.0
      tslib: 2.8.1

  '@smithy/eventstream-serde-browser@4.0.2':
    dependencies:
      '@smithy/eventstream-serde-universal': 4.0.2
      '@smithy/types': 4.2.0
      tslib: 2.8.1

  '@smithy/eventstream-serde-config-resolver@4.1.0':
    dependencies:
      '@smithy/types': 4.2.0
      tslib: 2.8.1

  '@smithy/eventstream-serde-node@4.0.2':
    dependencies:
      '@smithy/eventstream-serde-universal': 4.0.2
      '@smithy/types': 4.2.0
      tslib: 2.8.1

  '@smithy/eventstream-serde-universal@4.0.2':
    dependencies:
      '@smithy/eventstream-codec': 4.0.2
      '@smithy/types': 4.2.0
      tslib: 2.8.1

  '@smithy/fetch-http-handler@5.0.2':
    dependencies:
      '@smithy/protocol-http': 5.1.0
      '@smithy/querystring-builder': 4.0.2
      '@smithy/types': 4.2.0
      '@smithy/util-base64': 4.0.0
      tslib: 2.8.1

  '@smithy/hash-node@4.0.2':
    dependencies:
      '@smithy/types': 4.2.0
      '@smithy/util-buffer-from': 4.0.0
      '@smithy/util-utf8': 4.0.0
      tslib: 2.8.1

  '@smithy/invalid-dependency@4.0.2':
    dependencies:
      '@smithy/types': 4.2.0
      tslib: 2.8.1

  '@smithy/is-array-buffer@2.2.0':
    dependencies:
      tslib: 2.8.1

  '@smithy/is-array-buffer@4.0.0':
    dependencies:
      tslib: 2.8.1

  '@smithy/middleware-content-length@4.0.2':
    dependencies:
      '@smithy/protocol-http': 5.1.0
      '@smithy/types': 4.2.0
      tslib: 2.8.1

  '@smithy/middleware-endpoint@4.1.6':
    dependencies:
      '@smithy/core': 3.3.3
      '@smithy/middleware-serde': 4.0.5
      '@smithy/node-config-provider': 4.1.1
      '@smithy/shared-ini-file-loader': 4.0.2
      '@smithy/types': 4.2.0
      '@smithy/url-parser': 4.0.2
      '@smithy/util-middleware': 4.0.2
      tslib: 2.8.1

  '@smithy/middleware-retry@4.1.7':
    dependencies:
      '@smithy/node-config-provider': 4.1.1
      '@smithy/protocol-http': 5.1.0
      '@smithy/service-error-classification': 4.0.3
      '@smithy/smithy-client': 4.2.6
      '@smithy/types': 4.2.0
      '@smithy/util-middleware': 4.0.2
      '@smithy/util-retry': 4.0.3
      tslib: 2.8.1
      uuid: 9.0.1

  '@smithy/middleware-serde@4.0.5':
    dependencies:
      '@smithy/protocol-http': 5.1.0
      '@smithy/types': 4.2.0
      tslib: 2.8.1

  '@smithy/middleware-stack@4.0.2':
    dependencies:
      '@smithy/types': 4.2.0
      tslib: 2.8.1

  '@smithy/node-config-provider@4.1.1':
    dependencies:
      '@smithy/property-provider': 4.0.2
      '@smithy/shared-ini-file-loader': 4.0.2
      '@smithy/types': 4.2.0
      tslib: 2.8.1

  '@smithy/node-http-handler@4.0.4':
    dependencies:
      '@smithy/abort-controller': 4.0.2
      '@smithy/protocol-http': 5.1.0
      '@smithy/querystring-builder': 4.0.2
      '@smithy/types': 4.2.0
      tslib: 2.8.1

  '@smithy/property-provider@4.0.2':
    dependencies:
      '@smithy/types': 4.2.0
      tslib: 2.8.1

  '@smithy/protocol-http@5.1.0':
    dependencies:
      '@smithy/types': 4.2.0
      tslib: 2.8.1

  '@smithy/querystring-builder@4.0.2':
    dependencies:
      '@smithy/types': 4.2.0
      '@smithy/util-uri-escape': 4.0.0
      tslib: 2.8.1

  '@smithy/querystring-parser@4.0.2':
    dependencies:
      '@smithy/types': 4.2.0
      tslib: 2.8.1

  '@smithy/service-error-classification@4.0.3':
    dependencies:
      '@smithy/types': 4.2.0

  '@smithy/shared-ini-file-loader@4.0.2':
    dependencies:
      '@smithy/types': 4.2.0
      tslib: 2.8.1

  '@smithy/signature-v4@5.1.0':
    dependencies:
      '@smithy/is-array-buffer': 4.0.0
      '@smithy/protocol-http': 5.1.0
      '@smithy/types': 4.2.0
      '@smithy/util-hex-encoding': 4.0.0
      '@smithy/util-middleware': 4.0.2
      '@smithy/util-uri-escape': 4.0.0
      '@smithy/util-utf8': 4.0.0
      tslib: 2.8.1

  '@smithy/smithy-client@4.2.6':
    dependencies:
      '@smithy/core': 3.3.3
      '@smithy/middleware-endpoint': 4.1.6
      '@smithy/middleware-stack': 4.0.2
      '@smithy/protocol-http': 5.1.0
      '@smithy/types': 4.2.0
      '@smithy/util-stream': 4.2.0
      tslib: 2.8.1

  '@smithy/types@4.2.0':
    dependencies:
      tslib: 2.8.1

  '@smithy/url-parser@4.0.2':
    dependencies:
      '@smithy/querystring-parser': 4.0.2
      '@smithy/types': 4.2.0
      tslib: 2.8.1

  '@smithy/util-base64@4.0.0':
    dependencies:
      '@smithy/util-buffer-from': 4.0.0
      '@smithy/util-utf8': 4.0.0
      tslib: 2.8.1

  '@smithy/util-body-length-browser@4.0.0':
    dependencies:
      tslib: 2.8.1

  '@smithy/util-body-length-node@4.0.0':
    dependencies:
      tslib: 2.8.1

  '@smithy/util-buffer-from@2.2.0':
    dependencies:
      '@smithy/is-array-buffer': 2.2.0
      tslib: 2.8.1

  '@smithy/util-buffer-from@4.0.0':
    dependencies:
      '@smithy/is-array-buffer': 4.0.0
      tslib: 2.8.1

  '@smithy/util-config-provider@4.0.0':
    dependencies:
      tslib: 2.8.1

  '@smithy/util-defaults-mode-browser@4.0.14':
    dependencies:
      '@smithy/property-provider': 4.0.2
      '@smithy/smithy-client': 4.2.6
      '@smithy/types': 4.2.0
      bowser: 2.11.0
      tslib: 2.8.1

  '@smithy/util-defaults-mode-node@4.0.14':
    dependencies:
      '@smithy/config-resolver': 4.1.2
      '@smithy/credential-provider-imds': 4.0.4
      '@smithy/node-config-provider': 4.1.1
      '@smithy/property-provider': 4.0.2
      '@smithy/smithy-client': 4.2.6
      '@smithy/types': 4.2.0
      tslib: 2.8.1

  '@smithy/util-endpoints@3.0.4':
    dependencies:
      '@smithy/node-config-provider': 4.1.1
      '@smithy/types': 4.2.0
      tslib: 2.8.1

  '@smithy/util-hex-encoding@4.0.0':
    dependencies:
      tslib: 2.8.1

  '@smithy/util-middleware@4.0.2':
    dependencies:
      '@smithy/types': 4.2.0
      tslib: 2.8.1

  '@smithy/util-retry@4.0.3':
    dependencies:
      '@smithy/service-error-classification': 4.0.3
      '@smithy/types': 4.2.0
      tslib: 2.8.1

  '@smithy/util-stream@4.2.0':
    dependencies:
      '@smithy/fetch-http-handler': 5.0.2
      '@smithy/node-http-handler': 4.0.4
      '@smithy/types': 4.2.0
      '@smithy/util-base64': 4.0.0
      '@smithy/util-buffer-from': 4.0.0
      '@smithy/util-hex-encoding': 4.0.0
      '@smithy/util-utf8': 4.0.0
      tslib: 2.8.1

  '@smithy/util-uri-escape@4.0.0':
    dependencies:
      tslib: 2.8.1

  '@smithy/util-utf8@2.3.0':
    dependencies:
      '@smithy/util-buffer-from': 2.2.0
      tslib: 2.8.1

  '@smithy/util-utf8@4.0.0':
    dependencies:
      '@smithy/util-buffer-from': 4.0.0
      tslib: 2.8.1

  '@tootallnate/once@1.1.2':
    optional: true

  '@ts-morph/common@0.26.1':
    dependencies:
      fast-glob: 3.3.3
      minimatch: 9.0.5
      path-browserify: 1.0.1

  '@types/archiver@6.0.3':
    dependencies:
      '@types/readdir-glob': 1.1.5

  '@types/argparse@1.0.38': {}

  '@types/body-parser@1.19.5':
    dependencies:
      '@types/connect': 3.4.38
      '@types/node': 22.15.15

  '@types/bun@1.2.12':
    dependencies:
      bun-types: 1.2.12

  '@types/compression@1.7.5':
    dependencies:
      '@types/express': 5.0.1

  '@types/concat-stream@2.0.3':
    dependencies:
      '@types/node': 22.15.15

  '@types/connect@3.4.38':
    dependencies:
      '@types/node': 22.15.15

  '@types/content-type@1.1.8': {}

  '@types/debug@4.1.12':
    dependencies:
      '@types/ms': 2.1.0

  '@types/estree-jsx@1.0.5':
    dependencies:
      '@types/estree': 1.0.7

  '@types/estree@1.0.7': {}

  '@types/express-serve-static-core@5.0.6':
    dependencies:
      '@types/node': 22.15.15
      '@types/qs': 6.9.18
      '@types/range-parser': 1.2.7
      '@types/send': 0.17.4

  '@types/express@5.0.1':
    dependencies:
      '@types/body-parser': 1.19.5
      '@types/express-serve-static-core': 5.0.6
      '@types/serve-static': 1.15.7

  '@types/glob@8.1.0':
    dependencies:
      '@types/minimatch': 5.1.2
      '@types/node': 22.15.15

  '@types/gradient-string@1.1.6':
    dependencies:
      '@types/tinycolor2': 1.4.6

  '@types/hast@3.0.4':
    dependencies:
      '@types/unist': 3.0.3

  '@types/http-errors@2.0.4': {}

  '@types/is-empty@1.2.3': {}

  '@types/json-schema@7.0.15': {}

  '@types/jsonwebtoken@9.0.9':
    dependencies:
      '@types/ms': 2.1.0
      '@types/node': 22.15.15

  '@types/mdast@4.0.4':
    dependencies:
      '@types/unist': 3.0.3

  '@types/mime@1.3.5': {}

  '@types/minimatch@5.1.2': {}

  '@types/ms@2.1.0': {}

  '@types/mustache@4.2.6': {}

  '@types/node-fetch@2.6.12':
    dependencies:
      '@types/node': 22.15.15
      form-data: 4.0.1

  '@types/node@18.19.71':
    dependencies:
      undici-types: 5.26.5

  '@types/node@22.15.15':
    dependencies:
      undici-types: 6.21.0

  '@types/qs@6.9.18': {}

  '@types/range-parser@1.2.7': {}

  '@types/readdir-glob@1.1.5':
    dependencies:
      '@types/node': 22.15.15

  '@types/retry@0.12.2': {}

  '@types/send@0.17.4':
    dependencies:
      '@types/mime': 1.3.5
      '@types/node': 22.15.15

  '@types/serve-static@1.15.7':
    dependencies:
      '@types/http-errors': 2.0.4
      '@types/node': 22.15.15
      '@types/send': 0.17.4

  '@types/supports-color@8.1.3': {}

  '@types/text-table@0.2.5': {}

  '@types/tinycolor2@1.4.6': {}

  '@types/to-json-schema@0.2.4':
    dependencies:
      '@types/json-schema': 7.0.15

  '@types/unist@2.0.11': {}

  '@types/unist@3.0.3': {}

  '@types/uuid@9.0.8': {}

  '@types/validator@13.15.1': {}

  abbrev@1.1.1:
    optional: true

  abbrev@2.0.0: {}

  abort-controller@3.0.0:
    dependencies:
      event-target-shim: 5.0.1

  accepts@2.0.0:
    dependencies:
      mime-types: 3.0.1
      negotiator: 1.0.0

  address@2.0.3: {}

  agent-base@6.0.2:
    dependencies:
      debug: 4.4.0
    transitivePeerDependencies:
      - supports-color
    optional: true

  agentkeepalive@4.6.0:
    dependencies:
      humanize-ms: 1.2.1

  aggregate-error@3.1.0:
    dependencies:
      clean-stack: 2.2.0
      indent-string: 4.0.0
    optional: true

  ajv-draft-04@1.0.0(ajv@8.13.0):
    optionalDependencies:
      ajv: 8.13.0

  ajv-formats@3.0.1(ajv@8.13.0):
    optionalDependencies:
      ajv: 8.13.0

  ajv@8.13.0:
    dependencies:
      fast-deep-equal: 3.1.3
      json-schema-traverse: 1.0.0
      require-from-string: 2.0.2
      uri-js: 4.4.1

  ansi-escapes@4.3.2:
    dependencies:
      type-fest: 0.21.3

  ansi-escapes@7.0.0:
    dependencies:
      environment: 1.1.0

  ansi-regex@5.0.1: {}

  ansi-regex@6.1.0: {}

  ansi-styles@3.2.1:
    dependencies:
      color-convert: 1.9.3

  ansi-styles@4.3.0:
    dependencies:
      color-convert: 2.0.1

  ansi-styles@6.2.1: {}

  any-promise@1.3.0: {}

  anymatch@3.1.3:
    dependencies:
      normalize-path: 3.0.0
      picomatch: 2.3.1

  aproba@2.0.0:
    optional: true

  archiver-utils@5.0.2:
    dependencies:
      glob: 10.4.5
      graceful-fs: 4.2.11
      is-stream: 2.0.1
      lazystream: 1.0.1
      lodash: 4.17.21
      normalize-path: 3.0.0
      readable-stream: 4.7.0

  archiver@7.0.1:
    dependencies:
      archiver-utils: 5.0.2
      async: 3.2.6
      buffer-crc32: 1.0.0
      readable-stream: 4.7.0
      readdir-glob: 1.1.3
      tar-stream: 3.1.7
      zip-stream: 6.0.1

  are-we-there-yet@3.0.1:
    dependencies:
      delegates: 1.0.0
      readable-stream: 3.6.2
    optional: true

  argparse@1.0.10:
    dependencies:
      sprintf-js: 1.0.3

  argparse@2.0.1: {}

  array-buffer-byte-length@1.0.2:
    dependencies:
      call-bound: 1.0.3
      is-array-buffer: 3.0.5

  arraybuffer.prototype.slice@1.0.4:
    dependencies:
      array-buffer-byte-length: 1.0.2
      call-bind: 1.0.8
      define-properties: 1.2.1
      es-abstract: 1.23.9
      es-errors: 1.3.0
      get-intrinsic: 1.2.7
      is-array-buffer: 3.0.5

  async@3.2.6: {}

  asynckit@0.4.0: {}

  available-typed-arrays@1.0.7:
    dependencies:
      possible-typed-array-names: 1.0.0

  b4a@1.6.7: {}

  bail@2.0.2: {}

  balanced-match@1.0.2: {}

  bare-events@2.5.4:
    optional: true

  base64-js@1.5.1: {}

  binary-extensions@2.3.0: {}

  bindings@1.5.0:
    dependencies:
      file-uri-to-path: 1.0.0

  bl@4.1.0:
    dependencies:
      buffer: 5.7.1
      inherits: 2.0.4
      readable-stream: 3.6.2

  body-parser@2.2.0:
    dependencies:
      bytes: 3.1.2
      content-type: 1.0.5
      debug: 4.4.0
      http-errors: 2.0.0
      iconv-lite: 0.6.3
      on-finished: 2.4.1
      qs: 6.14.0
      raw-body: 3.0.0
      type-is: 2.0.1
    transitivePeerDependencies:
      - supports-color

  boolbase@1.0.0: {}

  bowser@2.11.0: {}

  brace-expansion@1.1.11:
    dependencies:
      balanced-match: 1.0.2
      concat-map: 0.0.1

  brace-expansion@2.0.1:
    dependencies:
      balanced-match: 1.0.2

  braces@3.0.3:
    dependencies:
      fill-range: 7.1.1

  buffer-crc32@1.0.0: {}

  buffer-equal-constant-time@1.0.1: {}

  buffer-from@1.1.2: {}

  buffer@5.7.1:
    dependencies:
      base64-js: 1.5.1
      ieee754: 1.2.1

  buffer@6.0.3:
    dependencies:
      base64-js: 1.5.1
      ieee754: 1.2.1

  bun-types@1.2.12:
    dependencies:
      '@types/node': 22.15.15

  bundle-name@4.1.0:
    dependencies:
      run-applescript: 7.0.0

  bytes@3.1.2: {}

  cacache@15.3.0:
    dependencies:
      '@npmcli/fs': 1.1.1
      '@npmcli/move-file': 1.1.2
      chownr: 2.0.0
      fs-minipass: 2.1.0
      glob: 7.2.3
      infer-owner: 1.0.4
      lru-cache: 6.0.0
      minipass: 3.3.6
      minipass-collect: 1.0.2
      minipass-flush: 1.0.5
      minipass-pipeline: 1.2.4
      mkdirp: 1.0.4
      p-map: 4.0.0
      promise-inflight: 1.0.1
      rimraf: 3.0.2
      ssri: 8.0.1
      tar: 6.2.1
      unique-filename: 1.1.1
    transitivePeerDependencies:
      - bluebird
    optional: true

  call-bind-apply-helpers@1.0.1:
    dependencies:
      es-errors: 1.3.0
      function-bind: 1.1.2

  call-bind@1.0.8:
    dependencies:
      call-bind-apply-helpers: 1.0.1
      es-define-property: 1.0.1
      get-intrinsic: 1.2.7
      set-function-length: 1.2.2

  call-bound@1.0.3:
    dependencies:
      call-bind-apply-helpers: 1.0.1
      get-intrinsic: 1.2.7

  camelize-ts@3.0.0: {}

  ccount@2.0.1: {}

  chalk@2.4.2:
    dependencies:
      ansi-styles: 3.2.1
      escape-string-regexp: 1.0.5
      supports-color: 5.5.0

  chalk@4.1.2:
    dependencies:
      ansi-styles: 4.3.0
      supports-color: 7.2.0

  chalk@5.4.1: {}

  char-regex@1.0.2: {}

  character-entities-html4@2.1.0: {}

  character-entities-legacy@3.0.0: {}

  character-entities@2.0.2: {}

  character-reference-invalid@2.0.1: {}

  chardet@0.7.0: {}

  chokidar@3.6.0:
    dependencies:
      anymatch: 3.1.3
      braces: 3.0.3
      glob-parent: 5.1.2
      is-binary-path: 2.1.0
      is-glob: 4.0.3
      normalize-path: 3.0.0
      readdirp: 3.6.0
    optionalDependencies:
      fsevents: 2.3.3

  chownr@1.1.4: {}

  chownr@2.0.0: {}

  chownr@3.0.0: {}

  ci-info@4.2.0: {}

  clean-stack@2.2.0:
    optional: true

  cli-cursor@5.0.0:
    dependencies:
      restore-cursor: 5.1.0

  cli-highlight@2.1.11:
    dependencies:
      chalk: 4.1.2
      highlight.js: 10.7.3
      mz: 2.7.0
      parse5: 5.1.1
      parse5-htmlparser2-tree-adapter: 6.0.1
      yargs: 16.2.0

  cli-table3@0.6.5:
    dependencies:
      string-width: 4.2.3
    optionalDependencies:
      '@colors/colors': 1.5.0

  cli-truncate@4.0.0:
    dependencies:
      slice-ansi: 5.0.0
      string-width: 7.2.0

  cli-width@4.1.0: {}

  cliui@7.0.4:
    dependencies:
      string-width: 4.2.3
      strip-ansi: 6.0.1
      wrap-ansi: 7.0.0

  code-block-writer@13.0.3: {}

  collapse-white-space@2.1.0: {}

  color-convert@1.9.3:
    dependencies:
      color-name: 1.1.3

  color-convert@2.0.1:
    dependencies:
      color-name: 1.1.4

  color-name@1.1.3: {}

  color-name@1.1.4: {}

  color-support@1.1.3:
    optional: true

  colorette@2.0.20: {}

  combined-stream@1.0.8:
    dependencies:
      delayed-stream: 1.0.0

  comma-separated-tokens@2.0.3: {}

  commander@13.1.0: {}

  compress-commons@6.0.2:
    dependencies:
      crc-32: 1.2.2
      crc32-stream: 6.0.0
      is-stream: 2.0.1
      normalize-path: 3.0.0
      readable-stream: 4.7.0

  compressible@2.0.18:
    dependencies:
      mime-db: 1.54.0

  compression@1.8.0:
    dependencies:
      bytes: 3.1.2
      compressible: 2.0.18
      debug: 2.6.9
      negotiator: 0.6.4
      on-headers: 1.0.2
      safe-buffer: 5.2.1
      vary: 1.1.2
    transitivePeerDependencies:
      - supports-color

  concat-map@0.0.1: {}

  concat-stream@2.0.0:
    dependencies:
      buffer-from: 1.1.2
      inherits: 2.0.4
      readable-stream: 3.6.2
      typedarray: 0.0.6

  console-control-strings@1.1.0:
    optional: true

  content-disposition@1.0.0:
    dependencies:
      safe-buffer: 5.2.1

  content-type@1.0.5: {}

  cookie-signature@1.2.2: {}

  cookie@0.7.1: {}

  core-util-is@1.0.3: {}

  cors@2.8.5:
    dependencies:
      object-assign: 4.1.1
      vary: 1.1.2

  crc-32@1.2.2: {}

  crc32-stream@6.0.0:
    dependencies:
      crc-32: 1.2.2
      readable-stream: 4.7.0

  cross-spawn@6.0.6:
    dependencies:
      nice-try: 1.0.5
      path-key: 2.0.1
      semver: 5.7.2
      shebang-command: 1.2.0
      which: 1.3.1

  cross-spawn@7.0.6:
    dependencies:
      path-key: 3.1.1
      shebang-command: 2.0.0
      which: 2.0.2

  css-select@4.3.0:
    dependencies:
      boolbase: 1.0.0
      css-what: 6.1.0
      domhandler: 4.3.1
      domutils: 2.8.0
      nth-check: 2.1.1

  css-what@6.1.0: {}

  data-view-buffer@1.0.2:
    dependencies:
      call-bound: 1.0.3
      es-errors: 1.3.0
      is-data-view: 1.0.2

  data-view-byte-length@1.0.2:
    dependencies:
      call-bound: 1.0.3
      es-errors: 1.3.0
      is-data-view: 1.0.2

  data-view-byte-offset@1.0.1:
    dependencies:
      call-bound: 1.0.3
      es-errors: 1.3.0
      is-data-view: 1.0.2

  debug@2.6.9:
    dependencies:
      ms: 2.0.0

  debug@4.4.0:
    dependencies:
      ms: 2.1.3

  decode-named-character-reference@1.1.0:
    dependencies:
      character-entities: 2.0.2

  decompress-response@6.0.0:
    dependencies:
      mimic-response: 3.1.0

  deep-extend@0.6.0: {}

  default-browser-id@5.0.0: {}

  default-browser@5.2.1:
    dependencies:
      bundle-name: 4.1.0
      default-browser-id: 5.0.0

  define-data-property@1.1.4:
    dependencies:
      es-define-property: 1.0.1
      es-errors: 1.3.0
      gopd: 1.2.0

  define-lazy-prop@3.0.0: {}

  define-properties@1.2.1:
    dependencies:
      define-data-property: 1.1.4
      has-property-descriptors: 1.0.2
      object-keys: 1.1.1

  delayed-stream@1.0.0: {}

  delegates@1.0.0:
    optional: true

  depd@2.0.0: {}

  dequal@2.0.3: {}

  detect-libc@2.0.4: {}

  detect-port@2.1.0:
    dependencies:
      address: 2.0.3

  devlop@1.1.0:
    dependencies:
      dequal: 2.0.3

  dom-converter@0.2.0:
    dependencies:
      utila: 0.4.0

  dom-serializer@1.4.1:
    dependencies:
      domelementtype: 2.3.0
      domhandler: 4.3.1
      entities: 2.2.0

  domelementtype@2.3.0: {}

  domhandler@4.3.1:
    dependencies:
      domelementtype: 2.3.0

  domutils@2.8.0:
    dependencies:
      dom-serializer: 1.4.1
      domelementtype: 2.3.0
      domhandler: 4.3.1

  dottie@2.0.6: {}

  dunder-proto@1.0.1:
    dependencies:
      call-bind-apply-helpers: 1.0.1
      es-errors: 1.3.0
      gopd: 1.2.0

  eastasianwidth@0.2.0: {}

  ecdsa-sig-formatter@1.0.11:
    dependencies:
      safe-buffer: 5.2.1

  ee-first@1.1.1: {}

  emittery@0.13.1: {}

  emoji-regex@10.4.0: {}

  emoji-regex@8.0.0: {}

  emoji-regex@9.2.2: {}

  emojilib@2.4.0: {}

  encodeurl@2.0.0: {}

  encoding@0.1.13:
    dependencies:
      iconv-lite: 0.6.3
    optional: true

  end-of-stream@1.4.4:
    dependencies:
      once: 1.4.0

  entities@2.2.0: {}

  entities@4.5.0: {}

  env-paths@2.2.1:
    optional: true

  environment@1.1.0: {}

  err-code@2.0.3: {}

  error-ex@1.3.2:
    dependencies:
      is-arrayish: 0.2.1

  es-abstract@1.23.9:
    dependencies:
      array-buffer-byte-length: 1.0.2
      arraybuffer.prototype.slice: 1.0.4
      available-typed-arrays: 1.0.7
      call-bind: 1.0.8
      call-bound: 1.0.3
      data-view-buffer: 1.0.2
      data-view-byte-length: 1.0.2
      data-view-byte-offset: 1.0.1
      es-define-property: 1.0.1
      es-errors: 1.3.0
      es-object-atoms: 1.1.1
      es-set-tostringtag: 2.1.0
      es-to-primitive: 1.3.0
      function.prototype.name: 1.1.8
      get-intrinsic: 1.2.7
      get-proto: 1.0.1
      get-symbol-description: 1.1.0
      globalthis: 1.0.4
      gopd: 1.2.0
      has-property-descriptors: 1.0.2
      has-proto: 1.2.0
      has-symbols: 1.1.0
      hasown: 2.0.2
      internal-slot: 1.1.0
      is-array-buffer: 3.0.5
      is-callable: 1.2.7
      is-data-view: 1.0.2
      is-regex: 1.2.1
      is-shared-array-buffer: 1.0.4
      is-string: 1.1.1
      is-typed-array: 1.1.15
      is-weakref: 1.1.0
      math-intrinsics: 1.1.0
      object-inspect: 1.13.3
      object-keys: 1.1.1
      object.assign: 4.1.7
      own-keys: 1.0.1
      regexp.prototype.flags: 1.5.4
      safe-array-concat: 1.1.3
      safe-push-apply: 1.0.0
      safe-regex-test: 1.1.0
      set-proto: 1.0.0
      string.prototype.trim: 1.2.10
      string.prototype.trimend: 1.0.9
      string.prototype.trimstart: 1.0.8
      typed-array-buffer: 1.0.3
      typed-array-byte-length: 1.0.3
      typed-array-byte-offset: 1.0.4
      typed-array-length: 1.0.7
      unbox-primitive: 1.1.0
      which-typed-array: 1.1.18

  es-define-property@1.0.1: {}

  es-errors@1.3.0: {}

  es-object-atoms@1.1.1:
    dependencies:
      es-errors: 1.3.0

  es-set-tostringtag@2.1.0:
    dependencies:
      es-errors: 1.3.0
      get-intrinsic: 1.2.7
      has-tostringtag: 1.0.2
      hasown: 2.0.2

  es-to-primitive@1.3.0:
    dependencies:
      is-callable: 1.2.7
      is-date-object: 1.1.0
      is-symbol: 1.1.1

  escalade@3.2.0: {}

  escape-html@1.0.3: {}

  escape-string-regexp@1.0.5: {}

  etag@1.8.1: {}

  event-target-shim@5.0.1: {}

  eventemitter3@5.0.1: {}

  events@3.3.0: {}

  eventsource-parser@3.0.1: {}

  eventsource@3.0.5:
    dependencies:
      eventsource-parser: 3.0.1

  expand-template@2.0.3: {}

  express-rate-limit@7.5.0(express@5.1.0):
    dependencies:
      express: 5.1.0

  express@5.1.0:
    dependencies:
      accepts: 2.0.0
      body-parser: 2.2.0
      content-disposition: 1.0.0
      content-type: 1.0.5
      cookie: 0.7.1
      cookie-signature: 1.2.2
      debug: 4.4.0
      encodeurl: 2.0.0
      escape-html: 1.0.3
      etag: 1.8.1
      finalhandler: 2.1.0
      fresh: 2.0.0
      http-errors: 2.0.0
      merge-descriptors: 2.0.0
      mime-types: 3.0.1
      on-finished: 2.4.1
      once: 1.4.0
      parseurl: 1.3.3
      proxy-addr: 2.0.7
      qs: 6.14.0
      range-parser: 1.2.1
      router: 2.2.0
      send: 1.2.0
      serve-static: 2.2.0
      statuses: 2.0.1
      type-is: 2.0.1
      vary: 1.1.2
    transitivePeerDependencies:
      - supports-color

  extend@3.0.2: {}

  external-editor@3.1.0:
    dependencies:
      chardet: 0.7.0
      iconv-lite: 0.4.24
      tmp: 0.0.33

  fast-deep-equal@3.1.3: {}

  fast-fifo@1.3.2: {}

  fast-glob@3.3.3:
    dependencies:
      '@nodelib/fs.stat': 2.0.5
      '@nodelib/fs.walk': 1.2.8
      glob-parent: 5.1.2
      merge2: 1.4.1
      micromatch: 4.0.8

  fast-xml-parser@4.4.1:
    dependencies:
      strnum: 1.1.2

  fastq@1.19.1:
    dependencies:
      reusify: 1.1.0

  fenceparser@2.2.0: {}

  file-uri-to-path@1.0.0: {}

  fill-range@7.1.1:
    dependencies:
      to-regex-range: 5.0.1

  finalhandler@2.1.0:
    dependencies:
      debug: 4.4.0
      encodeurl: 2.0.0
      escape-html: 1.0.3
      on-finished: 2.4.1
      parseurl: 1.3.3
      statuses: 2.0.1
    transitivePeerDependencies:
      - supports-color

  for-each@0.3.3:
    dependencies:
      is-callable: 1.2.7

  foreground-child@3.3.0:
    dependencies:
      cross-spawn: 7.0.6
      signal-exit: 4.1.0

  form-data-encoder@1.7.2: {}

  form-data@4.0.1:
    dependencies:
      asynckit: 0.4.0
      combined-stream: 1.0.8
      mime-types: 2.1.35

  formdata-node@4.4.1:
    dependencies:
      node-domexception: 1.0.0
      web-streams-polyfill: 4.0.0-beta.3

  forwarded@0.2.0: {}

  fresh@2.0.0: {}

  fs-constants@1.0.0: {}

  fs-extra@11.3.0:
    dependencies:
      graceful-fs: 4.2.11
      jsonfile: 6.1.0
      universalify: 2.0.1

  fs-minipass@2.1.0:
    dependencies:
      minipass: 3.3.6

  fs.realpath@1.0.0:
    optional: true

  fsevents@2.3.3:
    optional: true

  function-bind@1.1.2: {}

  function.prototype.name@1.1.8:
    dependencies:
      call-bind: 1.0.8
      call-bound: 1.0.3
      define-properties: 1.2.1
      functions-have-names: 1.2.3
      hasown: 2.0.2
      is-callable: 1.2.7

  functions-have-names@1.2.3: {}

  gauge@4.0.4:
    dependencies:
      aproba: 2.0.0
      color-support: 1.1.3
      console-control-strings: 1.1.0
      has-unicode: 2.0.1
      signal-exit: 3.0.7
      string-width: 4.2.3
      strip-ansi: 6.0.1
      wide-align: 1.1.5
    optional: true

  get-caller-file@2.0.5: {}

  get-east-asian-width@1.3.0: {}

  get-intrinsic@1.2.7:
    dependencies:
      call-bind-apply-helpers: 1.0.1
      es-define-property: 1.0.1
      es-errors: 1.3.0
      es-object-atoms: 1.1.1
      function-bind: 1.1.2
      get-proto: 1.0.1
      gopd: 1.2.0
      has-symbols: 1.1.0
      hasown: 2.0.2
      math-intrinsics: 1.1.0

  get-proto@1.0.1:
    dependencies:
      dunder-proto: 1.0.1
      es-object-atoms: 1.1.1

  get-symbol-description@1.1.0:
    dependencies:
      call-bound: 1.0.3
      es-errors: 1.3.0
      get-intrinsic: 1.2.7

  github-from-package@0.0.0: {}

  glob-parent@5.1.2:
    dependencies:
      is-glob: 4.0.3

  glob@10.4.5:
    dependencies:
      foreground-child: 3.3.0
      jackspeak: 3.4.3
      minimatch: 9.0.5
      minipass: 7.1.2
      package-json-from-dist: 1.0.1
      path-scurry: 1.11.1

  glob@11.0.2:
    dependencies:
      foreground-child: 3.3.0
      jackspeak: 4.0.2
      minimatch: 10.0.1
      minipass: 7.1.2
      package-json-from-dist: 1.0.1
      path-scurry: 2.0.0

  glob@7.2.3:
    dependencies:
      fs.realpath: 1.0.0
      inflight: 1.0.6
      inherits: 2.0.4
      minimatch: 3.1.2
      once: 1.4.0
      path-is-absolute: 1.0.1
    optional: true

  globalthis@1.0.4:
    dependencies:
      define-properties: 1.2.1
      gopd: 1.2.0

  gopd@1.2.0: {}

  graceful-fs@4.2.11: {}

  gradient-string@3.0.0:
    dependencies:
      chalk: 5.4.1
      tinygradient: 1.1.5

  has-bigints@1.1.0: {}

  has-flag@3.0.0: {}

  has-flag@4.0.0: {}

  has-property-descriptors@1.0.2:
    dependencies:
      es-define-property: 1.0.1

  has-proto@1.2.0:
    dependencies:
      dunder-proto: 1.0.1

  has-symbols@1.1.0: {}

  has-tostringtag@1.0.2:
    dependencies:
      has-symbols: 1.1.0

  has-unicode@2.0.1:
    optional: true

  hasown@2.0.2:
    dependencies:
      function-bind: 1.1.2

  highlight.js@10.7.3: {}

  hono@4.7.10: {}

  hosted-git-info@2.8.9: {}

  hosted-git-info@7.0.2:
    dependencies:
      lru-cache: 10.4.3

  htmlparser2@6.1.0:
    dependencies:
      domelementtype: 2.3.0
      domhandler: 4.3.1
      domutils: 2.8.0
      entities: 2.2.0

  http-cache-semantics@4.2.0:
    optional: true

  http-errors@2.0.0:
    dependencies:
      depd: 2.0.0
      inherits: 2.0.4
      setprototypeof: 1.2.0
      statuses: 2.0.1
      toidentifier: 1.0.1

  http-proxy-agent@4.0.1:
    dependencies:
      '@tootallnate/once': 1.1.2
      agent-base: 6.0.2
      debug: 4.4.0
    transitivePeerDependencies:
      - supports-color
    optional: true

  https-proxy-agent@5.0.1:
    dependencies:
      agent-base: 6.0.2
      debug: 4.4.0
    transitivePeerDependencies:
      - supports-color
    optional: true

  humanize-ms@1.2.1:
    dependencies:
      ms: 2.1.3

  iconv-lite@0.4.24:
    dependencies:
      safer-buffer: 2.1.2

  iconv-lite@0.6.3:
    dependencies:
      safer-buffer: 2.1.2

  ieee754@1.2.1: {}

  ignore@6.0.2: {}

  immer@10.1.1: {}

  import-lazy@4.0.0: {}

  import-meta-resolve@4.1.0: {}

  imurmurhash@0.1.4:
    optional: true

  indent-string@4.0.0:
    optional: true

  infer-owner@1.0.4:
    optional: true

  inflection@1.13.4: {}

  inflight@1.0.6:
    dependencies:
      once: 1.4.0
      wrappy: 1.0.2
    optional: true

  inherits@2.0.4: {}

  ini@1.3.8: {}

  ini@4.1.3: {}

  inquirer@12.6.0(@types/node@22.15.15):
    dependencies:
      '@inquirer/core': 10.1.10(@types/node@22.15.15)
      '@inquirer/prompts': 7.5.0(@types/node@22.15.15)
      '@inquirer/type': 3.0.6(@types/node@22.15.15)
      ansi-escapes: 4.3.2
      mute-stream: 2.0.0
      run-async: 3.0.0
      rxjs: 7.8.2
    optionalDependencies:
      '@types/node': 22.15.15

  internal-slot@1.1.0:
    dependencies:
      es-errors: 1.3.0
      hasown: 2.0.2
      side-channel: 1.1.0

  ip-address@9.0.5:
    dependencies:
      jsbn: 1.1.0
      sprintf-js: 1.1.3
    optional: true

  ipaddr.js@1.9.1: {}

  is-alphabetical@2.0.1: {}

  is-alphanumerical@2.0.1:
    dependencies:
      is-alphabetical: 2.0.1
      is-decimal: 2.0.1

  is-array-buffer@3.0.5:
    dependencies:
      call-bind: 1.0.8
      call-bound: 1.0.3
      get-intrinsic: 1.2.7

  is-arrayish@0.2.1: {}

  is-async-function@2.1.0:
    dependencies:
      call-bound: 1.0.3
      get-proto: 1.0.1
      has-tostringtag: 1.0.2
      safe-regex-test: 1.1.0

  is-bigint@1.1.0:
    dependencies:
      has-bigints: 1.1.0

  is-binary-path@2.1.0:
    dependencies:
      binary-extensions: 2.3.0

  is-boolean-object@1.2.1:
    dependencies:
      call-bound: 1.0.3
      has-tostringtag: 1.0.2

  is-callable@1.2.7: {}

  is-core-module@2.16.1:
    dependencies:
      hasown: 2.0.2

  is-data-view@1.0.2:
    dependencies:
      call-bound: 1.0.3
      get-intrinsic: 1.2.7
      is-typed-array: 1.1.15

  is-date-object@1.1.0:
    dependencies:
      call-bound: 1.0.3
      has-tostringtag: 1.0.2

  is-decimal@2.0.1: {}

  is-docker@3.0.0: {}

  is-empty@1.2.0: {}

  is-extglob@2.1.1: {}

  is-finalizationregistry@1.1.1:
    dependencies:
      call-bound: 1.0.3

  is-fullwidth-code-point@3.0.0: {}

  is-fullwidth-code-point@4.0.0: {}

  is-fullwidth-code-point@5.0.0:
    dependencies:
      get-east-asian-width: 1.3.0

  is-generator-function@1.1.0:
    dependencies:
      call-bound: 1.0.3
      get-proto: 1.0.1
      has-tostringtag: 1.0.2
      safe-regex-test: 1.1.0

  is-glob@4.0.3:
    dependencies:
      is-extglob: 2.1.1

  is-hexadecimal@2.0.1: {}

  is-inside-container@1.0.0:
    dependencies:
      is-docker: 3.0.0

  is-lambda@1.0.1:
    optional: true

  is-map@2.0.3: {}

  is-network-error@1.1.0: {}

  is-number-object@1.1.1:
    dependencies:
      call-bound: 1.0.3
      has-tostringtag: 1.0.2

  is-number@7.0.0: {}

  is-plain-obj@4.1.0: {}

  is-promise@4.0.0: {}

  is-regex@1.2.1:
    dependencies:
      call-bound: 1.0.3
      gopd: 1.2.0
      has-tostringtag: 1.0.2
      hasown: 2.0.2

  is-set@2.0.3: {}

  is-shared-array-buffer@1.0.4:
    dependencies:
      call-bound: 1.0.3

  is-stream@2.0.1: {}

  is-string@1.1.1:
    dependencies:
      call-bound: 1.0.3
      has-tostringtag: 1.0.2

  is-symbol@1.1.1:
    dependencies:
      call-bound: 1.0.3
      has-symbols: 1.1.0
      safe-regex-test: 1.1.0

  is-typed-array@1.1.15:
    dependencies:
      which-typed-array: 1.1.18

  is-weakmap@2.0.2: {}

  is-weakref@1.1.0:
    dependencies:
      call-bound: 1.0.3

  is-weakset@2.0.4:
    dependencies:
      call-bound: 1.0.3
      get-intrinsic: 1.2.7

  is-wsl@3.1.0:
    dependencies:
      is-inside-container: 1.0.0

  isarray@1.0.0: {}

  isarray@2.0.5: {}

  isexe@2.0.0: {}

  isexe@3.1.1: {}

  jackspeak@3.4.3:
    dependencies:
      '@isaacs/cliui': 8.0.2
    optionalDependencies:
      '@pkgjs/parseargs': 0.11.0

  jackspeak@4.0.2:
    dependencies:
      '@isaacs/cliui': 8.0.2

  jju@1.4.0: {}

  js-tokens@4.0.0: {}

  jsbn@1.1.0:
    optional: true

  json-parse-better-errors@1.0.2: {}

  json-parse-even-better-errors@3.0.2: {}

  json-schema-traverse@1.0.0: {}

  json5@2.2.3: {}

<<<<<<< HEAD
  jsonata@2.0.6: {}

  jsonschema@1.5.0: {}
=======
  jsonfile@6.1.0:
    dependencies:
      universalify: 2.0.1
    optionalDependencies:
      graceful-fs: 4.2.11
>>>>>>> d33b1d20

  jsonwebtoken@9.0.2:
    dependencies:
      jws: 3.2.2
      lodash.includes: 4.3.0
      lodash.isboolean: 3.0.3
      lodash.isinteger: 4.0.4
      lodash.isnumber: 3.0.3
      lodash.isplainobject: 4.0.6
      lodash.isstring: 4.0.1
      lodash.once: 4.1.1
      ms: 2.1.3
      semver: 7.7.1

  jwa@1.4.1:
    dependencies:
      buffer-equal-constant-time: 1.0.1
      ecdsa-sig-formatter: 1.0.11
      safe-buffer: 5.2.1

  jws@3.2.2:
    dependencies:
      jwa: 1.4.1
      safe-buffer: 5.2.1

  lazystream@1.0.1:
    dependencies:
      readable-stream: 2.3.8

  lines-and-columns@2.0.4: {}

  linkify-it@5.0.0:
    dependencies:
      uc.micro: 2.1.0

  load-json-file@4.0.0:
    dependencies:
      graceful-fs: 4.2.11
      parse-json: 4.0.0
      pify: 3.0.0
      strip-bom: 3.0.0

  load-plugin@6.0.3:
    dependencies:
      '@npmcli/config': 8.3.4
      import-meta-resolve: 4.1.0
    transitivePeerDependencies:
      - bluebird

  lodash.includes@4.3.0: {}

  lodash.isboolean@3.0.3: {}

  lodash.isequal@4.5.0: {}

  lodash.isinteger@4.0.4: {}

  lodash.isnumber@3.0.3: {}

  lodash.isplainobject@4.0.6: {}

  lodash.isstring@4.0.1: {}

  lodash.keys@4.2.0: {}

  lodash.merge@4.6.2: {}

  lodash.omit@4.5.0: {}

  lodash.once@4.1.1: {}

  lodash.without@4.4.0: {}

  lodash.xor@4.5.0: {}

  lodash@4.17.21: {}

  log-update@6.1.0:
    dependencies:
      ansi-escapes: 7.0.0
      cli-cursor: 5.0.0
      slice-ansi: 7.1.0
      strip-ansi: 7.1.0
      wrap-ansi: 9.0.0

  longest-streak@3.1.0: {}

  lru-cache@10.4.3: {}

  lru-cache@11.0.2: {}

  lru-cache@6.0.0:
    dependencies:
      yallist: 4.0.0

  lunr@2.3.9: {}

  make-fetch-happen@9.1.0:
    dependencies:
      agentkeepalive: 4.6.0
      cacache: 15.3.0
      http-cache-semantics: 4.2.0
      http-proxy-agent: 4.0.1
      https-proxy-agent: 5.0.1
      is-lambda: 1.0.1
      lru-cache: 6.0.0
      minipass: 3.3.6
      minipass-collect: 1.0.2
      minipass-fetch: 1.4.1
      minipass-flush: 1.0.5
      minipass-pipeline: 1.2.4
      negotiator: 0.6.4
      promise-retry: 2.0.1
      socks-proxy-agent: 6.2.1
      ssri: 8.0.1
    transitivePeerDependencies:
      - bluebird
      - supports-color
    optional: true

  markdown-extensions@2.0.0: {}

  markdown-it@14.1.0:
    dependencies:
      argparse: 2.0.1
      entities: 4.5.0
      linkify-it: 5.0.0
      mdurl: 2.0.0
      punycode.js: 2.3.1
      uc.micro: 2.1.0

  marked@15.0.11: {}

  math-intrinsics@1.1.0: {}

  mdast-comment-marker@3.0.0:
    dependencies:
      '@types/mdast': 4.0.4
      mdast-util-mdx-expression: 2.0.1
    transitivePeerDependencies:
      - supports-color

  mdast-util-directive@3.1.0:
    dependencies:
      '@types/mdast': 4.0.4
      '@types/unist': 3.0.3
      ccount: 2.0.1
      devlop: 1.1.0
      mdast-util-from-markdown: 2.0.2
      mdast-util-to-markdown: 2.1.2
      parse-entities: 4.0.2
      stringify-entities: 4.0.4
      unist-util-visit-parents: 6.0.1
    transitivePeerDependencies:
      - supports-color

  mdast-util-from-markdown@2.0.2:
    dependencies:
      '@types/mdast': 4.0.4
      '@types/unist': 3.0.3
      decode-named-character-reference: 1.1.0
      devlop: 1.1.0
      mdast-util-to-string: 4.0.0
      micromark: 4.0.2
      micromark-util-decode-numeric-character-reference: 2.0.2
      micromark-util-decode-string: 2.0.1
      micromark-util-normalize-identifier: 2.0.1
      micromark-util-symbol: 2.0.1
      micromark-util-types: 2.0.2
      unist-util-stringify-position: 4.0.0
    transitivePeerDependencies:
      - supports-color

  mdast-util-heading-style@3.0.0:
    dependencies:
      '@types/mdast': 4.0.4

  mdast-util-mdx-expression@2.0.1:
    dependencies:
      '@types/estree-jsx': 1.0.5
      '@types/hast': 3.0.4
      '@types/mdast': 4.0.4
      devlop: 1.1.0
      mdast-util-from-markdown: 2.0.2
      mdast-util-to-markdown: 2.1.2
    transitivePeerDependencies:
      - supports-color

  mdast-util-phrasing@4.1.0:
    dependencies:
      '@types/mdast': 4.0.4
      unist-util-is: 6.0.0

  mdast-util-to-markdown@2.1.2:
    dependencies:
      '@types/mdast': 4.0.4
      '@types/unist': 3.0.3
      longest-streak: 3.1.0
      mdast-util-phrasing: 4.1.0
      mdast-util-to-string: 4.0.0
      micromark-util-classify-character: 2.0.1
      micromark-util-decode-string: 2.0.1
      unist-util-visit: 5.0.0
      zwitch: 2.0.4

  mdast-util-to-string@4.0.0:
    dependencies:
      '@types/mdast': 4.0.4

  mdast@3.0.0: {}

  mdurl@2.0.0: {}

  media-typer@1.1.0: {}

  memorystream@0.3.1: {}

  merge-descriptors@2.0.0: {}

  merge2@1.4.1: {}

  micromark-core-commonmark@2.0.3:
    dependencies:
      decode-named-character-reference: 1.1.0
      devlop: 1.1.0
      micromark-factory-destination: 2.0.1
      micromark-factory-label: 2.0.1
      micromark-factory-space: 2.0.1
      micromark-factory-title: 2.0.1
      micromark-factory-whitespace: 2.0.1
      micromark-util-character: 2.1.1
      micromark-util-chunked: 2.0.1
      micromark-util-classify-character: 2.0.1
      micromark-util-html-tag-name: 2.0.1
      micromark-util-normalize-identifier: 2.0.1
      micromark-util-resolve-all: 2.0.1
      micromark-util-subtokenize: 2.1.0
      micromark-util-symbol: 2.0.1
      micromark-util-types: 2.0.2

  micromark-factory-destination@2.0.1:
    dependencies:
      micromark-util-character: 2.1.1
      micromark-util-symbol: 2.0.1
      micromark-util-types: 2.0.2

  micromark-factory-label@2.0.1:
    dependencies:
      devlop: 1.1.0
      micromark-util-character: 2.1.1
      micromark-util-symbol: 2.0.1
      micromark-util-types: 2.0.2

  micromark-factory-space@2.0.1:
    dependencies:
      micromark-util-character: 2.1.1
      micromark-util-types: 2.0.2

  micromark-factory-title@2.0.1:
    dependencies:
      micromark-factory-space: 2.0.1
      micromark-util-character: 2.1.1
      micromark-util-symbol: 2.0.1
      micromark-util-types: 2.0.2

  micromark-factory-whitespace@2.0.1:
    dependencies:
      micromark-factory-space: 2.0.1
      micromark-util-character: 2.1.1
      micromark-util-symbol: 2.0.1
      micromark-util-types: 2.0.2

  micromark-util-character@2.1.1:
    dependencies:
      micromark-util-symbol: 2.0.1
      micromark-util-types: 2.0.2

  micromark-util-chunked@2.0.1:
    dependencies:
      micromark-util-symbol: 2.0.1

  micromark-util-classify-character@2.0.1:
    dependencies:
      micromark-util-character: 2.1.1
      micromark-util-symbol: 2.0.1
      micromark-util-types: 2.0.2

  micromark-util-combine-extensions@2.0.1:
    dependencies:
      micromark-util-chunked: 2.0.1
      micromark-util-types: 2.0.2

  micromark-util-decode-numeric-character-reference@2.0.2:
    dependencies:
      micromark-util-symbol: 2.0.1

  micromark-util-decode-string@2.0.1:
    dependencies:
      decode-named-character-reference: 1.1.0
      micromark-util-character: 2.1.1
      micromark-util-decode-numeric-character-reference: 2.0.2
      micromark-util-symbol: 2.0.1

  micromark-util-encode@2.0.1: {}

  micromark-util-html-tag-name@2.0.1: {}

  micromark-util-normalize-identifier@2.0.1:
    dependencies:
      micromark-util-symbol: 2.0.1

  micromark-util-resolve-all@2.0.1:
    dependencies:
      micromark-util-types: 2.0.2

  micromark-util-sanitize-uri@2.0.1:
    dependencies:
      micromark-util-character: 2.1.1
      micromark-util-encode: 2.0.1
      micromark-util-symbol: 2.0.1

  micromark-util-subtokenize@2.1.0:
    dependencies:
      devlop: 1.1.0
      micromark-util-chunked: 2.0.1
      micromark-util-symbol: 2.0.1
      micromark-util-types: 2.0.2

  micromark-util-symbol@2.0.1: {}

  micromark-util-types@2.0.2: {}

  micromark@4.0.2:
    dependencies:
      '@types/debug': 4.1.12
      debug: 4.4.0
      decode-named-character-reference: 1.1.0
      devlop: 1.1.0
      micromark-core-commonmark: 2.0.3
      micromark-factory-space: 2.0.1
      micromark-util-character: 2.1.1
      micromark-util-chunked: 2.0.1
      micromark-util-combine-extensions: 2.0.1
      micromark-util-decode-numeric-character-reference: 2.0.2
      micromark-util-encode: 2.0.1
      micromark-util-normalize-identifier: 2.0.1
      micromark-util-resolve-all: 2.0.1
      micromark-util-sanitize-uri: 2.0.1
      micromark-util-subtokenize: 2.1.0
      micromark-util-symbol: 2.0.1
      micromark-util-types: 2.0.2
    transitivePeerDependencies:
      - supports-color

  micromatch@4.0.8:
    dependencies:
      braces: 3.0.3
      picomatch: 2.3.1

  mime-db@1.52.0: {}

  mime-db@1.54.0: {}

  mime-types@2.1.35:
    dependencies:
      mime-db: 1.52.0

  mime-types@3.0.1:
    dependencies:
      mime-db: 1.54.0

  mimic-function@5.0.1: {}

  mimic-response@3.1.0: {}

  minimatch@10.0.1:
    dependencies:
      brace-expansion: 2.0.1

  minimatch@3.1.2:
    dependencies:
      brace-expansion: 1.1.11

  minimatch@5.1.6:
    dependencies:
      brace-expansion: 2.0.1

  minimatch@9.0.5:
    dependencies:
      brace-expansion: 2.0.1

  minimist@1.2.8: {}

  minipass-collect@1.0.2:
    dependencies:
      minipass: 3.3.6
    optional: true

  minipass-fetch@1.4.1:
    dependencies:
      minipass: 3.3.6
      minipass-sized: 1.0.3
      minizlib: 2.1.2
    optionalDependencies:
      encoding: 0.1.13
    optional: true

  minipass-flush@1.0.5:
    dependencies:
      minipass: 3.3.6
    optional: true

  minipass-pipeline@1.2.4:
    dependencies:
      minipass: 3.3.6
    optional: true

  minipass-sized@1.0.3:
    dependencies:
      minipass: 3.3.6
    optional: true

  minipass@3.3.6:
    dependencies:
      yallist: 4.0.0

  minipass@5.0.0: {}

  minipass@7.1.2: {}

  minizlib@2.1.2:
    dependencies:
      minipass: 3.3.6
      yallist: 4.0.0

  minizlib@3.0.2:
    dependencies:
      minipass: 7.1.2

  mkdirp-classic@0.5.3: {}

  mkdirp@1.0.4: {}

  mkdirp@3.0.1: {}

  moment-timezone@0.5.48:
    dependencies:
      moment: 2.30.1

  moment@2.30.1: {}

  ms@2.0.0: {}

  ms@2.1.3: {}

  mustache@4.2.0: {}

  mute-stream@2.0.0: {}

  mz@2.7.0:
    dependencies:
      any-promise: 1.3.0
      object-assign: 4.1.1
      thenify-all: 1.6.0

  nanoid@5.1.5: {}

  napi-build-utils@2.0.0: {}

  negotiator@0.6.4: {}

  negotiator@1.0.0: {}

  nice-try@1.0.5: {}

  node-abi@3.75.0:
    dependencies:
      semver: 7.7.1

  node-addon-api@7.1.1: {}

  node-domexception@1.0.0: {}

  node-emoji@2.2.0:
    dependencies:
      '@sindresorhus/is': 4.6.0
      char-regex: 1.0.2
      emojilib: 2.4.0
      skin-tone: 2.0.0

  node-fetch@2.7.0(encoding@0.1.13):
    dependencies:
      whatwg-url: 5.0.0
    optionalDependencies:
      encoding: 0.1.13

  node-gyp@8.4.1:
    dependencies:
      env-paths: 2.2.1
      glob: 7.2.3
      graceful-fs: 4.2.11
      make-fetch-happen: 9.1.0
      nopt: 5.0.0
      npmlog: 6.0.2
      rimraf: 3.0.2
      semver: 7.7.1
      tar: 6.2.1
      which: 2.0.2
    transitivePeerDependencies:
      - bluebird
      - supports-color
    optional: true

  nopt@5.0.0:
    dependencies:
      abbrev: 1.1.1
    optional: true

  nopt@7.2.1:
    dependencies:
      abbrev: 2.0.0

  normalize-package-data@2.5.0:
    dependencies:
      hosted-git-info: 2.8.9
      resolve: 1.22.10
      semver: 5.7.2
      validate-npm-package-license: 3.0.4

  normalize-package-data@6.0.2:
    dependencies:
      hosted-git-info: 7.0.2
      semver: 7.7.1
      validate-npm-package-license: 3.0.4

  normalize-path@3.0.0: {}

  npm-install-checks@6.3.0:
    dependencies:
      semver: 7.7.1

  npm-normalize-package-bin@3.0.1: {}

  npm-package-arg@11.0.3:
    dependencies:
      hosted-git-info: 7.0.2
      proc-log: 4.2.0
      semver: 7.7.1
      validate-npm-package-name: 5.0.1

  npm-pick-manifest@9.1.0:
    dependencies:
      npm-install-checks: 6.3.0
      npm-normalize-package-bin: 3.0.1
      npm-package-arg: 11.0.3
      semver: 7.7.1

  npm-run-all@4.1.5:
    dependencies:
      ansi-styles: 3.2.1
      chalk: 2.4.2
      cross-spawn: 6.0.6
      memorystream: 0.3.1
      minimatch: 3.1.2
      pidtree: 0.3.1
      read-pkg: 3.0.0
      shell-quote: 1.8.2
      string.prototype.padend: 3.1.6

  npmlog@6.0.2:
    dependencies:
      are-we-there-yet: 3.0.1
      console-control-strings: 1.1.0
      gauge: 4.0.4
      set-blocking: 2.0.0
    optional: true

  nth-check@2.1.1:
    dependencies:
      boolbase: 1.0.0

  object-assign@4.1.1: {}

  object-inspect@1.13.3: {}

  object-keys@1.1.1: {}

  object.assign@4.1.7:
    dependencies:
      call-bind: 1.0.8
      call-bound: 1.0.3
      define-properties: 1.2.1
      es-object-atoms: 1.1.1
      has-symbols: 1.1.0
      object-keys: 1.1.1

  on-finished@2.4.1:
    dependencies:
      ee-first: 1.1.1

  on-headers@1.0.2: {}

  once@1.4.0:
    dependencies:
      wrappy: 1.0.2

  onetime@7.0.0:
    dependencies:
      mimic-function: 5.0.1

  open@10.1.2:
    dependencies:
      default-browser: 5.2.1
      define-lazy-prop: 3.0.0
      is-inside-container: 1.0.0
      is-wsl: 3.1.0

  openai@4.97.0(encoding@0.1.13)(ws@8.18.0)(zod@3.24.4):
    dependencies:
      '@types/node': 18.19.71
      '@types/node-fetch': 2.6.12
      abort-controller: 3.0.0
      agentkeepalive: 4.6.0
      form-data-encoder: 1.7.2
      formdata-node: 4.4.1
      node-fetch: 2.7.0(encoding@0.1.13)
    optionalDependencies:
      ws: 8.18.0
      zod: 3.24.4
    transitivePeerDependencies:
      - encoding

  os-tmpdir@1.0.2: {}

  own-keys@1.0.1:
    dependencies:
      get-intrinsic: 1.2.7
      object-keys: 1.1.1
      safe-push-apply: 1.0.0

  p-map@4.0.0:
    dependencies:
      aggregate-error: 3.1.0
    optional: true

  p-retry@6.2.1:
    dependencies:
      '@types/retry': 0.12.2
      is-network-error: 1.1.0
      retry: 0.13.1

  package-json-from-dist@1.0.1: {}

  parse-entities@4.0.2:
    dependencies:
      '@types/unist': 2.0.11
      character-entities-legacy: 3.0.0
      character-reference-invalid: 2.0.1
      decode-named-character-reference: 1.1.0
      is-alphanumerical: 2.0.1
      is-decimal: 2.0.1
      is-hexadecimal: 2.0.1

  parse-json@4.0.0:
    dependencies:
      error-ex: 1.3.2
      json-parse-better-errors: 1.0.2

  parse-json@7.1.1:
    dependencies:
      '@babel/code-frame': 7.27.1
      error-ex: 1.3.2
      json-parse-even-better-errors: 3.0.2
      lines-and-columns: 2.0.4
      type-fest: 3.13.1

  parse5-htmlparser2-tree-adapter@6.0.1:
    dependencies:
      parse5: 6.0.1

  parse5@5.1.1: {}

  parse5@6.0.1: {}

  parseurl@1.3.3: {}

  path-browserify@1.0.1: {}

  path-is-absolute@1.0.1:
    optional: true

  path-key@2.0.1: {}

  path-key@3.1.1: {}

  path-parse@1.0.7: {}

  path-scurry@1.11.1:
    dependencies:
      lru-cache: 10.4.3
      minipass: 7.1.2

  path-scurry@2.0.0:
    dependencies:
      lru-cache: 11.0.2
      minipass: 7.1.2

  path-to-regexp@8.2.0: {}

  path-type@3.0.0:
    dependencies:
      pify: 3.0.0

  pg-connection-string@2.9.0: {}

  picocolors@1.1.1: {}

  picomatch@2.3.1: {}

  pidtree@0.3.1: {}

  pify@3.0.0: {}

  pkce-challenge@5.0.0: {}

  pluralize@8.0.0: {}

  pony-cause@2.1.11: {}

  possible-typed-array-names@1.0.0: {}

  prebuild-install@7.1.3:
    dependencies:
      detect-libc: 2.0.4
      expand-template: 2.0.3
      github-from-package: 0.0.0
      minimist: 1.2.8
      mkdirp-classic: 0.5.3
      napi-build-utils: 2.0.0
      node-abi: 3.75.0
      pump: 3.0.2
      rc: 1.2.8
      simple-get: 4.0.1
      tar-fs: 2.1.3
      tunnel-agent: 0.6.0

  prettier@3.5.3: {}

  pretty-error@4.0.0:
    dependencies:
      lodash: 4.17.21
      renderkid: 3.0.0

  proc-log@4.2.0: {}

  process-nextick-args@2.0.1: {}

  process@0.11.10: {}

  promise-inflight@1.0.1: {}

  promise-retry@2.0.1:
    dependencies:
      err-code: 2.0.3
      retry: 0.12.0

  proxy-addr@2.0.7:
    dependencies:
      forwarded: 0.2.0
      ipaddr.js: 1.9.1

  pump@3.0.2:
    dependencies:
      end-of-stream: 1.4.4
      once: 1.4.0

  punycode.js@2.3.1: {}

  punycode@2.3.1: {}

  qs@6.14.0:
    dependencies:
      side-channel: 1.1.0

  queue-microtask@1.2.3: {}

  range-parser@1.2.1: {}

  raw-body@3.0.0:
    dependencies:
      bytes: 3.1.2
      http-errors: 2.0.0
      iconv-lite: 0.6.3
      unpipe: 1.0.0

  rc@1.2.8:
    dependencies:
      deep-extend: 0.6.0
      ini: 1.3.8
      minimist: 1.2.8
      strip-json-comments: 2.0.1

  read-package-json-fast@3.0.2:
    dependencies:
      json-parse-even-better-errors: 3.0.2
      npm-normalize-package-bin: 3.0.1

  read-pkg@3.0.0:
    dependencies:
      load-json-file: 4.0.0
      normalize-package-data: 2.5.0
      path-type: 3.0.0

  readable-stream@2.3.8:
    dependencies:
      core-util-is: 1.0.3
      inherits: 2.0.4
      isarray: 1.0.0
      process-nextick-args: 2.0.1
      safe-buffer: 5.1.2
      string_decoder: 1.1.1
      util-deprecate: 1.0.2

  readable-stream@3.6.2:
    dependencies:
      inherits: 2.0.4
      string_decoder: 1.3.0
      util-deprecate: 1.0.2

  readable-stream@4.7.0:
    dependencies:
      abort-controller: 3.0.0
      buffer: 6.0.3
      events: 3.3.0
      process: 0.11.10
      string_decoder: 1.3.0

  readdir-glob@1.1.3:
    dependencies:
      minimatch: 5.1.6

  readdirp@3.6.0:
    dependencies:
      picomatch: 2.3.1

  reflect.getprototypeof@1.0.10:
    dependencies:
      call-bind: 1.0.8
      define-properties: 1.2.1
      es-abstract: 1.23.9
      es-errors: 1.3.0
      es-object-atoms: 1.1.1
      get-intrinsic: 1.2.7
      get-proto: 1.0.1
      which-builtin-type: 1.2.1

  regexp.prototype.flags@1.5.4:
    dependencies:
      call-bind: 1.0.8
      define-properties: 1.2.1
      es-errors: 1.3.0
      get-proto: 1.0.1
      gopd: 1.2.0
      set-function-name: 2.0.2

  remark-cli@12.0.1:
    dependencies:
      import-meta-resolve: 4.1.0
      markdown-extensions: 2.0.0
      remark: 15.0.1
      unified-args: 11.0.1
    transitivePeerDependencies:
      - bluebird
      - supports-color

  remark-lint-blockquote-indentation@4.0.1:
    dependencies:
      '@types/mdast': 4.0.4
      mdast-util-phrasing: 4.1.0
      pluralize: 8.0.0
      unified-lint-rule: 3.0.1
      unist-util-position: 5.0.0
      unist-util-visit-parents: 6.0.1

  remark-lint-checkbox-character-style@5.0.1:
    dependencies:
      '@types/mdast': 4.0.4
      mdast-util-phrasing: 4.1.0
      unified-lint-rule: 3.0.1
      unist-util-position: 5.0.0
      unist-util-visit-parents: 6.0.1
      vfile-message: 4.0.2

  remark-lint-code-block-style@4.0.1:
    dependencies:
      '@types/mdast': 4.0.4
      mdast-util-phrasing: 4.1.0
      unified-lint-rule: 3.0.1
      unist-util-position: 5.0.0
      unist-util-visit-parents: 6.0.1
      vfile-message: 4.0.2

  remark-lint-emphasis-marker@4.0.1:
    dependencies:
      '@types/mdast': 4.0.4
      unified-lint-rule: 3.0.1
      unist-util-position: 5.0.0
      unist-util-visit-parents: 6.0.1
      vfile-message: 4.0.2

  remark-lint-fenced-code-marker@4.0.1:
    dependencies:
      '@types/mdast': 4.0.4
      mdast-util-phrasing: 4.1.0
      unified-lint-rule: 3.0.1
      unist-util-position: 5.0.0
      unist-util-visit-parents: 6.0.1
      vfile-message: 4.0.2

  remark-lint-final-newline@3.0.1:
    dependencies:
      '@types/mdast': 4.0.4
      devlop: 1.1.0
      unified-lint-rule: 3.0.1
      vfile-location: 5.0.3

  remark-lint-hard-break-spaces@4.1.1:
    dependencies:
      '@types/mdast': 4.0.4
      unified-lint-rule: 3.0.1
      unist-util-position: 5.0.0
      unist-util-visit: 5.0.0

  remark-lint-heading-style@4.0.1:
    dependencies:
      '@types/mdast': 4.0.4
      mdast-util-heading-style: 3.0.0
      mdast-util-phrasing: 4.1.0
      unified-lint-rule: 3.0.1
      unist-util-position: 5.0.0
      unist-util-visit-parents: 6.0.1
      vfile-message: 4.0.2

  remark-lint-link-title-style@4.0.1:
    dependencies:
      '@types/mdast': 4.0.4
      unified-lint-rule: 3.0.1
      unist-util-position: 5.0.0
      unist-util-visit-parents: 6.0.1
      vfile-message: 4.0.2

  remark-lint-list-item-bullet-indent@5.0.1:
    dependencies:
      '@types/mdast': 4.0.4
      pluralize: 8.0.0
      unified-lint-rule: 3.0.1
      unist-util-position: 5.0.0

  remark-lint-list-item-content-indent@4.0.1:
    dependencies:
      '@types/mdast': 4.0.4
      mdast-util-phrasing: 4.1.0
      pluralize: 8.0.0
      unified-lint-rule: 3.0.1
      unist-util-position: 5.0.0
      unist-util-visit-parents: 6.0.1
      vfile-message: 4.0.2

  remark-lint-list-item-indent@4.0.1:
    dependencies:
      '@types/mdast': 4.0.4
      mdast-util-phrasing: 4.1.0
      pluralize: 8.0.0
      unified-lint-rule: 3.0.1
      unist-util-position: 5.0.0
      unist-util-visit-parents: 6.0.1

  remark-lint-no-blockquote-without-marker@6.0.1:
    dependencies:
      '@types/mdast': 4.0.4
      devlop: 1.1.0
      mdast-util-directive: 3.1.0
      mdast-util-phrasing: 4.1.0
      pluralize: 8.0.0
      unified-lint-rule: 3.0.1
      unist-util-position: 5.0.0
      unist-util-visit-parents: 6.0.1
      vfile-location: 5.0.3
    transitivePeerDependencies:
      - supports-color

  remark-lint-no-duplicate-definitions@4.0.1:
    dependencies:
      '@types/mdast': 4.0.4
      devlop: 1.1.0
      mdast-util-phrasing: 4.1.0
      unified-lint-rule: 3.0.1
      unist-util-visit-parents: 6.0.1
      vfile-message: 4.0.2

  remark-lint-no-heading-content-indent@5.0.1:
    dependencies:
      '@types/mdast': 4.0.4
      mdast-util-phrasing: 4.1.0
      pluralize: 8.0.0
      unified-lint-rule: 3.0.1
      unist-util-position: 5.0.0
      unist-util-visit-parents: 6.0.1

  remark-lint-no-literal-urls@4.0.1:
    dependencies:
      '@types/mdast': 4.0.4
      mdast-util-to-string: 4.0.0
      micromark-util-character: 2.1.1
      unified-lint-rule: 3.0.1
      unist-util-position: 5.0.0
      unist-util-visit-parents: 6.0.1

  remark-lint-no-shortcut-reference-image@4.0.1:
    dependencies:
      '@types/mdast': 4.0.4
      unified-lint-rule: 3.0.1
      unist-util-visit-parents: 6.0.1

  remark-lint-no-shortcut-reference-link@4.0.1:
    dependencies:
      '@types/mdast': 4.0.4
      unified-lint-rule: 3.0.1
      unist-util-visit-parents: 6.0.1

  remark-lint-no-undefined-references@5.0.2:
    dependencies:
      '@types/mdast': 4.0.4
      collapse-white-space: 2.1.0
      devlop: 1.1.0
      micromark-util-normalize-identifier: 2.0.1
      unified-lint-rule: 3.0.1
      unist-util-position: 5.0.0
      unist-util-visit-parents: 6.0.1
      vfile-location: 5.0.3

  remark-lint-no-unused-definitions@4.0.2:
    dependencies:
      '@types/mdast': 4.0.4
      devlop: 1.1.0
      unified-lint-rule: 3.0.1
      unist-util-visit-parents: 6.0.1

  remark-lint-ordered-list-marker-style@4.0.1:
    dependencies:
      '@types/mdast': 4.0.4
      mdast-util-phrasing: 4.1.0
      micromark-util-character: 2.1.1
      unified-lint-rule: 3.0.1
      unist-util-position: 5.0.0
      unist-util-visit-parents: 6.0.1
      vfile-message: 4.0.2

  remark-lint-ordered-list-marker-value@4.0.1:
    dependencies:
      '@types/mdast': 4.0.4
      devlop: 1.1.0
      mdast-util-phrasing: 4.1.0
      micromark-util-character: 2.1.1
      unified-lint-rule: 3.0.1
      unist-util-position: 5.0.0
      unist-util-visit-parents: 6.0.1
      vfile-message: 4.0.2

  remark-lint-rule-style@4.0.1:
    dependencies:
      '@types/mdast': 4.0.4
      mdast-util-phrasing: 4.1.0
      unified-lint-rule: 3.0.1
      unist-util-position: 5.0.0
      unist-util-visit-parents: 6.0.1
      vfile-message: 4.0.2

  remark-lint-strong-marker@4.0.1:
    dependencies:
      '@types/mdast': 4.0.4
      unified-lint-rule: 3.0.1
      unist-util-position: 5.0.0
      unist-util-visit-parents: 6.0.1
      vfile-message: 4.0.2

  remark-lint-table-cell-padding@5.1.1:
    dependencies:
      '@types/mdast': 4.0.4
      '@types/unist': 3.0.3
      devlop: 1.1.0
      mdast-util-phrasing: 4.1.0
      pluralize: 8.0.0
      unified-lint-rule: 3.0.1
      unist-util-position: 5.0.0
      unist-util-visit-parents: 6.0.1
      vfile-message: 4.0.2

  remark-lint@10.0.1:
    dependencies:
      '@types/mdast': 4.0.4
      remark-message-control: 8.0.0
      unified: 11.0.5
    transitivePeerDependencies:
      - supports-color

  remark-message-control@8.0.0:
    dependencies:
      '@types/mdast': 4.0.4
      mdast-comment-marker: 3.0.0
      unified-message-control: 5.0.0
      vfile: 6.0.3
    transitivePeerDependencies:
      - supports-color

  remark-parse@11.0.0:
    dependencies:
      '@types/mdast': 4.0.4
      mdast-util-from-markdown: 2.0.2
      micromark-util-types: 2.0.2
      unified: 11.0.5
    transitivePeerDependencies:
      - supports-color

  remark-preset-lint-consistent@6.0.1:
    dependencies:
      remark-lint: 10.0.1
      remark-lint-blockquote-indentation: 4.0.1
      remark-lint-checkbox-character-style: 5.0.1
      remark-lint-code-block-style: 4.0.1
      remark-lint-emphasis-marker: 4.0.1
      remark-lint-fenced-code-marker: 4.0.1
      remark-lint-heading-style: 4.0.1
      remark-lint-link-title-style: 4.0.1
      remark-lint-list-item-content-indent: 4.0.1
      remark-lint-ordered-list-marker-style: 4.0.1
      remark-lint-ordered-list-marker-value: 4.0.1
      remark-lint-rule-style: 4.0.1
      remark-lint-strong-marker: 4.0.1
      remark-lint-table-cell-padding: 5.1.1
      unified: 11.0.5
    transitivePeerDependencies:
      - supports-color

  remark-preset-lint-recommended@7.0.1:
    dependencies:
      remark-lint: 10.0.1
      remark-lint-final-newline: 3.0.1
      remark-lint-hard-break-spaces: 4.1.1
      remark-lint-list-item-bullet-indent: 5.0.1
      remark-lint-list-item-indent: 4.0.1
      remark-lint-no-blockquote-without-marker: 6.0.1
      remark-lint-no-duplicate-definitions: 4.0.1
      remark-lint-no-heading-content-indent: 5.0.1
      remark-lint-no-literal-urls: 4.0.1
      remark-lint-no-shortcut-reference-image: 4.0.1
      remark-lint-no-shortcut-reference-link: 4.0.1
      remark-lint-no-undefined-references: 5.0.2
      remark-lint-no-unused-definitions: 4.0.2
      remark-lint-ordered-list-marker-style: 4.0.1
      unified: 11.0.5
    transitivePeerDependencies:
      - supports-color

  remark-stringify@11.0.0:
    dependencies:
      '@types/mdast': 4.0.4
      mdast-util-to-markdown: 2.1.2
      unified: 11.0.5

  remark@15.0.1:
    dependencies:
      '@types/mdast': 4.0.4
      remark-parse: 11.0.0
      remark-stringify: 11.0.0
      unified: 11.0.5
    transitivePeerDependencies:
      - supports-color

  renderkid@3.0.0:
    dependencies:
      css-select: 4.3.0
      dom-converter: 0.2.0
      htmlparser2: 6.1.0
      lodash: 4.17.21
      strip-ansi: 6.0.1

  require-directory@2.1.1: {}

  require-from-string@2.0.2: {}

  resolve@1.22.10:
    dependencies:
      is-core-module: 2.16.1
      path-parse: 1.0.7
      supports-preserve-symlinks-flag: 1.0.0

  restore-cursor@5.1.0:
    dependencies:
      onetime: 7.0.0
      signal-exit: 4.1.0

  retry-as-promised@7.1.1: {}

  retry@0.12.0: {}

  retry@0.13.1: {}

  reusify@1.1.0: {}

  rfdc@1.4.1: {}

  rimraf@3.0.2:
    dependencies:
      glob: 7.2.3
    optional: true

  rimraf@6.0.1:
    dependencies:
      glob: 11.0.2
      package-json-from-dist: 1.0.1

  router@2.2.0:
    dependencies:
      debug: 4.4.0
      depd: 2.0.0
      is-promise: 4.0.0
      parseurl: 1.3.3
      path-to-regexp: 8.2.0
    transitivePeerDependencies:
      - supports-color

  run-applescript@7.0.0: {}

  run-async@3.0.0: {}

  run-parallel@1.2.0:
    dependencies:
      queue-microtask: 1.2.3

  rxjs@7.8.2:
    dependencies:
      tslib: 2.8.1

  safe-array-concat@1.1.3:
    dependencies:
      call-bind: 1.0.8
      call-bound: 1.0.3
      get-intrinsic: 1.2.7
      has-symbols: 1.1.0
      isarray: 2.0.5

  safe-buffer@5.1.2: {}

  safe-buffer@5.2.1: {}

  safe-push-apply@1.0.0:
    dependencies:
      es-errors: 1.3.0
      isarray: 2.0.5

  safe-regex-test@1.1.0:
    dependencies:
      call-bound: 1.0.3
      es-errors: 1.3.0
      is-regex: 1.2.1

  safer-buffer@2.1.2: {}

  semver@5.7.2: {}

  semver@7.5.4:
    dependencies:
      lru-cache: 6.0.0

  semver@7.7.1: {}

  send@1.2.0:
    dependencies:
      debug: 4.4.0
      encodeurl: 2.0.0
      escape-html: 1.0.3
      etag: 1.8.1
      fresh: 2.0.0
      http-errors: 2.0.0
      mime-types: 3.0.1
      ms: 2.1.3
      on-finished: 2.4.1
      range-parser: 1.2.1
      statuses: 2.0.1
    transitivePeerDependencies:
      - supports-color

  sequelize-pool@7.1.0: {}

  sequelize@6.37.7(sqlite3@5.1.7):
    dependencies:
      '@types/debug': 4.1.12
      '@types/validator': 13.15.1
      debug: 4.4.0
      dottie: 2.0.6
      inflection: 1.13.4
      lodash: 4.17.21
      moment: 2.30.1
      moment-timezone: 0.5.48
      pg-connection-string: 2.9.0
      retry-as-promised: 7.1.1
      semver: 7.7.1
      sequelize-pool: 7.1.0
      toposort-class: 1.0.1
      uuid: 8.3.2
      validator: 13.15.0
      wkx: 0.5.0
    optionalDependencies:
      sqlite3: 5.1.7
    transitivePeerDependencies:
      - supports-color

  serve-static@2.2.0:
    dependencies:
      encodeurl: 2.0.0
      escape-html: 1.0.3
      parseurl: 1.3.3
      send: 1.2.0
    transitivePeerDependencies:
      - supports-color

  set-blocking@2.0.0:
    optional: true

  set-function-length@1.2.2:
    dependencies:
      define-data-property: 1.1.4
      es-errors: 1.3.0
      function-bind: 1.1.2
      get-intrinsic: 1.2.7
      gopd: 1.2.0
      has-property-descriptors: 1.0.2

  set-function-name@2.0.2:
    dependencies:
      define-data-property: 1.1.4
      es-errors: 1.3.0
      functions-have-names: 1.2.3
      has-property-descriptors: 1.0.2

  set-proto@1.0.0:
    dependencies:
      dunder-proto: 1.0.1
      es-errors: 1.3.0
      es-object-atoms: 1.1.1

  setprototypeof@1.2.0: {}

  shebang-command@1.2.0:
    dependencies:
      shebang-regex: 1.0.0

  shebang-command@2.0.0:
    dependencies:
      shebang-regex: 3.0.0

  shebang-regex@1.0.0: {}

  shebang-regex@3.0.0: {}

  shell-quote@1.8.2: {}

  side-channel-list@1.0.0:
    dependencies:
      es-errors: 1.3.0
      object-inspect: 1.13.3

  side-channel-map@1.0.1:
    dependencies:
      call-bound: 1.0.3
      es-errors: 1.3.0
      get-intrinsic: 1.2.7
      object-inspect: 1.13.3

  side-channel-weakmap@1.0.2:
    dependencies:
      call-bound: 1.0.3
      es-errors: 1.3.0
      get-intrinsic: 1.2.7
      object-inspect: 1.13.3
      side-channel-map: 1.0.1

  side-channel@1.1.0:
    dependencies:
      es-errors: 1.3.0
      object-inspect: 1.13.3
      side-channel-list: 1.0.0
      side-channel-map: 1.0.1
      side-channel-weakmap: 1.0.2

  signal-exit@3.0.7:
    optional: true

  signal-exit@4.1.0: {}

  simple-concat@1.0.1: {}

  simple-get@4.0.1:
    dependencies:
      decompress-response: 6.0.0
      once: 1.4.0
      simple-concat: 1.0.1

  simple-git-hooks@2.13.0: {}

  skin-tone@2.0.0:
    dependencies:
      unicode-emoji-modifier-base: 1.0.0

  slice-ansi@5.0.0:
    dependencies:
      ansi-styles: 6.2.1
      is-fullwidth-code-point: 4.0.0

  slice-ansi@7.1.0:
    dependencies:
      ansi-styles: 6.2.1
      is-fullwidth-code-point: 5.0.0

  smart-buffer@4.2.0:
    optional: true

  socks-proxy-agent@6.2.1:
    dependencies:
      agent-base: 6.0.2
      debug: 4.4.0
      socks: 2.8.4
    transitivePeerDependencies:
      - supports-color
    optional: true

  socks@2.8.4:
    dependencies:
      ip-address: 9.0.5
      smart-buffer: 4.2.0
    optional: true

  space-separated-tokens@2.0.2: {}

  spdx-correct@3.2.0:
    dependencies:
      spdx-expression-parse: 3.0.1
      spdx-license-ids: 3.0.21

  spdx-exceptions@2.5.0: {}

  spdx-expression-parse@3.0.1:
    dependencies:
      spdx-exceptions: 2.5.0
      spdx-license-ids: 3.0.21

  spdx-license-ids@3.0.21: {}

  sprintf-js@1.0.3: {}

  sprintf-js@1.1.3:
    optional: true

  sqlite3@5.1.7:
    dependencies:
      bindings: 1.5.0
      node-addon-api: 7.1.1
      prebuild-install: 7.1.3
      tar: 6.2.1
    optionalDependencies:
      node-gyp: 8.4.1
    transitivePeerDependencies:
      - bluebird
      - supports-color

  ssri@8.0.1:
    dependencies:
      minipass: 3.3.6
    optional: true

  statuses@2.0.1: {}

  streamx@2.22.0:
    dependencies:
      fast-fifo: 1.3.2
      text-decoder: 1.2.3
    optionalDependencies:
      bare-events: 2.5.4

  string-argv@0.3.2: {}

  string-width@4.2.3:
    dependencies:
      emoji-regex: 8.0.0
      is-fullwidth-code-point: 3.0.0
      strip-ansi: 6.0.1

  string-width@5.1.2:
    dependencies:
      eastasianwidth: 0.2.0
      emoji-regex: 9.2.2
      strip-ansi: 7.1.0

  string-width@6.1.0:
    dependencies:
      eastasianwidth: 0.2.0
      emoji-regex: 10.4.0
      strip-ansi: 7.1.0

  string-width@7.2.0:
    dependencies:
      emoji-regex: 10.4.0
      get-east-asian-width: 1.3.0
      strip-ansi: 7.1.0

  string.prototype.padend@3.1.6:
    dependencies:
      call-bind: 1.0.8
      define-properties: 1.2.1
      es-abstract: 1.23.9
      es-object-atoms: 1.1.1

  string.prototype.trim@1.2.10:
    dependencies:
      call-bind: 1.0.8
      call-bound: 1.0.3
      define-data-property: 1.1.4
      define-properties: 1.2.1
      es-abstract: 1.23.9
      es-object-atoms: 1.1.1
      has-property-descriptors: 1.0.2

  string.prototype.trimend@1.0.9:
    dependencies:
      call-bind: 1.0.8
      call-bound: 1.0.3
      define-properties: 1.2.1
      es-object-atoms: 1.1.1

  string.prototype.trimstart@1.0.8:
    dependencies:
      call-bind: 1.0.8
      define-properties: 1.2.1
      es-object-atoms: 1.1.1

  string_decoder@1.1.1:
    dependencies:
      safe-buffer: 5.1.2

  string_decoder@1.3.0:
    dependencies:
      safe-buffer: 5.2.1

  stringify-entities@4.0.4:
    dependencies:
      character-entities-html4: 2.1.0
      character-entities-legacy: 3.0.0

  strip-ansi@6.0.1:
    dependencies:
      ansi-regex: 5.0.1

  strip-ansi@7.1.0:
    dependencies:
      ansi-regex: 6.1.0

  strip-bom@3.0.0: {}

  strip-json-comments@2.0.1: {}

  strnum@1.1.2: {}

  supports-color@5.5.0:
    dependencies:
      has-flag: 3.0.0

  supports-color@7.2.0:
    dependencies:
      has-flag: 4.0.0

  supports-color@8.1.1:
    dependencies:
      has-flag: 4.0.0

  supports-color@9.4.0: {}

  supports-hyperlinks@3.2.0:
    dependencies:
      has-flag: 4.0.0
      supports-color: 7.2.0

  supports-preserve-symlinks-flag@1.0.0: {}

  tar-fs@2.1.3:
    dependencies:
      chownr: 1.1.4
      mkdirp-classic: 0.5.3
      pump: 3.0.2
      tar-stream: 2.2.0

  tar-stream@2.2.0:
    dependencies:
      bl: 4.1.0
      end-of-stream: 1.4.4
      fs-constants: 1.0.0
      inherits: 2.0.4
      readable-stream: 3.6.2

  tar-stream@3.1.7:
    dependencies:
      b4a: 1.6.7
      fast-fifo: 1.3.2
      streamx: 2.22.0

  tar@6.2.1:
    dependencies:
      chownr: 2.0.0
      fs-minipass: 2.1.0
      minipass: 5.0.0
      minizlib: 2.1.2
      mkdirp: 1.0.4
      yallist: 4.0.0

  tar@7.4.3:
    dependencies:
      '@isaacs/fs-minipass': 4.0.1
      chownr: 3.0.0
      minipass: 7.1.2
      minizlib: 3.0.2
      mkdirp: 3.0.1
      yallist: 5.0.0

  text-decoder@1.2.3:
    dependencies:
      b4a: 1.6.7

  text-table@0.2.0: {}

  thenify-all@1.6.0:
    dependencies:
      thenify: 3.3.1

  thenify@3.3.1:
    dependencies:
      any-promise: 1.3.0

  tinycolor2@1.6.0: {}

  tinygradient@1.1.5:
    dependencies:
      '@types/tinycolor2': 1.4.6
      tinycolor2: 1.6.0

  tmp@0.0.33:
    dependencies:
      os-tmpdir: 1.0.2

  to-json-schema@0.2.5:
    dependencies:
      lodash.isequal: 4.5.0
      lodash.keys: 4.2.0
      lodash.merge: 4.6.2
      lodash.omit: 4.5.0
      lodash.without: 4.4.0
      lodash.xor: 4.5.0

  to-regex-range@5.0.1:
    dependencies:
      is-number: 7.0.0

  toidentifier@1.0.1: {}

  toposort-class@1.0.1: {}

  tr46@0.0.3: {}

  trough@2.2.0: {}

  ts-morph@25.0.1:
    dependencies:
      '@ts-morph/common': 0.26.1
      code-block-writer: 13.0.3

  tslib@2.8.1: {}

  tunnel-agent@0.6.0:
    dependencies:
      safe-buffer: 5.2.1

  type-fest@0.21.3: {}

  type-fest@3.13.1: {}

  type-fest@4.41.0: {}

  type-is@2.0.1:
    dependencies:
      content-type: 1.0.5
      media-typer: 1.1.0
      mime-types: 3.0.1

  typed-array-buffer@1.0.3:
    dependencies:
      call-bound: 1.0.3
      es-errors: 1.3.0
      is-typed-array: 1.1.15

  typed-array-byte-length@1.0.3:
    dependencies:
      call-bind: 1.0.8
      for-each: 0.3.3
      gopd: 1.2.0
      has-proto: 1.2.0
      is-typed-array: 1.1.15

  typed-array-byte-offset@1.0.4:
    dependencies:
      available-typed-arrays: 1.0.7
      call-bind: 1.0.8
      for-each: 0.3.3
      gopd: 1.2.0
      has-proto: 1.2.0
      is-typed-array: 1.1.15
      reflect.getprototypeof: 1.0.10

  typed-array-length@1.0.7:
    dependencies:
      call-bind: 1.0.8
      for-each: 0.3.3
      gopd: 1.2.0
      is-typed-array: 1.1.15
      possible-typed-array-names: 1.0.0
      reflect.getprototypeof: 1.0.10

  typedarray@0.0.6: {}

  typedoc-plugin-markdown@4.6.3(typedoc@0.28.4(typescript@5.8.3)):
    dependencies:
      typedoc: 0.28.4(typescript@5.8.3)

  typedoc-plugin-no-inherit@1.6.1(typedoc@0.28.4(typescript@5.8.3)):
    dependencies:
      typedoc: 0.28.4(typescript@5.8.3)

  typedoc@0.28.4(typescript@5.8.3):
    dependencies:
      '@gerrit0/mini-shiki': 3.3.0
      lunr: 2.3.9
      markdown-it: 14.1.0
      minimatch: 9.0.5
      typescript: 5.8.3
      yaml: 2.7.1

  typescript@5.8.3: {}

  uc.micro@2.1.0: {}

  ufo@1.6.1: {}

  umzug@3.8.2(@types/node@22.15.15):
    dependencies:
      '@rushstack/ts-command-line': 4.23.7(@types/node@22.15.15)
      emittery: 0.13.1
      fast-glob: 3.3.3
      pony-cause: 2.1.11
      type-fest: 4.41.0
    transitivePeerDependencies:
      - '@types/node'

  unbox-primitive@1.1.0:
    dependencies:
      call-bound: 1.0.3
      has-bigints: 1.1.0
      has-symbols: 1.1.0
      which-boxed-primitive: 1.1.1

  undici-types@5.26.5: {}

  undici-types@6.21.0: {}

  unicode-emoji-modifier-base@1.0.0: {}

  unified-args@11.0.1:
    dependencies:
      '@types/text-table': 0.2.5
      chalk: 5.4.1
      chokidar: 3.6.0
      comma-separated-tokens: 2.0.3
      json5: 2.2.3
      minimist: 1.2.8
      strip-ansi: 7.1.0
      text-table: 0.2.0
      unified-engine: 11.2.2
    transitivePeerDependencies:
      - bluebird
      - supports-color

  unified-engine@11.2.2:
    dependencies:
      '@types/concat-stream': 2.0.3
      '@types/debug': 4.1.12
      '@types/is-empty': 1.2.3
      '@types/node': 22.15.15
      '@types/unist': 3.0.3
      concat-stream: 2.0.0
      debug: 4.4.0
      extend: 3.0.2
      glob: 10.4.5
      ignore: 6.0.2
      is-empty: 1.2.0
      is-plain-obj: 4.1.0
      load-plugin: 6.0.3
      parse-json: 7.1.1
      trough: 2.2.0
      unist-util-inspect: 8.1.0
      vfile: 6.0.3
      vfile-message: 4.0.2
      vfile-reporter: 8.1.1
      vfile-statistics: 3.0.0
      yaml: 2.7.1
    transitivePeerDependencies:
      - bluebird
      - supports-color

  unified-lint-rule@3.0.1:
    dependencies:
      '@types/unist': 3.0.3
      trough: 2.2.0
      unified: 11.0.5
      vfile: 6.0.3

  unified-message-control@5.0.0:
    dependencies:
      '@types/unist': 3.0.3
      devlop: 1.1.0
      space-separated-tokens: 2.0.2
      unist-util-is: 6.0.0
      unist-util-visit: 5.0.0
      vfile: 6.0.3
      vfile-location: 5.0.3
      vfile-message: 4.0.2

  unified@11.0.5:
    dependencies:
      '@types/unist': 3.0.3
      bail: 2.0.2
      devlop: 1.1.0
      extend: 3.0.2
      is-plain-obj: 4.1.0
      trough: 2.2.0
      vfile: 6.0.3

  unique-filename@1.1.1:
    dependencies:
      unique-slug: 2.0.2
    optional: true

  unique-slug@2.0.2:
    dependencies:
      imurmurhash: 0.1.4
    optional: true

  unist-util-inspect@8.1.0:
    dependencies:
      '@types/unist': 3.0.3

  unist-util-is@6.0.0:
    dependencies:
      '@types/unist': 3.0.3

  unist-util-position@5.0.0:
    dependencies:
      '@types/unist': 3.0.3

  unist-util-stringify-position@4.0.0:
    dependencies:
      '@types/unist': 3.0.3

  unist-util-visit-parents@6.0.1:
    dependencies:
      '@types/unist': 3.0.3
      unist-util-is: 6.0.0

  unist-util-visit@5.0.0:
    dependencies:
      '@types/unist': 3.0.3
      unist-util-is: 6.0.0
      unist-util-visit-parents: 6.0.1

  universalify@2.0.1: {}

  unpipe@1.0.0: {}

  uri-js@4.4.1:
    dependencies:
      punycode: 2.3.1

  util-deprecate@1.0.2: {}

  utila@0.4.0: {}

  uuid@11.1.0: {}

  uuid@8.3.2: {}

  uuid@9.0.1: {}

  validate-npm-package-license@3.0.4:
    dependencies:
      spdx-correct: 3.2.0
      spdx-expression-parse: 3.0.1

  validate-npm-package-name@5.0.1: {}

  validator@13.15.0: {}

  vary@1.1.2: {}

  vfile-location@5.0.3:
    dependencies:
      '@types/unist': 3.0.3
      vfile: 6.0.3

  vfile-message@4.0.2:
    dependencies:
      '@types/unist': 3.0.3
      unist-util-stringify-position: 4.0.0

  vfile-reporter@8.1.1:
    dependencies:
      '@types/supports-color': 8.1.3
      string-width: 6.1.0
      supports-color: 9.4.0
      unist-util-stringify-position: 4.0.0
      vfile: 6.0.3
      vfile-message: 4.0.2
      vfile-sort: 4.0.0
      vfile-statistics: 3.0.0

  vfile-sort@4.0.0:
    dependencies:
      vfile: 6.0.3
      vfile-message: 4.0.2

  vfile-statistics@3.0.0:
    dependencies:
      vfile: 6.0.3
      vfile-message: 4.0.2

  vfile@6.0.3:
    dependencies:
      '@types/unist': 3.0.3
      vfile-message: 4.0.2

  walk-up-path@3.0.1: {}

  web-streams-polyfill@4.0.0-beta.3: {}

  webidl-conversions@3.0.1: {}

  whatwg-url@5.0.0:
    dependencies:
      tr46: 0.0.3
      webidl-conversions: 3.0.1

  which-boxed-primitive@1.1.1:
    dependencies:
      is-bigint: 1.1.0
      is-boolean-object: 1.2.1
      is-number-object: 1.1.1
      is-string: 1.1.1
      is-symbol: 1.1.1

  which-builtin-type@1.2.1:
    dependencies:
      call-bound: 1.0.3
      function.prototype.name: 1.1.8
      has-tostringtag: 1.0.2
      is-async-function: 2.1.0
      is-date-object: 1.1.0
      is-finalizationregistry: 1.1.1
      is-generator-function: 1.1.0
      is-regex: 1.2.1
      is-weakref: 1.1.0
      isarray: 2.0.5
      which-boxed-primitive: 1.1.1
      which-collection: 1.0.2
      which-typed-array: 1.1.18

  which-collection@1.0.2:
    dependencies:
      is-map: 2.0.3
      is-set: 2.0.3
      is-weakmap: 2.0.2
      is-weakset: 2.0.4

  which-typed-array@1.1.18:
    dependencies:
      available-typed-arrays: 1.0.7
      call-bind: 1.0.8
      call-bound: 1.0.3
      for-each: 0.3.3
      gopd: 1.2.0
      has-tostringtag: 1.0.2

  which@1.3.1:
    dependencies:
      isexe: 2.0.0

  which@2.0.2:
    dependencies:
      isexe: 2.0.0

  which@4.0.0:
    dependencies:
      isexe: 3.1.1

  wide-align@1.1.5:
    dependencies:
      string-width: 4.2.3
    optional: true

  wkx@0.5.0:
    dependencies:
      '@types/node': 22.15.15

  wrap-ansi@6.2.0:
    dependencies:
      ansi-styles: 4.3.0
      string-width: 4.2.3
      strip-ansi: 6.0.1

  wrap-ansi@7.0.0:
    dependencies:
      ansi-styles: 4.3.0
      string-width: 4.2.3
      strip-ansi: 6.0.1

  wrap-ansi@8.1.0:
    dependencies:
      ansi-styles: 6.2.1
      string-width: 5.1.2
      strip-ansi: 7.1.0

  wrap-ansi@9.0.0:
    dependencies:
      ansi-styles: 6.2.1
      string-width: 7.2.0
      strip-ansi: 7.1.0

  wrappy@1.0.2: {}

  ws@8.18.0:
    optional: true

  y18n@5.0.8: {}

  yallist@4.0.0: {}

  yallist@5.0.0: {}

  yaml@2.7.1: {}

  yargs-parser@20.2.9: {}

  yargs@16.2.0:
    dependencies:
      cliui: 7.0.4
      escalade: 3.2.0
      get-caller-file: 2.0.5
      require-directory: 2.1.1
      string-width: 4.2.3
      y18n: 5.0.8
      yargs-parser: 20.2.9

  yoctocolors-cjs@2.1.2: {}

  zip-stream@6.0.1:
    dependencies:
      archiver-utils: 5.0.2
      compress-commons: 6.0.2
      readable-stream: 4.7.0

  zod-to-json-schema@3.24.5(zod@3.24.4):
    dependencies:
      zod: 3.24.4

  zod@3.24.4: {}

  zwitch@2.0.4: {}

  zx@8.5.3: {}<|MERGE_RESOLUTION|>--- conflicted
+++ resolved
@@ -2856,17 +2856,15 @@
     engines: {node: '>=6'}
     hasBin: true
 
-<<<<<<< HEAD
   jsonata@2.0.6:
     resolution: {integrity: sha512-WhQB5tXQ32qjkx2GYHFw2XbL90u+LLzjofAYwi+86g6SyZeXHz9F1Q0amy3dWRYczshOC3Haok9J4pOCgHtwyQ==}
     engines: {node: '>= 8'}
 
+  jsonfile@6.1.0:
+    resolution: {integrity: sha512-5dgndWOriYSm5cnYaJNhalLNDKOqFwyDB/rr1E9ZsGciGvKPs8R2xYGCacuf3z6K1YKDz182fd+fY3cn3pMqXQ==}
+
   jsonschema@1.5.0:
     resolution: {integrity: sha512-K+A9hhqbn0f3pJX17Q/7H6yQfD/5OXgdrR5UE12gMXCiN9D5Xq2o5mddV2QEcX/bjla99ASsAAQUyMCCRWAEhw==}
-=======
-  jsonfile@6.1.0:
-    resolution: {integrity: sha512-5dgndWOriYSm5cnYaJNhalLNDKOqFwyDB/rr1E9ZsGciGvKPs8R2xYGCacuf3z6K1YKDz182fd+fY3cn3pMqXQ==}
->>>>>>> d33b1d20
 
   jsonwebtoken@9.0.2:
     resolution: {integrity: sha512-PRp66vJ865SSqOlgqS8hujT5U4AOgMfhrwYIuIhfKaoSCZcirrmASQr8CX7cUg+RMih+hgznrjp99o+W4pJLHQ==}
@@ -6866,17 +6864,15 @@
 
   json5@2.2.3: {}
 
-<<<<<<< HEAD
   jsonata@2.0.6: {}
 
-  jsonschema@1.5.0: {}
-=======
   jsonfile@6.1.0:
     dependencies:
       universalify: 2.0.1
     optionalDependencies:
       graceful-fs: 4.2.11
->>>>>>> d33b1d20
+
+  jsonschema@1.5.0: {}
 
   jsonwebtoken@9.0.2:
     dependencies:
