{
  "name": "@aigne/cli",
  "version": "1.33.1",
  "description": "Your command center for agent development",
  "publishConfig": {
    "access": "public"
  },
  "author": "Arcblock <blocklet@arcblock.io> https://github.com/blocklet",
  "homepage": "https://www.aigne.io/cli",
  "license": "Elastic-2.0",
  "repository": {
    "type": "git",
    "url": "git+https://github.com/AIGNE-io/aigne-framework"
  },
  "bugs": {
    "url": "https://github.com/AIGNE-io/aigne-framework/issues"
  },
  "files": [
    "dist",
    "LICENSE",
    "README.md",
    "CHANGELOG.md",
    "templates"
  ],
  "bin": {
    "aigne": "dist/cli.js",
    "bunwrapper": "dist/bunwrapper.js"
  },
  "type": "module",
  "main": "./dist/index.js",
  "module": "./dist/index.js",
  "types": "./dist/index.d.ts",
  "exports": {
    ".": "./dist/index.js",
    "./*": "./dist/*"
  },
  "typesVersions": {
    "*": {
      ".": [
        "./lib/dts/index.d.ts"
      ],
      "*": [
        "./dist/*"
      ]
    }
  },
  "scripts": {
    "lint": "tsc --noEmit",
    "build": "tsc --build tsconfig.build.json",
    "clean": "rimraf dist test/coverage templates/coverage",
    "prepublishOnly": "run-s clean build",
    "test": "run-s test:src test:templates",
    "test:coverage": "run-s test:src:coverage test:templates:coverage",
    "test:src": "bun --cwd test test",
    "test:src:coverage": "bun --cwd test test --coverage --coverage-reporter=lcov --coverage-reporter=text",
    "test:templates": "cd templates && node --test",
    "test:templates:coverage": "cd templates && mkdir -p coverage && node --test --experimental-test-coverage --test-reporter=lcov --test-reporter-destination=coverage/lcov.info --test-reporter=spec --test-reporter-destination=stdout"
  },
  "dependencies": {
    "@aigne/agent-library": "workspace:^",
    "@aigne/agentic-memory": "workspace:^",
    "@aigne/aigne-hub": "workspace:^",
    "@aigne/core": "workspace:^",
    "@aigne/default-memory": "workspace:^",
    "@aigne/listr2": "^1.0.10",
    "@aigne/marked-terminal": "^7.3.2",
    "@aigne/observability-api": "workspace:^",
    "@aigne/openai": "workspace:^",
    "@inquirer/prompts": "^7.6.0",
    "@inquirer/type": "^3.0.8",
    "@listr2/prompt-adapter-inquirer": "^3.0.1",
    "@modelcontextprotocol/sdk": "^1.15.0",
    "@smithy/node-http-handler": "^4.1.0",
    "chalk": "^5.4.1",
<<<<<<< HEAD
    "cli-table3": "^0.6.5",
=======
>>>>>>> 0d4a31c2
    "detect-port": "^2.1.0",
    "dotenv-flow": "^4.1.0",
    "express": "^5.1.0",
    "glob": "^11.0.3",
    "gradient-string": "^3.0.0",
    "https-proxy-agent": "^7.0.6",
    "inquirer": "^12.7.0",
    "log-update": "^6.1.0",
    "marked": "^16.0.0",
    "nunjucks": "^3.2.4",
    "openai": "^5.8.3",
    "prettier": "^3.6.2",
    "tar": "^7.4.3",
    "wrap-ansi": "^9.0.0",
    "yaml": "^2.8.0",
    "yargs": "^18.0.0",
    "zod": "^3.25.67"
  },
  "devDependencies": {
    "@types/archiver": "^6.0.3",
    "@types/bun": "^1.2.18",
    "@types/express": "^5.0.3",
    "@types/glob": "^9.0.0",
    "@types/gradient-string": "^1.1.6",
    "@types/node": "^24.0.12",
    "@types/yargs": "^17.0.33",
    "archiver": "^7.0.1",
    "hono": "4.8.4",
    "npm-run-all": "^4.1.5",
    "rimraf": "^6.0.1",
    "typescript": "^5.8.3",
    "ufo": "^1.6.1"
  }
}<|MERGE_RESOLUTION|>--- conflicted
+++ resolved
@@ -72,10 +72,7 @@
     "@modelcontextprotocol/sdk": "^1.15.0",
     "@smithy/node-http-handler": "^4.1.0",
     "chalk": "^5.4.1",
-<<<<<<< HEAD
     "cli-table3": "^0.6.5",
-=======
->>>>>>> 0d4a31c2
     "detect-port": "^2.1.0",
     "dotenv-flow": "^4.1.0",
     "express": "^5.1.0",
