import { type ZodObject, type ZodType, z } from "zod";
import type { Context } from "../aigne/context.js";
import { DefaultMemory, type DefaultMemoryOptions } from "../memory/default-memory.js";
import { MemoryAgent } from "../memory/memory.js";
import { MESSAGE_KEY, PromptBuilder } from "../prompt/prompt-builder.js";
import { AgentMessageTemplate, ToolMessageTemplate } from "../prompt/template.js";
import { checkArguments, isEmpty } from "../utils/type-utils.js";
import {
  Agent,
  type AgentOptions,
  type AgentProcessAsyncGenerator,
  type Message,
  agentOptionsSchema,
} from "./agent.js";
<<<<<<< HEAD
import { ChatModel } from "./chat-model.js";
import type {
  ChatModelInput,
  ChatModelInputMessage,
  ChatModelOutput,
  ChatModelOutputToolCall,
} from "./chat-model.js";
=======
import type { GuideRailAgentOutput } from "./guide-rail-agent.js";
>>>>>>> 0af6afa9
import { isTransferAgentOutput } from "./types.js";

/**
 * Configuration options for an AI Agent
 *
 * These options extend the base agent options with AI-specific parameters
 * like model configuration, prompt instructions, and tool choice.
 *
 * @template I The input message type the agent accepts
 * @template O The output message type the agent returns
 */
export interface AIAgentOptions<I extends Message = Message, O extends Message = Message>
  extends Omit<AgentOptions<I, O>, "memory"> {
  /**
   * The language model to use for this agent
   *
   * If not provided, the agent will use the model from the context
   */
  model?: ChatModel;

  /**
   * Instructions to guide the AI model's behavior
   *
   * Can be a simple string or a full PromptBuilder instance for
   * more complex prompt templates
   */
  instructions?: string | PromptBuilder;

  /**
   * Custom key to use for text output in the response
   *
   * Defaults to $message if not specified
   */
  outputKey?: string;

  /**
   * Controls how the agent uses tools during execution
   *
   * @default AIAgentToolChoice.auto
   */
  toolChoice?: AIAgentToolChoice | Agent;

  /**
   * Whether to catch errors from tool execution and continue processing.
   * If set to false, the agent will throw an error if a tool fails.
   *
   * @default true
   */
  catchToolsError?: boolean;

  /**
   * Whether to include memory agents as tools for the AI model
   *
   * When set to true, memory agents will be made available as tools
   * that the model can call directly to retrieve or store information.
   * This enables the agent to explicitly interact with its memories.
   *
   * @default false
   */
  memoryAgentsAsTools?: boolean;

  /**
   * Custom prompt template for formatting memory content
   *
   * Allows customization of how memories are presented to the AI model.
   * If not provided, the default template from MEMORY_MESSAGE_TEMPLATE will be used.
   *
   * The template receives a {{memories}} variable containing serialized memory content.
   */
  memoryPromptTemplate?: string;

  memory?: AgentOptions<I, O>["memory"] | DefaultMemoryOptions | true;
}

/**
 * Tool choice options for AI agents
 *
 * Controls how the agent decides to use tools during execution
 */
export enum AIAgentToolChoice {
  /**
   * Let the model decide when to use tools
   */
  auto = "auto",

  /**
   * Disable tool usage
   */
  none = "none",

  /**
   * Force tool usage
   */
  required = "required",

  /**
   * Choose exactly one tool and route directly to it
   */
  router = "router",
}

/**
 * Zod schema for validating AIAgentToolChoice values
 *
 * Used to ensure that toolChoice receives valid values
 *
 * @hidden
 */
export const aiAgentToolChoiceSchema = z.union(
  [z.nativeEnum(AIAgentToolChoice), z.instanceof(Agent)],
  {
    message: `aiAgentToolChoice must be ${Object.values(AIAgentToolChoice).join(", ")}, or an Agent`,
  },
);

/**
 * Zod schema for validating AIAgentOptions
 *
 * Extends the base agent options schema with AI-specific parameters
 *
 * @hidden
 */
export const aiAgentOptionsSchema: ZodObject<{
  [key in keyof AIAgentOptions]: ZodType<AIAgentOptions[key]>;
}> = agentOptionsSchema.extend({
  model: z.instanceof(ChatModel).optional(),
  instructions: z.union([z.string(), z.instanceof(PromptBuilder)]).optional(),
  outputKey: z.string().optional(),
  toolChoice: aiAgentToolChoiceSchema.optional(),
  memoryAgentsAsTools: z.boolean().optional(),
  memoryPromptTemplate: z.string().optional(),
});

/**
 * AI-powered agent that leverages language models
 *
 * AIAgent connects to language models to process inputs and generate responses,
 * with support for streaming, function calling, and tool usage.
 *
 * Key features:
 * - Connect to any language model
 * - Use customizable instructions and prompts
 * - Execute tools/function calls
 * - Support streaming responses
 * - Router mode for specialized agents
 *
 * @template I The input message type the agent accepts
 * @template O The output message type the agent returns
 *
 * @example
 * Basic AIAgent creation:
 * {@includeCode ../../test/agents/ai-agent.test.ts#example-ai-agent-basic}
 */
export class AIAgent<I extends Message = Message, O extends Message = Message> extends Agent<I, O> {
  /**
   * Create an AIAgent with the specified options
   *
   * Factory method that provides a convenient way to create new AI agents
   *
   * @param options Configuration options for the AI agent
   * @returns A new AIAgent instance
   *
   * @example
   * AI agent with custom instructions:
   * {@includeCode ../../test/agents/ai-agent.test.ts#example-ai-agent-instructions}
   */
  static from<I extends Message, O extends Message>(options: AIAgentOptions<I, O>): AIAgent<I, O> {
    return new AIAgent(options);
  }

  /**
   * Create an AIAgent instance
   *
   * @param options Configuration options for the AI agent
   */
  constructor(options: AIAgentOptions<I, O>) {
    super({
      ...options,
      memory: !options.memory
        ? undefined
        : Array.isArray(options.memory) || options.memory instanceof MemoryAgent
          ? options.memory
          : new DefaultMemory(options.memory === true ? {} : options.memory),
    });
    checkArguments("AIAgent", aiAgentOptionsSchema, options);

    this.model = options.model;
    this.instructions =
      typeof options.instructions === "string"
        ? PromptBuilder.from(options.instructions)
        : (options.instructions ?? new PromptBuilder());
    this.outputKey = options.outputKey;
    this.toolChoice = options.toolChoice;
    this.memoryAgentsAsTools = options.memoryAgentsAsTools;
    this.memoryPromptTemplate = options.memoryPromptTemplate;

    if (typeof options.catchToolsError === "boolean")
      this.catchToolsError = options.catchToolsError;
  }

  /**
   * The language model used by this agent
   *
   * If not set on the agent, the model from the context will be used
   */
  model?: ChatModel;

  /**
   * Instructions for the language model
   *
   * Contains system messages, user templates, and other prompt elements
   * that guide the model's behavior
   *
   * @example
   * Custom prompt builder:
   * {@includeCode ../../test/agents/ai-agent.test.ts#example-ai-agent-prompt-builder}
   */
  instructions: PromptBuilder;

  /**
   * Custom key to use for text output in the response
   *
   * @example
   * Setting a custom output key:
   * {@includeCode ../../test/agents/ai-agent.test.ts#example-ai-agent-custom-output-key}
   */
  outputKey?: string;

  /**
   * Controls how the agent uses tools during execution
   *
   * @example
   * Automatic tool choice:
   * {@includeCode ../../test/agents/ai-agent.test.ts#example-ai-agent-tool-choice-auto}
   *
   * @example
   * Router tool choice:
   * {@includeCode ../../test/agents/ai-agent.test.ts#example-ai-agent-router}
   */
  toolChoice?: AIAgentToolChoice | Agent;

  /**
   * Whether to include memory agents as tools for the AI model
   *
   * When set to true, memory agents will be made available as tools
   * that the model can call directly to retrieve or store information.
   * This enables the agent to explicitly interact with its memories.
   */
  memoryAgentsAsTools?: boolean;

  /**
   * Custom prompt template for formatting memory content
   *
   * Allows customization of how memories are presented to the AI model.
   * If not provided, the default template from MEMORY_MESSAGE_TEMPLATE will be used.
   *
   * The template receives a {{memories}} variable containing serialized memory content.
   */
  memoryPromptTemplate?: string;

  /**
   * Whether to catch error from tool execution and continue processing.
   * If set to false, the agent will throw an error if a tool fails
   *
   * @default true
   */
  catchToolsError = true;

  /**
   * Process an input message and generate a response
   *
   * @protected
   */
  async *process(input: I, context: Context): AgentProcessAsyncGenerator<O> {
    const model = this.model ?? context.model;
    if (!model) throw new Error("model is required to run AIAgent");

    const { toolAgents, ...modelInput } = await this.instructions.build({
      agent: this,
      input,
      model,
      context,
    });

    const toolsMap = new Map<string, Agent>(toolAgents?.map((i) => [i.name, i]));

    if (this.toolChoice === "router") {
      yield* this._processRouter(input, model, modelInput, context, toolsMap);
      return;
    }

    const toolCallMessages: ChatModelInputMessage[] = [];
    const outputKey = this.outputKey || MESSAGE_KEY;

    for (;;) {
      const modelOutput: ChatModelOutput = {};

      const stream = await context.invoke(
        model,
        { ...modelInput, messages: modelInput.messages.concat(toolCallMessages) },
        { streaming: true },
      );

      for await (const value of stream) {
        if (value.delta.text?.text) {
          yield { delta: { text: { [outputKey]: value.delta.text.text } } };
        }

        if (value.delta.json) {
          Object.assign(modelOutput, value.delta.json);
        }
      }

      const { toolCalls, json, text } = modelOutput;

      if (toolCalls?.length) {
        const executedToolCalls: {
          call: ChatModelOutputToolCall;
          output: Message;
        }[] = [];

        // Execute tools
        for (const call of toolCalls) {
          const tool = toolsMap.get(call.function.name);
          if (!tool) throw new Error(`Tool not found: ${call.function.name}`);

          // NOTE: should pass both arguments (model generated) and input (user provided) to the tool
          const output = await this.invokeSkill(
            tool,
            { ...input, ...call.function.arguments },
            context,
          ).catch((error) => {
            if (!this.catchToolsError) {
              return Promise.reject(error);
            }

            return {
              isError: true,
              error: {
                message: error.message,
              },
            };
          });

          // NOTE: Return transfer output immediately
          if (isTransferAgentOutput(output)) {
            return output;
          }

          executedToolCalls.push({ call, output });
        }

        // Continue LLM function calling loop if any tools were executed
        if (executedToolCalls.length) {
          toolCallMessages.push(
            AgentMessageTemplate.from(
              undefined,
              executedToolCalls.map(({ call }) => call),
            ).format(),
            ...executedToolCalls.map(({ call, output }) =>
              ToolMessageTemplate.from(output, call.id).format(),
            ),
          );

          continue;
        }
      }

      const result = {} as O;

      if (json) {
        Object.assign(result, json);
      } else if (text) {
        Object.assign(result, { [outputKey]: text });
      }

      if (!isEmpty(result)) {
        yield { delta: { json: result } };
      }
      return;
    }
  }

  protected override async onGuideRailError(
    error: GuideRailAgentOutput,
  ): Promise<O | GuideRailAgentOutput> {
    const outputKey = this.outputKey || MESSAGE_KEY;
    return {
      [outputKey]: error.reason,
    };
  }

  /**
   * Process router mode requests
   *
   * In router mode, the agent sends a single request to the model to determine
   * which tool to use, then routes the request directly to that tool
   *
   * @protected
   */
  async *_processRouter(
    input: I,
    model: ChatModel,
    modelInput: ChatModelInput,
    context: Context,
    toolsMap: Map<string, Agent>,
  ): AgentProcessAsyncGenerator<O> {
    const {
      toolCalls: [call] = [],
    } = await context.invoke(model, modelInput);

    if (!call) {
      throw new Error("Router toolChoice requires exactly one tool to be executed");
    }

    const tool = toolsMap.get(call.function.name);
    if (!tool) throw new Error(`Tool not found: ${call.function.name}`);

    const stream = await context.invoke(
      tool,
      { ...call.function.arguments, ...input },
      { streaming: true, sourceAgent: this },
    );

    yield* stream;
  }
}<|MERGE_RESOLUTION|>--- conflicted
+++ resolved
@@ -12,17 +12,14 @@
   type Message,
   agentOptionsSchema,
 } from "./agent.js";
-<<<<<<< HEAD
-import { ChatModel } from "./chat-model.js";
-import type {
-  ChatModelInput,
-  ChatModelInputMessage,
-  ChatModelOutput,
-  ChatModelOutputToolCall,
+import {
+  ChatModel,
+  type ChatModelInput,
+  type ChatModelInputMessage,
+  type ChatModelOutput,
+  type ChatModelOutputToolCall,
 } from "./chat-model.js";
-=======
 import type { GuideRailAgentOutput } from "./guide-rail-agent.js";
->>>>>>> 0af6afa9
 import { isTransferAgentOutput } from "./types.js";
 
 /**
