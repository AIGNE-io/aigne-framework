import type { Agent } from "node:https";
import { createRequire } from "node:module";
<<<<<<< HEAD
import { AgenticMemory } from "@aigne/agentic-memory";
=======
import { DefaultMemory } from "@aigne/agent-library/default-memory/index.js";
import { AIGNEHubChatModel } from "@aigne/aigne-hub";
>>>>>>> 4b33f8d1
import { AnthropicChatModel } from "@aigne/anthropic";
import { BedrockChatModel } from "@aigne/bedrock";
import type { LoadableModel } from "@aigne/core/loader/index.js";
import { DeepSeekChatModel } from "@aigne/deepseek";
import { DefaultMemory } from "@aigne/default-memory";
import { GeminiChatModel } from "@aigne/gemini";
import { OllamaChatModel } from "@aigne/ollama";
import { OpenRouterChatModel } from "@aigne/open-router";
import { OpenAIChatModel } from "@aigne/openai";
import { XAIChatModel } from "@aigne/xai";
import { NodeHttpHandler, streamCollector } from "@smithy/node-http-handler";
import { HttpsProxyAgent } from "https-proxy-agent";
import type { ClientOptions } from "openai";

const require = createRequire(import.meta.url);

export const AIGNE_CLI_VERSION = require("../package.json").version;

export function availableModels(): LoadableModel[] {
  const proxy = ["HTTPS_PROXY", "https_proxy", "HTTP_PROXY", "http_proxy", "ALL_PROXY", "all_proxy"]
    .map((i) => process.env[i])
    .filter(Boolean)[0];

  const httpAgent = proxy ? (new HttpsProxyAgent(proxy) as Agent) : undefined;
  const clientOptions: ClientOptions = { fetchOptions: { agent: httpAgent } };

  return [
    {
      name: OpenAIChatModel.name,
      create: (params) => new OpenAIChatModel({ ...params, clientOptions }),
    },
    {
      name: AnthropicChatModel.name,
      create: (params) => new AnthropicChatModel({ ...params, clientOptions }),
    },
    {
      name: BedrockChatModel.name,
      create: (params) =>
        new BedrockChatModel({
          ...params,
          clientOptions: {
            requestHandler: NodeHttpHandler.create({ httpAgent, httpsAgent: httpAgent }),
            streamCollector,
          },
        }),
    },
    {
      name: DeepSeekChatModel.name,
      create: (params) => new DeepSeekChatModel({ ...params, clientOptions }),
    },
    {
      name: GeminiChatModel.name,
      create: (params) => new GeminiChatModel({ ...params, clientOptions }),
    },
    {
      name: OllamaChatModel.name,
      create: (params) => new OllamaChatModel({ ...params, clientOptions }),
    },
    {
      name: OpenRouterChatModel.name,
      create: (params) => new OpenRouterChatModel({ ...params, clientOptions }),
    },
    {
      name: XAIChatModel.name,
      create: (params) => new XAIChatModel({ ...params, clientOptions }),
    },
    {
      name: AIGNEHubChatModel.name,
      create: (params) => new AIGNEHubChatModel({ ...params, clientOptions }),
    },
  ];
}

export const availableMemories = [DefaultMemory, AgenticMemory];<|MERGE_RESOLUTION|>--- conflicted
+++ resolved
@@ -1,11 +1,7 @@
 import type { Agent } from "node:https";
 import { createRequire } from "node:module";
-<<<<<<< HEAD
 import { AgenticMemory } from "@aigne/agentic-memory";
-=======
-import { DefaultMemory } from "@aigne/agent-library/default-memory/index.js";
 import { AIGNEHubChatModel } from "@aigne/aigne-hub";
->>>>>>> 4b33f8d1
 import { AnthropicChatModel } from "@aigne/anthropic";
 import { BedrockChatModel } from "@aigne/bedrock";
 import type { LoadableModel } from "@aigne/core/loader/index.js";
