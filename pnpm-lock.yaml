--- conflicted
+++ resolved
@@ -778,17 +778,15 @@
   brace-expansion@2.0.1:
     resolution: {integrity: sha512-XnAIvQ8eM+kC6aULx6wuQiwVsnzsi9d3WxzV3FpWTGA19F621kwdbsAcFKXgKUHZWsy+mY6iL1sHTxWEFCytDA==}
 
-<<<<<<< HEAD
-  buffer-equal-constant-time@1.0.1:
-    resolution: {integrity: sha512-zRpUiDwd/xk6ADqPMATG8vc9VPrkck7T07OIx0gnjmJAnHnTVXNQG3vfvWNuiZIkwu9KrKdA1iJKfsfTVxE6NA==}
-=======
   buffer-crc32@1.0.0:
     resolution: {integrity: sha512-Db1SbgBS/fg/392AblrMJk97KggmvYhr4pB5ZIMTWtaivCPMWLkmb7m21cJvpvgK+J3nsU2CmmixNBZx4vFj/w==}
     engines: {node: '>=8.0.0'}
 
+  buffer-equal-constant-time@1.0.1:
+    resolution: {integrity: sha512-zRpUiDwd/xk6ADqPMATG8vc9VPrkck7T07OIx0gnjmJAnHnTVXNQG3vfvWNuiZIkwu9KrKdA1iJKfsfTVxE6NA==}
+
   buffer@6.0.3:
     resolution: {integrity: sha512-FTiCpNxtwiZZHEZbcbTIcZjERVICn9yq/pDFkTl95/AxzD1naBctN7YO68riM/gLSDY7sdrMby8hofADYuuqOA==}
->>>>>>> 5f499208
 
   bun-types@1.2.9:
     resolution: {integrity: sha512-dk/kOEfQbajENN/D6FyiSgOKEuUi9PWfqKQJEgwKrCMWbjS/S6tEXp178mWvWAcUSYm9ArDlWHZKO3T/4cLXiw==}
@@ -1312,18 +1310,11 @@
     resolution: {integrity: sha512-nPUB5km40q9e8UfN/Zc24eLlzdSf9OfKByBw9CIdw4H1giPMeA0OIJvbchsCu4npfI2QcMVBsGEBHKZ7wLTWmQ==}
     engines: {node: '>= 0.4'}
 
-<<<<<<< HEAD
   is-inside-container@1.0.0:
     resolution: {integrity: sha512-KIYLCCJghfHZxqjYBE7rEy0OBuTd5xCHS7tHVgvCLkx7StIoaxwNW3hCALgEUjFfeRk+MG/Qxmp/vtETEF3tRA==}
     engines: {node: '>=14.16'}
     hasBin: true
 
-  is-interactive@2.0.0:
-    resolution: {integrity: sha512-qP1vozQRI+BMOPcjFzrjXuQvdak2pHNUMZoeG2eRbiSqyvbEf/wQtEOTOX1guk6E3t36RkaqiSt8A/6YElNxLQ==}
-    engines: {node: '>=12'}
-
-=======
->>>>>>> 5f499208
   is-map@2.0.3:
     resolution: {integrity: sha512-1Qed0/Hr2m+YqxnM09CjA2d/i6YZNfF6R2oRAOj36eUdS6qIV/huPJNSEpKbupewFs+ZsJlxsjjPbc0/afW6Lw==}
     engines: {node: '>= 0.4'}
@@ -1379,14 +1370,12 @@
     resolution: {integrity: sha512-mfcwb6IzQyOKTs84CQMrOwW4gQcaTOAWJ0zzJCl2WSPDrWk/OzDaImWFH3djXhb24g4eudZfLRozAvPGw4d9hQ==}
     engines: {node: '>= 0.4'}
 
-<<<<<<< HEAD
   is-wsl@3.1.0:
     resolution: {integrity: sha512-UcVfVfaK4Sc4m7X3dUSoHoozQGBEFeDC+zVo06t98xe8CzHSZZBekNXH+tu0NalHolcJ/QAGqS46Hef7QXBIMw==}
     engines: {node: '>=16'}
-=======
+
   isarray@1.0.0:
     resolution: {integrity: sha512-VLghIWNM6ELQzo7zwmcg0NmTVyWKYjvIeM83yjp0wRDTmUnrM678fQbcKBo6n2CJEF0szoG//ytg+TKla89ALQ==}
->>>>>>> 5f499208
 
   isarray@2.0.5:
     resolution: {integrity: sha512-xHjhDr3cNBK0BzdUJSPXZntQUx/mwMS5Rw4A7lPJ90XGAO6ISP/ePDNuo0vhqOZU+UD5JoodwCAAoZQd3FeAKw==}
@@ -1404,7 +1393,6 @@
   json-parse-better-errors@1.0.2:
     resolution: {integrity: sha512-mrqyZKfX5EhL7hvqcV6WG1yYjnjeuYDzDhhcAAUrq8Po85NBQBJP+ZDUT75qZQ98IkUoBqdkExkukOU7Ts2wrw==}
 
-<<<<<<< HEAD
   jsonwebtoken@9.0.2:
     resolution: {integrity: sha512-PRp66vJ865SSqOlgqS8hujT5U4AOgMfhrwYIuIhfKaoSCZcirrmASQr8CX7cUg+RMih+hgznrjp99o+W4pJLHQ==}
     engines: {node: '>=12', npm: '>=6'}
@@ -1414,17 +1402,15 @@
 
   jws@3.2.2:
     resolution: {integrity: sha512-YHlZCB6lMTllWDtSPHz/ZXTsi8S00usEV6v1tjq8tOUZzw7DpSDWVXjXDre6ed1w/pd495ODpHZYSdkRTsa0HA==}
-=======
+
   lazystream@1.0.1:
     resolution: {integrity: sha512-b94GiNHQNy6JNTrt5w6zNyffMrNkXZb3KTkCZJb2V1xaEGCk093vkZ2jk3tpaeP33/OiXC+WvK9AxUebnf5nbw==}
     engines: {node: '>= 0.6.3'}
->>>>>>> 5f499208
 
   load-json-file@4.0.0:
     resolution: {integrity: sha512-Kx8hMakjX03tiGTLAIdJ+lL0htKnXjEZN6hk/tozf/WOuYGdZBJrZ+rCJRbVCugsjB3jMLn9746NsQIf5VjBMw==}
     engines: {node: '>=4'}
 
-<<<<<<< HEAD
   lodash.includes@4.3.0:
     resolution: {integrity: sha512-W3Bx6mdkRTGtlJISOvVD/lbqjTlPPUDTMnlXZFnVwi9NKJ6tiAk6LVdlhZMm17VZisqhKcgzpO5Wz91PCt5b0w==}
 
@@ -1446,15 +1432,11 @@
   lodash.once@4.1.1:
     resolution: {integrity: sha512-Sb487aTOCr9drQVL8pIxOzVhafOjZN9UU54hiN8PU3uAiSV7lx1yYNpbNmex2PK6dSJoNTSJUUswT651yww3Mg==}
 
-  log-symbols@6.0.0:
-    resolution: {integrity: sha512-i24m8rpwhmPIS4zscNzK6MSEhk0DUWa/8iYQWxhffV8jkI4Phvs3F+quL5xvS0gdQR0FyTCMMH33Y78dDTzzIw==}
-=======
   lodash@4.17.21:
     resolution: {integrity: sha512-v2kDEe57lecTulaDIuNTPy3Ry4gLGJ6Z1O3vE1krgXZNrsQ+LFTGHVxVjcXPs17LhbZVGedAJv8XZ1tvj5FvSg==}
 
   log-update@6.1.0:
     resolution: {integrity: sha512-9ie8ItPR6tjY5uYJh8K/Zrv/RMZ5VOlOWvtZdEHYSTFKZfIBPQa9tOAEeAWhd+AnIneLJ22w5fjOYtoutpWq5w==}
->>>>>>> 5f499208
     engines: {node: '>=18'}
 
   lru-cache@10.4.3:
@@ -2558,16 +2540,14 @@
     dependencies:
       balanced-match: 1.0.2
 
-<<<<<<< HEAD
+  buffer-crc32@1.0.0: {}
+
   buffer-equal-constant-time@1.0.1: {}
-=======
-  buffer-crc32@1.0.0: {}
 
   buffer@6.0.3:
     dependencies:
       base64-js: 1.5.1
       ieee754: 1.2.1
->>>>>>> 5f499208
 
   bun-types@1.2.9:
     dependencies:
@@ -3192,15 +3172,10 @@
       has-tostringtag: 1.0.2
       safe-regex-test: 1.1.0
 
-<<<<<<< HEAD
   is-inside-container@1.0.0:
     dependencies:
       is-docker: 3.0.0
 
-  is-interactive@2.0.0: {}
-
-=======
->>>>>>> 5f499208
   is-map@2.0.3: {}
 
   is-network-error@1.1.0: {}
@@ -3253,13 +3228,11 @@
       call-bound: 1.0.3
       get-intrinsic: 1.2.7
 
-<<<<<<< HEAD
   is-wsl@3.1.0:
     dependencies:
       is-inside-container: 1.0.0
-=======
+
   isarray@1.0.0: {}
->>>>>>> 5f499208
 
   isarray@2.0.5: {}
 
@@ -3277,7 +3250,6 @@
 
   json-parse-better-errors@1.0.2: {}
 
-<<<<<<< HEAD
   jsonwebtoken@9.0.2:
     dependencies:
       jws: 3.2.2
@@ -3301,11 +3273,10 @@
     dependencies:
       jwa: 1.4.1
       safe-buffer: 5.2.1
-=======
+
   lazystream@1.0.1:
     dependencies:
       readable-stream: 2.3.8
->>>>>>> 5f499208
 
   load-json-file@4.0.0:
     dependencies:
@@ -3314,7 +3285,6 @@
       pify: 3.0.0
       strip-bom: 3.0.0
 
-<<<<<<< HEAD
   lodash.includes@4.3.0: {}
 
   lodash.isboolean@3.0.3: {}
@@ -3329,12 +3299,9 @@
 
   lodash.once@4.1.1: {}
 
-  log-symbols@6.0.0:
-=======
   lodash@4.17.21: {}
 
   log-update@6.1.0:
->>>>>>> 5f499208
     dependencies:
       ansi-escapes: 7.0.0
       cli-cursor: 5.0.0
