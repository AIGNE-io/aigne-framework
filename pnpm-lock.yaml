--- conflicted
+++ resolved
@@ -416,11 +416,6 @@
       debug:
         specifier: ^4.4.0
         version: 4.4.0
-<<<<<<< HEAD
-      fast-deep-equal:
-        specifier: ^3.1.3
-        version: 3.1.3
-=======
       eventsource-parser:
         specifier: ^3.0.1
         version: 3.0.1
@@ -430,7 +425,6 @@
       immer:
         specifier: ^10.1.1
         version: 10.1.1
->>>>>>> 29cd4ed3
       inquirer:
         specifier: ^12.5.2
         version: 12.5.2(@types/node@22.14.1)
