{
  "name": "@aigne/agent-library",
  "version": "1.3.0",
  "description": "Collection of agent libraries for AIGNE framework",
  "publishConfig": {
    "access": "public"
  },
  "author": "Arcblock <blocklet@arcblock.io> https://github.com/blocklet",
  "homepage": "https://github.com/AIGNE-io/aigne-framework/tree/main/packages/agent-library",
  "license": "ISC",
  "repository": {
    "type": "git",
    "url": "git+https://github.com/AIGNE-io/aigne-framework"
  },
  "files": [
    "lib/cjs",
    "lib/dts",
    "lib/esm",
    "LICENSE",
    "README.md",
    "CHANGELOG.md"
  ],
  "type": "module",
  "main": "./lib/cjs/index.js",
  "module": "./lib/esm/index.js",
  "types": "./lib/dts/index.d.ts",
  "exports": {
    ".": {
      "import": "./lib/esm/index.js",
      "require": "./lib/cjs/index.js",
      "types": "./lib/dts/index.d.ts"
    }
  },
  "scripts": {
    "lint": "tsc --noEmit",
    "build": "tsc --build scripts/tsconfig.build.json",
    "clean": "rimraf lib coverage",
    "prepublishOnly": "run-s clean build",
<<<<<<< HEAD
    "test": "bun --env-file=.env.local test",
    "test:coverage": "bun test --coverage --coverage-reporter lcov"
  },
  "dependencies": {
    "@aigne/core-next": "workspace:^",
    "jsonata": "^2.0.6",
    "jsonschema": "^1.5.0",
    "to-json-schema": "^0.2.5",
=======
    "test": "bun test",
    "test:coverage": "bun test --coverage --coverage-reporter=lcov --coverage-reporter=text"
  },
  "dependencies": {
    "@aigne/core": "workspace:^",
>>>>>>> cb4def7a
    "zod": "^3.24.2"
  },
  "devDependencies": {
    "@types/bun": "^1.2.5",
    "@types/to-json-schema": "^0.2.4",
    "npm-run-all": "^4.1.5",
    "rimraf": "^6.0.1",
    "typescript": "^5.8.2"
  }
}<|MERGE_RESOLUTION|>--- conflicted
+++ resolved
@@ -36,22 +36,14 @@
     "build": "tsc --build scripts/tsconfig.build.json",
     "clean": "rimraf lib coverage",
     "prepublishOnly": "run-s clean build",
-<<<<<<< HEAD
-    "test": "bun --env-file=.env.local test",
-    "test:coverage": "bun test --coverage --coverage-reporter lcov"
-  },
-  "dependencies": {
-    "@aigne/core-next": "workspace:^",
-    "jsonata": "^2.0.6",
-    "jsonschema": "^1.5.0",
-    "to-json-schema": "^0.2.5",
-=======
     "test": "bun test",
     "test:coverage": "bun test --coverage --coverage-reporter=lcov --coverage-reporter=text"
   },
   "dependencies": {
     "@aigne/core": "workspace:^",
->>>>>>> cb4def7a
+    "jsonata": "^2.0.6",
+    "jsonschema": "^1.5.0",
+    "to-json-schema": "^0.2.5",
     "zod": "^3.24.2"
   },
   "devDependencies": {
