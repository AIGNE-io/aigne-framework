--- conflicted
+++ resolved
@@ -95,24 +95,16 @@
    * @param options - Options to override the loaded configuration.
    * @returns A fully initialized AIGNE instance with configured agents and skills.
    */
-<<<<<<< HEAD
-  static async load(path: string, options: AIGNEOptions & LoadOptions): Promise<AIGNE> {
-    const { model, imageModel, agents = [], skills = [], ...aigne } = await load(path, options);
-=======
   static async load(
     path: string,
     options: Omit<AIGNEOptions, keyof LoadOptions> & LoadOptions = {},
   ): Promise<AIGNE> {
-    const { agents = [], skills = [], model, ...aigne } = await load(path, options);
->>>>>>> 64c5076b
+    const { agents = [], skills = [], model, imageModel, ...aigne } = await load(path, options);
     return new AIGNE({
       ...aigne,
       ...options,
       model,
-<<<<<<< HEAD
       imageModel,
-=======
->>>>>>> 64c5076b
       agents: agents.concat(options?.agents ?? []),
       skills: skills.concat(options?.skills ?? []),
     });
