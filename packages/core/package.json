{
  "name": "@aigne/core",
  "version": "1.6.0",
  "description": "AIGNE core library for building AI-powered applications",
  "publishConfig": {
    "access": "public"
  },
  "author": "Arcblock <blocklet@arcblock.io> https://github.com/blocklet",
  "homepage": "https://github.com/AIGNE-io/aigne-framework",
  "license": "ISC",
  "repository": {
    "type": "git",
    "url": "git+https://github.com/AIGNE-io/aigne-framework"
  },
  "files": [
    "lib/cjs",
    "lib/dts",
    "lib/esm",
    "LICENSE",
    "README.md",
    "CHANGELOG.md"
  ],
  "type": "module",
  "main": "./lib/cjs/index.js",
  "module": "./lib/esm/index.js",
  "types": "./lib/dts/index.d.ts",
  "exports": {
    ".": {
      "import": "./lib/esm/index.js",
      "require": "./lib/cjs/index.js",
      "types": "./lib/dts/index.d.ts"
    },
    "./*": {
      "import": "./lib/esm/*",
      "require": "./lib/cjs/*",
      "types": "./lib/dts/*"
    }
  },
  "typesVersions": {
    "*": {
      ".": [
        "./lib/dts/index.d.ts"
      ],
      "agents/*": [
        "./lib/dts/agents/*"
      ],
      "execution-engine/*": [
        "./lib/dts/execution-engine/*"
      ],
      "models/*": [
        "./lib/dts/models/*"
      ],
      "prompt/*": [
        "./lib/dts/prompt/*"
      ],
      "utils/*": [
        "./lib/dts/utils/*"
      ]
    }
  },
  "scripts": {
    "lint": "tsc --noEmit",
    "build": "tsc --build scripts/tsconfig.build.json",
    "clean": "rimraf lib test/coverage",
    "prepublishOnly": "run-s clean build",
    "test": "bun --cwd test test",
    "test:coverage": "bun --cwd test test --coverage --coverage-reporter=lcov --coverage-reporter=text",
    "postbuild": "echo '{\"type\": \"module\"}' > lib/esm/package.json && echo '{\"type\": \"commonjs\"}' > lib/cjs/package.json"
  },
  "dependencies": {
    "@aigne/json-schema-to-zod": "^1.3.3",
    "@modelcontextprotocol/sdk": "^1.9.0",
    "@types/debug": "^4.1.12",
    "debug": "^4.4.0",
<<<<<<< HEAD
=======
    "inquirer": "^12.5.2",
>>>>>>> c10cc086
    "mustache": "^4.2.0",
    "nanoid": "^5.1.5",
    "p-retry": "^6.2.1",
    "uuid": "^11.1.0",
    "yaml": "^2.7.1",
    "zod": "^3.24.2",
    "zod-to-json-schema": "^3.24.5"
  },
  "peerDependencies": {
    "@anthropic-ai/sdk": "^0.39.0",
    "@google/generative-ai": "^0.24.0",
    "openai": "^4.87.3"
  },
  "devDependencies": {
    "@aigne/test-utils": "workspace:^",
    "@anthropic-ai/sdk": "^0.39.0",
    "@google/generative-ai": "^0.24.0",
    "@types/bun": "^1.2.9",
    "@types/express": "^5.0.1",
    "@types/mustache": "^4.2.5",
    "@types/node": "^22.14.0",
    "detect-port": "^2.1.0",
    "express": "^5.1.0",
    "npm-run-all": "^4.1.5",
    "openai": "^4.93.0",
    "rimraf": "^6.0.1",
    "typescript": "^5.8.3"
  }
}<|MERGE_RESOLUTION|>--- conflicted
+++ resolved
@@ -72,10 +72,7 @@
     "@modelcontextprotocol/sdk": "^1.9.0",
     "@types/debug": "^4.1.12",
     "debug": "^4.4.0",
-<<<<<<< HEAD
-=======
     "inquirer": "^12.5.2",
->>>>>>> c10cc086
     "mustache": "^4.2.0",
     "nanoid": "^5.1.5",
     "p-retry": "^6.2.1",
