# @aigne/aigne-hub

[![GitHub stars](https://img.shields.io/github/stars/AIGNE-io/aigne-framework?style=flat-square)](https://star-history.com/#AIGNE-io/aigne-framework)
[![Open Issues](https://img.shields.io/github/issues-raw/AIGNE-io/aigne-framework?style=flat-square)](https://github.com/AIGNE-io/aigne-framework/issues)
[![codecov](https://codecov.io/gh/AIGNE-io/aigne-framework/graph/badge.svg?token=DO07834RQL)](https://codecov.io/gh/AIGNE-io/aigne-framework)
[![NPM Version](https://img.shields.io/npm/v/@aigne/aigne-hub)](https://www.npmjs.com/package/@aigne/aigne-hub)
[![Elastic-2.0 licensed](https://img.shields.io/npm/l/@aigne/aigne-hub)](https://github.com/AIGNE-io/aigne-framework/blob/main/LICENSE.md)

AIGNE SDK for accessing AI chat models via [AIGNE Hub](https://github.com/AIGNE-io/aigne-framework), a unified proxy layer for multiple LLM providers.

# Introduction

`@aigne/aigne-hub` connects your application to the AIGNE Hub service, a gateway that aggregates multiple LLM providers such as OpenAI, Anthropic, AWS Bedrock, Google, DeepSeek, Ollama, xAI, and OpenRouter. You can call any supported model simply by passing the appropriate `model` name.

It enables you to switch providers without changing your client-side logic.

## Supported Providers

The AIGNE Hub backend supports the following AI providers via a single, unified API:

```ts
type AIProvider = 'openai' | 'anthropic' | 'bedrock' | 'deepseek' | 'google' | 'ollama' | 'openRouter' | 'xai';
```
## Example models:
- openai/gpt-4o-mini
- anthropic/claude-3-sonnet
- bedrock/us.amazon.titan-text-lite-v1
- google/gemini-pro
- xai/grok-1
- openRouter/mistralai/mistral-7b-instruct
- ollama/llama3

## Features
- 🔌 Unified LLM Access: Route all requests through one endpoint
- 🧠 Multi-provider Support: Choose from any supported vendor via the model name
- 🔐 API Key Security: Use accessKey to manage authentication and authorization
- 💬 Chat Completions: Works with standard messages format ({ role, content })
- 🌊 Streaming Support: Enable streaming: true for real-time token-level responses
- 🧱 Framework Compatible: Seamless integration with the AIGNE Framework

## Installation
### Using npm

```
npm install @aigne/aigne-hub @aigne/core
```
### Using yarn
```
yarn add @aigne/aigne-hub @aigne/core
```
### Using pnpm
```
pnpm add @aigne/aigne-hub @aigne/core
```

## Basic Usage
```typescript
import { AIGNEHubChatModel } from "@aigne/aigne-hub";

const model = new AIGNEHubChatModel({
<<<<<<< HEAD
  url: "https://your-aigne-hub-instance/ai-kit/api/v2/chat",
  accessKey: "your-access-key-secret",
=======
  url: "https://your-aigne-hub-instance/ai-kit/",
  accessKey: "your-access-key-id",
>>>>>>> 210ef612
  model: "openai/gpt-4o-mini",
});

const result = await model.invoke({
  messages: [{ role: "user", content: "Hello, world!" }],
});

console.log(result);
/* Example Output:
  {
    text: "Hello! How can I help you today?",
    model: "openai/gpt-4o-mini",
    usage: {
      inputTokens: 8,
      outputTokens: 9
    }
  }
*/
```
## Streaming Usage
```typescript
import { AIGNEHubChatModel } from "@aigne/aigne-hub";

const model = new AIGNEHubChatModel({
<<<<<<< HEAD
  url: "https://your-aigne-hub-instance/ai-kit/api/v2/chat",
  accessKey: "your-access-key-secret",
=======
  url: "https://your-aigne-hub-instance/ai-kit/",
  accessKey: "your-access-key-id",
>>>>>>> 210ef612
  model: "openai/gpt-4o-mini",
});

const stream = await model.invoke(
  {
    messages: [{ role: "user", content: "Hello, who are you?" }],
  },
  { streaming: true },
);

let fullText = "";
const json = {};

for await (const chunk of stream) {
  if (isAgentResponseDelta(chunk)) {
    const text = chunk.delta.text?.text;
    if (text) fullText += text;
    if (chunk.delta.json) Object.assign(json, chunk.delta.json);
  }
}

console.log(fullText); // Output: "Hello! How can I assist you today?"
console.log(json); // { model: "gpt-4o", usage: { inputTokens: 10, outputTokens: 9 } }
```
## Configuration Options
```typescript
interface ClientChatModelOptions {
  url: string;              // Your AIGNE Hub endpoint
  accessKey: string;      // API access key
  model: string;            // Model name with provider prefix (e.g. openai/gpt-4o-mini)
  modelOptions?: object;    // Optional model-specific parameters
}
```

## License

Elastic-2.0<|MERGE_RESOLUTION|>--- conflicted
+++ resolved
@@ -58,13 +58,8 @@
 import { AIGNEHubChatModel } from "@aigne/aigne-hub";
 
 const model = new AIGNEHubChatModel({
-<<<<<<< HEAD
-  url: "https://your-aigne-hub-instance/ai-kit/api/v2/chat",
+  url: "https://your-aigne-hub-instance/ai-kit",
   accessKey: "your-access-key-secret",
-=======
-  url: "https://your-aigne-hub-instance/ai-kit/",
-  accessKey: "your-access-key-id",
->>>>>>> 210ef612
   model: "openai/gpt-4o-mini",
 });
 
@@ -89,13 +84,8 @@
 import { AIGNEHubChatModel } from "@aigne/aigne-hub";
 
 const model = new AIGNEHubChatModel({
-<<<<<<< HEAD
-  url: "https://your-aigne-hub-instance/ai-kit/api/v2/chat",
+  url: "https://your-aigne-hub-instance/ai-kit",
   accessKey: "your-access-key-secret",
-=======
-  url: "https://your-aigne-hub-instance/ai-kit/",
-  accessKey: "your-access-key-id",
->>>>>>> 210ef612
   model: "openai/gpt-4o-mini",
 });
 
