--- conflicted
+++ resolved
@@ -86,13 +86,8 @@
 
   toolChoice?: AIAgentToolChoice;
 
-<<<<<<< HEAD
   async *process(input: I, context: Context): AgentProcessAsyncGenerator<O> {
-    const model = context.model ?? this.model;
-=======
-  async *process(input: I, context: Context): AgentProcessAsyncGenerator<O | TransferAgentOutput> {
     const model = this.model ?? context.model;
->>>>>>> 2a3d0674
     if (!model) throw new Error("model is required to run AIAgent");
 
     const { toolAgents, ...modelInput } = await this.instructions.build({
