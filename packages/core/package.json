{
  "name": "@aigne/core",
  "version": "1.28.2",
  "description": "AIGNE core library for building AI-powered applications",
  "publishConfig": {
    "access": "public"
  },
  "author": "Arcblock <blocklet@arcblock.io> https://github.com/blocklet",
  "homepage": "https://github.com/AIGNE-io/aigne-framework",
  "license": "Elastic-2.0",
  "repository": {
    "type": "git",
    "url": "git+https://github.com/AIGNE-io/aigne-framework"
  },
  "files": [
    "lib/cjs",
    "lib/dts",
    "lib/esm",
    "LICENSE",
    "README.md",
    "CHANGELOG.md"
  ],
  "type": "module",
  "main": "./lib/cjs/index.js",
  "module": "./lib/esm/index.js",
  "types": "./lib/dts/index.d.ts",
  "exports": {
    ".": {
      "import": "./lib/esm/index.js",
      "require": "./lib/cjs/index.js",
      "types": "./lib/dts/index.d.ts"
    },
    "./*": {
      "import": "./lib/esm/*",
      "require": "./lib/cjs/*",
      "types": "./lib/dts/*"
    }
  },
  "typesVersions": {
    "*": {
      ".": [
        "./lib/dts/index.d.ts"
      ],
      "agents/*": [
        "./lib/dts/agents/*"
      ],
      "aigne/*": [
        "./lib/dts/aigne/*"
      ],
      "loader/*": [
        "./lib/dts/loader/*"
      ],
      "memory/*": [
        "./lib/dts/memory/*"
      ],
      "prompt/*": [
        "./lib/dts/prompt/*"
      ],
      "utils/*": [
        "./lib/dts/utils/*"
      ]
    }
  },
  "scripts": {
    "lint": "tsc --noEmit",
    "build": "tsc --build scripts/tsconfig.build.json",
    "clean": "rimraf lib test/coverage",
    "prepublishOnly": "run-s clean build",
    "test": "bun --cwd test test",
    "test:coverage": "bun --cwd test test --coverage --coverage-reporter=lcov --coverage-reporter=text",
    "postbuild": "echo '{\"type\": \"module\"}' > lib/esm/package.json && echo '{\"type\": \"commonjs\"}' > lib/cjs/package.json"
  },
  "dependencies": {
    "@aigne/json-schema-to-zod": "^1.3.3",
<<<<<<< HEAD
    "@aigne/observability": "workspace:^",
    "@aigne/platform-helpers": "workspace:^",
=======
    "@aigne/platform-helpers": "workspace:^",
    "@aigne/observability-api": "workspace:^",
>>>>>>> 2a82c275
    "@modelcontextprotocol/sdk": "^1.11.0",
    "@types/debug": "^4.1.12",
    "camelize-ts": "^3.0.0",
    "content-type": "^1.0.5",
    "debug": "^4.4.0",
    "eventsource-parser": "^3.0.1",
    "fast-deep-equal": "^3.1.3",
    "immer": "^10.1.1",
    "jsonata": "^2.0.6",
    "mustache": "^4.2.0",
    "nanoid": "^5.1.5",
    "p-retry": "^6.2.1",
    "raw-body": "^3.0.0",
    "strict-event-emitter": "^0.5.1",
    "ufo": "^1.6.1",
    "uuid": "^11.1.0",
    "yaml": "^2.7.1",
    "zod": "^3.24.4",
    "zod-to-json-schema": "^3.24.5"
  },
  "devDependencies": {
    "@types/bun": "^1.2.12",
    "@types/compression": "^1.7.5",
    "@types/content-type": "^1.1.8",
    "@types/express": "^5.0.1",
    "@types/mustache": "^4.2.6",
    "@types/node": "^22.15.15",
    "compression": "^1.8.0",
    "detect-port": "^2.1.0",
    "express": "^5.1.0",
    "npm-run-all": "^4.1.5",
    "rimraf": "^6.0.1",
    "typescript": "^5.8.3"
  }
}<|MERGE_RESOLUTION|>--- conflicted
+++ resolved
@@ -72,13 +72,8 @@
   },
   "dependencies": {
     "@aigne/json-schema-to-zod": "^1.3.3",
-<<<<<<< HEAD
-    "@aigne/observability": "workspace:^",
-    "@aigne/platform-helpers": "workspace:^",
-=======
     "@aigne/platform-helpers": "workspace:^",
     "@aigne/observability-api": "workspace:^",
->>>>>>> 2a82c275
     "@modelcontextprotocol/sdk": "^1.11.0",
     "@types/debug": "^4.1.12",
     "camelize-ts": "^3.0.0",
