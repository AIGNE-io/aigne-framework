import {
  type AgentInvokeOptions,
  type AgentProcessResult,
  ChatModel,
  type ChatModelInput,
  type ChatModelOptions,
  type ChatModelOutput,
} from "@aigne/core";
import { checkArguments, type PromiseOrValue } from "@aigne/core/utils/type-utils.js";
import type { OpenAIChatModelOptions } from "@aigne/openai";
import { BaseClient } from "@aigne/transport/http-client/base-client.js";
import { joinURL } from "ufo";
import { z } from "zod";

const DEFAULT_CHAT_MODEL = "openai/gpt-4o";
const DEFAULT_URL = "https://hub.aigne.io/ai-kit/";

const aigneHubChatModelOptionsSchema = z.object({
  url: z.string().optional(),
  accessKey: z.string().optional(),
  model: z.string().optional(),
  modelOptions: z
    .object({
      model: z.string().optional(),
      temperature: z.number().optional(),
      topP: z.number().optional(),
      frequencyPenalty: z.number().optional(),
      presencePenalty: z.number().optional(),
      parallelToolCalls: z.boolean().optional().default(true),
    })
    .optional(),
  clientOptions: z.object({}).optional(),
});

export interface AIGNEHubChatModelOptions {
  url?: string;
  accessKey?: string;
  model?: string;
  modelOptions?: ChatModelOptions;
  clientOptions?: OpenAIChatModelOptions["clientOptions"];
}

export class AIGNEHubChatModel extends ChatModel {
  private client: BaseClient;

  constructor(public options: AIGNEHubChatModelOptions) {
    checkArguments("AIGNEHubChatModel", aigneHubChatModelOptionsSchema, options);

    super();
    this.client = new BaseClient({
      ...options,
<<<<<<< HEAD
      url: options.url || process.env.AIGNE_HUB_BASE_URL || DEFAULT_URL,
      model: options.model || DEFAULT_CHAT_MODEL,
      accessKey: options.accessKey || process.env.AIGNE_HUB_ACCESS_KEY,
=======
      url: joinURL(options.url || process.env.AIGNE_HUB_API_URL || DEFAULT_URL, "/api/v2/chat"),
      model: options.model || DEFAULT_CHAT_MODEL,
      accessKey: options.accessKey || process.env.AIGNE_HUB_API_KEY,
>>>>>>> 210ef612
    });
  }

  override process(
    input: ChatModelInput,
    options: AgentInvokeOptions,
  ): PromiseOrValue<AgentProcessResult<ChatModelOutput>> {
    return this.client.__invoke(undefined, input, options);
  }
}<|MERGE_RESOLUTION|>--- conflicted
+++ resolved
@@ -49,15 +49,9 @@
     super();
     this.client = new BaseClient({
       ...options,
-<<<<<<< HEAD
-      url: options.url || process.env.AIGNE_HUB_BASE_URL || DEFAULT_URL,
-      model: options.model || DEFAULT_CHAT_MODEL,
-      accessKey: options.accessKey || process.env.AIGNE_HUB_ACCESS_KEY,
-=======
       url: joinURL(options.url || process.env.AIGNE_HUB_API_URL || DEFAULT_URL, "/api/v2/chat"),
       model: options.model || DEFAULT_CHAT_MODEL,
       accessKey: options.accessKey || process.env.AIGNE_HUB_API_KEY,
->>>>>>> 210ef612
     });
   }
 
