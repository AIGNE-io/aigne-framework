<<<<<<< HEAD
import { OpenAIBaseModel, type OpenAIBaseModelOptions } from "./openai-base-model.js";
=======
import OpenAI from "openai";
import type { ChatModelOptions } from "./chat-model.js";
import { OpenAIChatModel } from "./openai-chat-model.js";
>>>>>>> 1f0d34dd

const XAI_DEFAULT_CHAT_MODEL = "grok-2-latest";
const XAI_BASE_URL = "https://api.x.ai/v1";

export class XAIChatModel extends OpenAIBaseModel {
  constructor(options?: OpenAIBaseModelOptions) {
    super({
      ...options,
      name: "XAIChatModel",
      model: options?.model || XAI_DEFAULT_CHAT_MODEL,
      baseURL: options?.baseURL || XAI_BASE_URL,
    });
  }

  override get client() {
    const apiKey = this.options?.apiKey || process.env.XAI_API_KEY;
    if (!apiKey) throw new Error("Api Key is required for XAIChatModel");

    this._client ??= new OpenAI({
      baseURL: this.options?.baseURL,
      apiKey,
    });
    return this._client;
  }
}<|MERGE_RESOLUTION|>--- conflicted
+++ resolved
@@ -1,10 +1,5 @@
-<<<<<<< HEAD
+import OpenAI from "openai";
 import { OpenAIBaseModel, type OpenAIBaseModelOptions } from "./openai-base-model.js";
-=======
-import OpenAI from "openai";
-import type { ChatModelOptions } from "./chat-model.js";
-import { OpenAIChatModel } from "./openai-chat-model.js";
->>>>>>> 1f0d34dd
 
 const XAI_DEFAULT_CHAT_MODEL = "grok-2-latest";
 const XAI_BASE_URL = "https://api.x.ai/v1";
