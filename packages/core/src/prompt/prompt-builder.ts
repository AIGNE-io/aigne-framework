import { readFile } from "node:fs/promises";
import type { GetPromptResult } from "@modelcontextprotocol/sdk/types.js";
import { stringify } from "yaml";
import { ZodObject, type ZodType } from "zod";
import { Agent, type Message } from "../agents/agent.js";
import type { AIAgent } from "../agents/ai-agent.js";
<<<<<<< HEAD
import type { Context } from "../execution-engine/context.js";
import type { AgentMemory, Memory } from "../memory/memory.js";
=======
import type { AgentMemory } from "../agents/memory.js";
import type { Context } from "../aigne/context.js";
>>>>>>> 29cd4ed3
import type {
  ChatModel,
  ChatModelInput,
  ChatModelInputMessage,
  ChatModelInputResponseFormat,
  ChatModelInputTool,
  ChatModelInputToolChoice,
  ChatModelOptions,
} from "../models/chat-model.js";
import { outputSchemaToResponseFormatSchema } from "../utils/json-schema.js";
import { isNil, orArrayToArray } from "../utils/type-utils.js";
import { MEMORY_MESSAGE_TEMPLATE } from "./prompts/memory-message-template.js";
import {
  AgentMessageTemplate,
  ChatMessagesTemplate,
  PromptTemplate,
  SystemMessageTemplate,
  UserMessageTemplate,
} from "./template.js";

export const MESSAGE_KEY = "$message";

export function createMessage<I extends Message>(message: string | I): I {
  return typeof message === "string"
    ? ({ [MESSAGE_KEY]: message } as unknown as I)
    : { ...message };
}

export function getMessage(input: Message): string | undefined {
  const userInputMessage = input[MESSAGE_KEY];
  if (typeof userInputMessage === "string") return userInputMessage;
  if (!isNil(userInputMessage)) return JSON.stringify(userInputMessage);
  return undefined;
}

export interface PromptBuilderOptions {
  instructions?: string | ChatMessagesTemplate;
}

export interface PromptBuilderBuildOptions {
  memory?: AgentMemory | AgentMemory[];
  context: Context;
  agent?: AIAgent;
  input?: Message;
  model?: ChatModel;
  outputSchema?: Agent["outputSchema"];
}

export class PromptBuilder {
  static from(instructions: string): PromptBuilder;
  static from(instructions: GetPromptResult): PromptBuilder;
  static from(instructions: { path: string }): Promise<PromptBuilder>;
  static from(
    instructions: string | { path: string } | GetPromptResult,
  ): PromptBuilder | Promise<PromptBuilder>;
  static from(
    instructions: string | { path: string } | GetPromptResult,
  ): PromptBuilder | Promise<PromptBuilder> {
    if (typeof instructions === "string") return new PromptBuilder({ instructions });

    if (isFromPromptResult(instructions)) return PromptBuilder.fromMCPPromptResult(instructions);

    if (isFromPath(instructions)) return PromptBuilder.fromFile(instructions.path);

    throw new Error(`Invalid instructions ${instructions}`);
  }

  private static async fromFile(path: string): Promise<PromptBuilder> {
    const text = await readFile(path, "utf-8");
    return PromptBuilder.from(text);
  }

  private static fromMCPPromptResult(result: GetPromptResult): PromptBuilder {
    return new PromptBuilder({
      instructions: ChatMessagesTemplate.from(
        result.messages.map((i) => {
          let content: ChatModelInputMessage["content"] | undefined;

          if (i.content.type === "text") content = i.content.text;
          else if (i.content.type === "resource") {
            const { resource } = i.content;

            if (typeof resource.text === "string") {
              content = resource.text;
            } else if (typeof resource.blob === "string") {
              content = [{ type: "image_url", url: resource.blob }];
            }
          } else if (i.content.type === "image") {
            content = [{ type: "image_url", url: i.content.data }];
          }

          if (!content) throw new Error(`Unsupported content type ${i.content.type}`);

          if (i.role === "user") return UserMessageTemplate.from(content);
          if (i.role === "assistant") return AgentMessageTemplate.from(content);

          throw new Error(`Unsupported role ${i.role}`);
        }),
      ),
    });
  }

  constructor(options?: PromptBuilderOptions) {
    this.instructions = options?.instructions;
  }

  instructions?: string | ChatMessagesTemplate;

  async build(
    options: PromptBuilderBuildOptions,
  ): Promise<ChatModelInput & { toolAgents?: Agent[] }> {
    return {
      messages: await this.buildMessages(options),
      responseFormat: this.buildResponseFormat(options),
      ...this.buildTools(options),
    };
  }

  private async buildMessages(
    options: PromptBuilderBuildOptions,
  ): Promise<ChatModelInputMessage[]> {
    const { input } = options;

    const messages =
      (typeof this.instructions === "string"
        ? ChatMessagesTemplate.from([SystemMessageTemplate.from(this.instructions)])
        : this.instructions
      )?.format(options.input) ?? [];

    for (const memory of orArrayToArray(options.memory ?? options.agent?.memories)) {
      const memories = (
        await memory.retrieve({ search: input && getMessage(input) }, options.context)
      )?.memories;

      if (memories?.length) messages.push(...this.convertMemoriesToMessages(memories, options));
    }

    const content = input && getMessage(input);
    // add user input if it's not the same as the last message
    if (content && messages.at(-1)?.content !== content) {
      messages.push({ role: "user", content });
    }

    return messages;
  }

  private convertMemoriesToMessages(
    memories: Memory[],
    options: PromptBuilderBuildOptions,
  ): ChatModelInputMessage[] {
    const str = stringify(memories.map((i) => i.content));

    return [
      {
        role: "system",
        content: PromptTemplate.from(
          options.agent?.memoryPromptTemplate || MEMORY_MESSAGE_TEMPLATE,
        ).format({ memories: str }),
      },
    ];
  }

  private buildResponseFormat(
    options: PromptBuilderBuildOptions,
  ): ChatModelInputResponseFormat | undefined {
    const outputSchema = options.outputSchema || options.agent?.outputSchema;
    if (!outputSchema) return undefined;

    const isJsonOutput = !isEmptyObjectType(outputSchema);
    return isJsonOutput
      ? {
          type: "json_schema",
          jsonSchema: {
            name: "output",
            schema: outputSchemaToResponseFormatSchema(outputSchema),
            strict: true,
          },
        }
      : undefined;
  }

  private buildTools(
    options: PromptBuilderBuildOptions,
  ): Pick<ChatModelInput, "tools" | "toolChoice" | "modelOptions"> & { toolAgents?: Agent[] } {
<<<<<<< HEAD
    const toolAgents = (options.context?.tools ?? [])
      .concat(options.agent?.tools ?? [])
      .concat(options.agent?.memoryAgentsAsTools ? options.agent.memories : [])
=======
    const toolAgents = (options.context?.skills ?? [])
      .concat(options.agent?.skills ?? [])
>>>>>>> 29cd4ed3
      // TODO: support nested tools?
      .flatMap((i) => (i.isInvokable ? i.skills.concat(i) : i.skills));

    const tools: ChatModelInputTool[] = toolAgents.map((i) => ({
      type: "function",
      function: {
        name: i.name,
        description: i.description,
        parameters: !isEmptyObjectType(i.inputSchema)
          ? outputSchemaToResponseFormatSchema(i.inputSchema)
          : {},
      },
    }));

    let toolChoice: ChatModelInputToolChoice | undefined;
    const modelOptions: ChatModelOptions = {};

    // use manual choice if configured in the agent
    const manualChoice = options.agent?.toolChoice;
    if (manualChoice) {
      if (manualChoice instanceof Agent) {
        toolChoice = {
          type: "function",
          function: {
            name: manualChoice.name,
            description: manualChoice.description,
          },
        };
      } else if (manualChoice === "router") {
        toolChoice = "required";
        modelOptions.parallelToolCalls = false;
      } else {
        toolChoice = manualChoice;
      }
    }
    // otherwise, use auto choice if there is only one tool
    else {
      toolChoice = tools.length ? "auto" : undefined;
    }

    return {
      toolAgents: toolAgents.length ? toolAgents : undefined,
      tools: tools.length ? tools : undefined,
      toolChoice,
      modelOptions: Object.keys(modelOptions).length ? modelOptions : undefined,
    };
  }
}

function isFromPromptResult(
  value: Parameters<typeof PromptBuilder.from>[0],
): value is GetPromptResult {
  return typeof value === "object" && "messages" in value && Array.isArray(value.messages);
}

function isFromPath(value: Parameters<typeof PromptBuilder.from>[0]): value is { path: string } {
  return typeof value === "object" && "path" in value && typeof value.path === "string";
}

function isEmptyObjectType(schema: ZodType) {
  return schema instanceof ZodObject && Object.keys(schema.shape).length === 0;
}<|MERGE_RESOLUTION|>--- conflicted
+++ resolved
@@ -4,13 +4,8 @@
 import { ZodObject, type ZodType } from "zod";
 import { Agent, type Message } from "../agents/agent.js";
 import type { AIAgent } from "../agents/ai-agent.js";
-<<<<<<< HEAD
-import type { Context } from "../execution-engine/context.js";
+import type { Context } from "../aigne/context.js";
 import type { AgentMemory, Memory } from "../memory/memory.js";
-=======
-import type { AgentMemory } from "../agents/memory.js";
-import type { Context } from "../aigne/context.js";
->>>>>>> 29cd4ed3
 import type {
   ChatModel,
   ChatModelInput,
@@ -195,14 +190,9 @@
   private buildTools(
     options: PromptBuilderBuildOptions,
   ): Pick<ChatModelInput, "tools" | "toolChoice" | "modelOptions"> & { toolAgents?: Agent[] } {
-<<<<<<< HEAD
-    const toolAgents = (options.context?.tools ?? [])
-      .concat(options.agent?.tools ?? [])
-      .concat(options.agent?.memoryAgentsAsTools ? options.agent.memories : [])
-=======
     const toolAgents = (options.context?.skills ?? [])
       .concat(options.agent?.skills ?? [])
->>>>>>> 29cd4ed3
+      .concat(options.agent?.memoryAgentsAsTools ? options.agent.memories : [])
       // TODO: support nested tools?
       .flatMap((i) => (i.isInvokable ? i.skills.concat(i) : i.skills));
 
