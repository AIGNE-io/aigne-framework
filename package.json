--- conflicted
+++ resolved
@@ -28,7 +28,6 @@
   "devDependencies": {
     "@aigne/typedoc-plugin-example-utils-ts": "^1.0.2",
     "@biomejs/biome": "^1.9.4",
-<<<<<<< HEAD
     "@biomejs/js-api": "^0.7.1",
     "@biomejs/wasm-nodejs": "^1.9.4",
     "mdast": "^3.0.0",
@@ -36,19 +35,14 @@
     "remark-code-import": "^1.2.0",
     "remark-preset-lint-consistent": "^6.0.1",
     "remark-preset-lint-recommended": "^7.0.1",
-    "simple-git-hooks": "^2.12.1",
+    "simple-git-hooks": "^2.13.0",
     "ts-morph": "^25.0.1",
-    "typedoc": "^0.28.3",
+    "typedoc": "^0.28.4",
     "typedoc-plugin-markdown": "^4.6.3",
     "typedoc-plugin-no-inherit": "^1.6.1",
     "typescript": "^5.8.3",
     "unist-util-visit": "^5.0.0",
-    "zx": "^8.5.2"
-=======
-    "simple-git-hooks": "^2.13.0",
-    "typescript": "^5.8.3",
     "zx": "^8.5.3"
->>>>>>> d208d030
   },
   "simple-git-hooks": {
     "pre-commit": "npx lint-staged"
