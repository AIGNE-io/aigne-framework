import { expect, spyOn, test } from "bun:test";
import assert from "node:assert";
import { readFile } from "node:fs/promises";
import { join } from "node:path";
import {
<<<<<<< HEAD
  AIAgent,
  type Agent,
=======
  type Agent,
  AIAgent,
>>>>>>> f215cedc
  FunctionAgent,
  ProcessMode,
  TeamAgent,
  TransformAgent,
} from "@aigne/core";
import { loadAgentFromYamlFile } from "@aigne/core/loader/agent-yaml.js";
import { loadAgent } from "@aigne/core/loader/index.js";
import { outputSchemaToResponseFormatSchema } from "@aigne/core/utils/json-schema.js";
import { nodejs } from "@aigne/platform-helpers/nodejs/index.js";
import { ZodType } from "zod";
import zodToJsonSchema from "zod-to-json-schema";

test("loadAgentFromYaml should load AIAgent correctly", async () => {
  const agent = await loadAgent(join(import.meta.dirname, "../../test-agents/chat.yaml"));

  expect(agent).toBeInstanceOf(AIAgent);
  assert(agent instanceof AIAgent, "agent should be an instance of AIAgent");

  expect(agent).toEqual(
    expect.objectContaining({
      name: "chat",
      description: "Chat agent",
    }),
  );
  expect(agent.instructions.instructions).toBe(`\
You are a helpful assistant that can answer questions and provide information on a wide range of topics.
Your goal is to assist users in finding the information they need and to engage in friendly conversation.
`);

  expect(agent.skills.length).toBe(1);
  const tool = agent.skills[0];
  expect(tool).toBeInstanceOf(FunctionAgent);
  assert(tool instanceof FunctionAgent, "tool should be an instance of FunctionAgent");
  expect(tool).toEqual(
    expect.objectContaining({
      name: "evaluateJs",
      description: "This agent evaluates JavaScript code.",
    }),
  );
  expect(outputSchemaToResponseFormatSchema(tool.inputSchema)).toEqual(
    expect.objectContaining({
      type: "object",
      properties: {
        code: {
          type: "string",
          description: "JavaScript code to evaluate",
        },
      },
      required: ["code"],
    }),
  );
  expect(outputSchemaToResponseFormatSchema(tool.outputSchema)).toEqual(
    expect.objectContaining({
      type: "object",
      properties: {
        result: {
          description: "Result of the evaluated code",
        },
      },
    }),
  );
});

test("loadAgentFromYaml should error if agent.yaml file is invalid", async () => {
  spyOn(nodejs.fs, "readFile")
    .mockReturnValueOnce(Promise.reject(new Error("no such file or directory")))
    .mockReturnValueOnce(Promise.resolve("[this is not a valid yaml}"))
    .mockReturnValueOnce(Promise.resolve("name: 123"));

  expect(loadAgentFromYamlFile("./not-exist-aigne.yaml")).rejects.toThrow(
    "no such file or directory",
  );

  expect(loadAgentFromYamlFile("./invalid-aigne.yaml")).rejects.toThrow(
    "Failed to parse agent definition",
  );

  expect(loadAgentFromYamlFile("./invalid-content-aigne.yaml")).rejects.toThrow(
    "Failed to validate agent definition",
  );
});

test("loadAgentFromYaml should load mcp agent correctly", async () => {
  spyOn(nodejs.fs, "readFile")
    .mockReturnValueOnce(
      Promise.resolve(`\
type: mcp
url: http://localhost:3000/sse
`),
    )
    .mockReturnValueOnce(
      Promise.resolve(`\
type: mcp
command: npx
args: ["-y", "@modelcontextprotocol/server-filesystem", "."]
`),
    );

  expect(await loadAgentFromYamlFile("./remote-mcp.yaml")).toEqual({
    type: "mcp",
    url: "http://localhost:3000/sse",
  });

  expect(await loadAgentFromYamlFile("./local-mcp.yaml")).toEqual({
    type: "mcp",
    command: "npx",
    args: ["-y", "@modelcontextprotocol/server-filesystem", "."],
  });
});

test("loadAgentFromYaml should load TeamAgent correctly", async () => {
  const agent = await loadAgent(join(import.meta.dirname, "../../test-agents/team.yaml"));

  expect(agent).toBeInstanceOf(TeamAgent);
  assert(agent instanceof TeamAgent, "agent should be an instance of AIAgent");

  expect(agent).toEqual(
    expect.objectContaining({
      name: "test-team-agent",
      description: "Test team agent",
      mode: ProcessMode.parallel,
    }),
  );

  expect(agent.skills.length).toBe(2);
  expect(agent.iterateOn).toBe("sections");
});

test("loadAgentFromYaml should load AIAgent with prompt file correctly", async () => {
  const agent = await loadAgent(
    join(import.meta.dirname, "../../test-agents/chat-with-prompt.yaml"),
  );

  expect(agent).toBeInstanceOf(AIAgent);
  assert(agent instanceof AIAgent, "agent should be an instance of AIAgent");

  expect(agent.instructions.instructions).toEqual(
    await readFile(join(import.meta.dirname, "../../test-agents/chat-prompt.md"), "utf8"),
  );
});

test("loadAgentFromYaml should load nested agent correctly", async () => {
  const agent = await loadAgent(join(import.meta.dirname, "../../test-agents/nested-agent.yaml"));

  expect(agent).toBeInstanceOf(TeamAgent);
  expect(agent.name).toMatchInlineSnapshot(`"test-nested-agent"`);
  expect(agent.description).toMatchInlineSnapshot(`"Test nested agent"`);

  const flatten = (agent: Agent): unknown => {
    return {
      name: agent.name,
      instructions: agent instanceof AIAgent ? agent.instructions?.instructions : undefined,
      inputSchema:
        agent["_inputSchema"] instanceof ZodType
          ? zodToJsonSchema(agent["_inputSchema"])
          : undefined,
      outputSchema:
        agent["_outputSchema"] instanceof ZodType
          ? zodToJsonSchema(agent["_outputSchema"])
          : undefined,
      skills: agent.skills.map((i) => flatten(i)),
    };
  };

  expect(flatten(agent)).toMatchSnapshot();
});

test("loadAgentFromYaml should load transform agent correctly", async () => {
  const agent = await loadAgent(join(import.meta.dirname, "../../test-agents/transform.yaml"));

  expect(agent).toBeInstanceOf(TransformAgent);
  assert(agent instanceof TransformAgent);
  expect(agent.name).toMatchInlineSnapshot(`"transform-agent"`);
  expect(agent.description).toMatchInlineSnapshot(`
    "A Transform Agent that processes input data using JSONata expressions.
    "
  `);
  expect(agent["jsonata"]).toMatchInlineSnapshot(`
    "{
      userId: user_id,
      userName: user_name,
      createdAt: created_at
    }
    "
  `);
});<|MERGE_RESOLUTION|>--- conflicted
+++ resolved
@@ -3,13 +3,8 @@
 import { readFile } from "node:fs/promises";
 import { join } from "node:path";
 import {
-<<<<<<< HEAD
-  AIAgent,
-  type Agent,
-=======
   type Agent,
   AIAgent,
->>>>>>> f215cedc
   FunctionAgent,
   ProcessMode,
   TeamAgent,
