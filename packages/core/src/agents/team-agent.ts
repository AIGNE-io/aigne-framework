--- conflicted
+++ resolved
@@ -1,22 +1,13 @@
 import assert from "node:assert";
-<<<<<<< HEAD
-import { mergeAgentResponseChunk } from "../utils/stream-utils.js";
-import { type PromiseOrValue, isEmpty, isNil, isRecord, omit } from "../utils/type-utils.js";
-=======
 import { produce } from "immer";
 import { mergeAgentResponseChunk } from "../utils/stream-utils.js";
 import { isEmpty, isNil, isRecord, omit, type PromiseOrValue } from "../utils/type-utils.js";
->>>>>>> f215cedc
 import {
   Agent,
   type AgentInvokeOptions,
   type AgentOptions,
   type AgentProcessResult,
   type AgentResponseChunk,
-<<<<<<< HEAD
-  type Message,
-=======
->>>>>>> f215cedc
   agentProcessResultToObject,
   isAgentResponseDelta,
   type Message,
@@ -75,8 +66,6 @@
    * - The processing results are streamed incrementally as each iteration completes
    */
   iterateOn?: keyof I;
-<<<<<<< HEAD
-=======
 
   /**
    * Controls whether to merge the output from each iteration back into the array items
@@ -97,7 +86,6 @@
    * @default false
    */
   iterateWithPreviousOutput?: boolean;
->>>>>>> f215cedc
 }
 
 /**
@@ -147,10 +135,7 @@
     super(options);
     this.mode = options.mode ?? ProcessMode.sequential;
     this.iterateOn = options.iterateOn;
-<<<<<<< HEAD
-=======
     this.iterateWithPreviousOutput = options.iterateWithPreviousOutput;
->>>>>>> f215cedc
   }
 
   /**
@@ -172,8 +157,6 @@
   iterateOn?: keyof I;
 
   /**
-<<<<<<< HEAD
-=======
    * Controls whether to merge the output from each iteration back into the array items
    * for subsequent iterations when using `iterateOn`.
    *
@@ -184,7 +167,6 @@
   iterateWithPreviousOutput?: boolean;
 
   /**
->>>>>>> f215cedc
    * Process an input message by routing it through the team's agents.
    *
    * Depending on the team's processing mode, this will either:
@@ -226,9 +208,6 @@
       );
 
       // Merge the item result with the original item used for next iteration
-<<<<<<< HEAD
-      arr[i] = { ...item, ...res };
-=======
       if (this.iterateWithPreviousOutput) {
         arr = produce(arr, (draft) => {
           const item = draft[i];
@@ -236,7 +215,6 @@
           Object.assign(item, res);
         });
       }
->>>>>>> f215cedc
 
       result.push(omit(res, key as any) as Message);
 
