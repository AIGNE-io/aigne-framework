--- conflicted
+++ resolved
@@ -46,7 +46,6 @@
   return Array.from(duplicates);
 }
 
-<<<<<<< HEAD
 export function remove<T>(arr: T[], remove: T[] | ((item: T) => boolean)): T[] {
   const removed: T[] = [];
 
@@ -63,7 +62,8 @@
   }
 
   return removed;
-=======
+}
+
 export function omitBy<T extends Record<string, unknown>, K extends keyof T>(
   obj: T,
   predicate: (value: T[K], key: K) => boolean,
@@ -74,7 +74,6 @@
       return !predicate(value as T[K], k);
     }),
   ) as Partial<T>;
->>>>>>> 29cd4ed3
 }
 
 export function orArrayToArray<T>(value?: T | T[]): T[] {
