import { readFile } from "node:fs/promises";
import type { GetPromptResult } from "@modelcontextprotocol/sdk/types.js";
import { stringify } from "yaml";
import { ZodObject, type ZodType } from "zod";
import { Agent, type Message } from "../agents/agent.js";
import type { AIAgent } from "../agents/ai-agent.js";
import type { Context } from "../aigne/context.js";
import type { Memory, MemoryAgent } from "../memory/memory.js";
import type {
  ChatModel,
  ChatModelInput,
  ChatModelInputMessage,
  ChatModelInputResponseFormat,
  ChatModelInputTool,
  ChatModelInputToolChoice,
  ChatModelOptions,
} from "../models/chat-model.js";
import { outputSchemaToResponseFormatSchema } from "../utils/json-schema.js";
<<<<<<< HEAD
import { isNil, orArrayToArray } from "../utils/type-utils.js";
import { MEMORY_MESSAGE_TEMPLATE } from "./prompts/memory-message-template.js";
=======
import { isNil, unique } from "../utils/type-utils.js";
>>>>>>> 40dfc770
import {
  AgentMessageTemplate,
  ChatMessagesTemplate,
  PromptTemplate,
  SystemMessageTemplate,
  UserMessageTemplate,
} from "./template.js";

export const MESSAGE_KEY = "$message";

export function createMessage<I extends Message>(message: string | I): I {
  return typeof message === "string"
    ? ({ [MESSAGE_KEY]: message } as unknown as I)
    : { ...message };
}

export function getMessage(input: Message): string | undefined {
  const userInputMessage = input[MESSAGE_KEY];
  if (typeof userInputMessage === "string") return userInputMessage;
  if (!isNil(userInputMessage)) return JSON.stringify(userInputMessage);
  return undefined;
}

export interface PromptBuilderOptions {
  instructions?: string | ChatMessagesTemplate;
}

export interface PromptBuilderBuildOptions {
  memory?: MemoryAgent | MemoryAgent[];
  context: Context;
  agent?: AIAgent;
  input?: Message;
  model?: ChatModel;
  outputSchema?: Agent["outputSchema"];
}

export class PromptBuilder {
  static from(instructions: string): PromptBuilder;
  static from(instructions: GetPromptResult): PromptBuilder;
  static from(instructions: { path: string }): Promise<PromptBuilder>;
  static from(
    instructions: string | { path: string } | GetPromptResult,
  ): PromptBuilder | Promise<PromptBuilder>;
  static from(
    instructions: string | { path: string } | GetPromptResult,
  ): PromptBuilder | Promise<PromptBuilder> {
    if (typeof instructions === "string") return new PromptBuilder({ instructions });

    if (isFromPromptResult(instructions)) return PromptBuilder.fromMCPPromptResult(instructions);

    if (isFromPath(instructions)) return PromptBuilder.fromFile(instructions.path);

    throw new Error(`Invalid instructions ${instructions}`);
  }

  private static async fromFile(path: string): Promise<PromptBuilder> {
    const text = await readFile(path, "utf-8");
    return PromptBuilder.from(text);
  }

  private static fromMCPPromptResult(result: GetPromptResult): PromptBuilder {
    return new PromptBuilder({
      instructions: ChatMessagesTemplate.from(
        result.messages.map((i) => {
          let content: ChatModelInputMessage["content"] | undefined;

          if (i.content.type === "text") content = i.content.text;
          else if (i.content.type === "resource") {
            const { resource } = i.content;

            if (typeof resource.text === "string") {
              content = resource.text;
            } else if (typeof resource.blob === "string") {
              content = [{ type: "image_url", url: resource.blob }];
            }
          } else if (i.content.type === "image") {
            content = [{ type: "image_url", url: i.content.data }];
          }

          if (!content) throw new Error(`Unsupported content type ${i.content.type}`);

          if (i.role === "user") return UserMessageTemplate.from(content);
          if (i.role === "assistant") return AgentMessageTemplate.from(content);

          throw new Error(`Unsupported role ${i.role}`);
        }),
      ),
    });
  }

  constructor(options?: PromptBuilderOptions) {
    this.instructions = options?.instructions;
  }

  instructions?: string | ChatMessagesTemplate;

  async build(
    options: PromptBuilderBuildOptions,
  ): Promise<ChatModelInput & { toolAgents?: Agent[] }> {
    return {
      messages: await this.buildMessages(options),
      responseFormat: this.buildResponseFormat(options),
      ...this.buildTools(options),
    };
  }

  private async buildMessages(
    options: PromptBuilderBuildOptions,
  ): Promise<ChatModelInputMessage[]> {
    const { input } = options;

    const messages =
      (typeof this.instructions === "string"
        ? ChatMessagesTemplate.from([SystemMessageTemplate.from(this.instructions)])
        : this.instructions
      )?.format(options.input) ?? [];

    for (const memory of orArrayToArray(options.memory ?? options.agent?.memories)) {
      const memories = (
        await memory.retrieve({ search: input && getMessage(input) }, options.context)
      )?.memories;

      if (memories?.length) messages.push(...this.convertMemoriesToMessages(memories, options));
    }

    const content = input && getMessage(input);
    // add user input if it's not the same as the last message
    if (content && messages.at(-1)?.content !== content) {
      messages.push({ role: "user", content });
    }

    return messages;
  }

  private convertMemoriesToMessages(
    memories: Memory[],
    options: PromptBuilderBuildOptions,
  ): ChatModelInputMessage[] {
    const str = stringify(memories.map((i) => i.content));

    return [
      {
        role: "system",
        content: PromptTemplate.from(
          options.agent?.memoryPromptTemplate || MEMORY_MESSAGE_TEMPLATE,
        ).format({ memories: str }),
      },
    ];
  }

  private buildResponseFormat(
    options: PromptBuilderBuildOptions,
  ): ChatModelInputResponseFormat | undefined {
    const outputSchema = options.outputSchema || options.agent?.outputSchema;
    if (!outputSchema) return undefined;

    const isJsonOutput = !isEmptyObjectType(outputSchema);
    return isJsonOutput
      ? {
          type: "json_schema",
          jsonSchema: {
            name: "output",
            schema: outputSchemaToResponseFormatSchema(outputSchema),
            strict: true,
          },
        }
      : undefined;
  }

  private buildTools(
    options: PromptBuilderBuildOptions,
  ): Pick<ChatModelInput, "tools" | "toolChoice" | "modelOptions"> & { toolAgents?: Agent[] } {
<<<<<<< HEAD
    const toolAgents = (options.context?.skills ?? [])
      .concat(options.agent?.skills ?? [])
      .concat(options.agent?.memoryAgentsAsTools ? options.agent.memories : [])
      // TODO: support nested tools?
      .flatMap((i) => (i.isInvokable ? i.skills.concat(i) : i.skills));
=======
    const toolAgents = unique(
      (options.context?.skills ?? [])
        .concat(options.agent?.skills ?? [])
        // TODO: support nested tools?
        .flatMap((i) => (i.isInvokable ? i.skills.concat(i) : i.skills)),
      (i) => i.name,
    );
>>>>>>> 40dfc770

    const tools: ChatModelInputTool[] = toolAgents.map((i) => ({
      type: "function",
      function: {
        name: i.name,
        description: i.description,
        parameters: !isEmptyObjectType(i.inputSchema)
          ? outputSchemaToResponseFormatSchema(i.inputSchema)
          : {},
      },
    }));

    let toolChoice: ChatModelInputToolChoice | undefined;
    const modelOptions: ChatModelOptions = {};

    // use manual choice if configured in the agent
    const manualChoice = options.agent?.toolChoice;
    if (manualChoice) {
      if (manualChoice instanceof Agent) {
        toolChoice = {
          type: "function",
          function: {
            name: manualChoice.name,
            description: manualChoice.description,
          },
        };
      } else if (manualChoice === "router") {
        toolChoice = "required";
        modelOptions.parallelToolCalls = false;
      } else {
        toolChoice = manualChoice;
      }
    }
    // otherwise, use auto choice if there is only one tool
    else {
      toolChoice = tools.length ? "auto" : undefined;
    }

    return {
      toolAgents: toolAgents.length ? toolAgents : undefined,
      tools: tools.length ? tools : undefined,
      toolChoice,
      modelOptions: Object.keys(modelOptions).length ? modelOptions : undefined,
    };
  }
}

function isFromPromptResult(
  value: Parameters<typeof PromptBuilder.from>[0],
): value is GetPromptResult {
  return typeof value === "object" && "messages" in value && Array.isArray(value.messages);
}

function isFromPath(value: Parameters<typeof PromptBuilder.from>[0]): value is { path: string } {
  return typeof value === "object" && "path" in value && typeof value.path === "string";
}

function isEmptyObjectType(schema: ZodType) {
  return schema instanceof ZodObject && Object.keys(schema.shape).length === 0;
}<|MERGE_RESOLUTION|>--- conflicted
+++ resolved
@@ -16,12 +16,8 @@
   ChatModelOptions,
 } from "../models/chat-model.js";
 import { outputSchemaToResponseFormatSchema } from "../utils/json-schema.js";
-<<<<<<< HEAD
-import { isNil, orArrayToArray } from "../utils/type-utils.js";
+import { isNil, orArrayToArray, unique } from "../utils/type-utils.js";
 import { MEMORY_MESSAGE_TEMPLATE } from "./prompts/memory-message-template.js";
-=======
-import { isNil, unique } from "../utils/type-utils.js";
->>>>>>> 40dfc770
 import {
   AgentMessageTemplate,
   ChatMessagesTemplate,
@@ -194,21 +190,14 @@
   private buildTools(
     options: PromptBuilderBuildOptions,
   ): Pick<ChatModelInput, "tools" | "toolChoice" | "modelOptions"> & { toolAgents?: Agent[] } {
-<<<<<<< HEAD
-    const toolAgents = (options.context?.skills ?? [])
-      .concat(options.agent?.skills ?? [])
-      .concat(options.agent?.memoryAgentsAsTools ? options.agent.memories : [])
-      // TODO: support nested tools?
-      .flatMap((i) => (i.isInvokable ? i.skills.concat(i) : i.skills));
-=======
     const toolAgents = unique(
       (options.context?.skills ?? [])
         .concat(options.agent?.skills ?? [])
+        .concat(options.agent?.memoryAgentsAsTools ? options.agent.memories : [])
         // TODO: support nested tools?
         .flatMap((i) => (i.isInvokable ? i.skills.concat(i) : i.skills)),
       (i) => i.name,
     );
->>>>>>> 40dfc770
 
     const tools: ChatModelInputTool[] = toolAgents.map((i) => ({
       type: "function",
