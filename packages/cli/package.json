{
  "name": "@aigne/cli",
  "version": "1.33.0",
  "description": "Your command center for agent development",
  "publishConfig": {
    "access": "public"
  },
  "author": "Arcblock <blocklet@arcblock.io> https://github.com/blocklet",
  "homepage": "https://www.aigne.io/cli",
  "license": "Elastic-2.0",
  "repository": {
    "type": "git",
    "url": "git+https://github.com/AIGNE-io/aigne-framework"
  },
  "bugs": {
    "url": "https://github.com/AIGNE-io/aigne-framework/issues"
  },
  "files": [
    "dist",
    "LICENSE",
    "README.md",
    "CHANGELOG.md",
    "templates"
  ],
  "bin": {
    "aigne": "dist/cli.js",
    "bunwrapper": "dist/bunwrapper.js"
  },
  "type": "module",
  "main": "./dist/index.js",
  "module": "./dist/index.js",
  "types": "./dist/index.d.ts",
  "exports": {
    ".": "./dist/index.js",
    "./*": "./dist/*"
  },
  "typesVersions": {
    "*": {
      ".": [
        "./lib/dts/index.d.ts"
      ],
      "*": [
        "./dist/*"
      ]
    }
  },
  "scripts": {
    "lint": "tsc --noEmit",
    "build": "tsc --build tsconfig.build.json",
    "clean": "rimraf dist test/coverage templates/coverage",
    "prepublishOnly": "run-s clean build",
    "test": "run-s test:src test:templates",
    "test:coverage": "run-s test:src:coverage test:templates:coverage",
    "test:src": "bun --cwd test test",
    "test:src:coverage": "bun --cwd test test --coverage --coverage-reporter=lcov --coverage-reporter=text",
    "test:templates": "cd templates && node --test",
    "test:templates:coverage": "cd templates && mkdir -p coverage && node --test --experimental-test-coverage --test-reporter=lcov --test-reporter-destination=coverage/lcov.info --test-reporter=spec --test-reporter-destination=stdout"
  },
  "dependencies": {
    "@aigne/agent-library": "workspace:^",
    "@aigne/agentic-memory": "workspace:^",
    "@aigne/aigne-hub": "workspace:^",
    "@aigne/core": "workspace:^",
    "@aigne/default-memory": "workspace:^",
    "@aigne/listr2": "^1.0.10",
    "@aigne/marked-terminal": "^7.3.2",
    "@aigne/observability-api": "workspace:^",
    "@aigne/openai": "workspace:^",
    "@inquirer/prompts": "^7.6.0",
    "@inquirer/type": "^3.0.8",
    "@listr2/prompt-adapter-inquirer": "^3.0.1",
    "@modelcontextprotocol/sdk": "^1.15.0",
    "@smithy/node-http-handler": "^4.1.0",
    "chalk": "^5.4.1",
    "detect-port": "^2.1.0",
    "dotenv-flow": "^4.1.0",
    "express": "^5.1.0",
    "glob": "^11.0.3",
    "gradient-string": "^3.0.0",
    "https-proxy-agent": "^7.0.6",
    "inquirer": "^12.7.0",
    "log-update": "^6.1.0",
    "marked": "^16.0.0",
<<<<<<< HEAD
    "nunjucks": "^3.2.4",
=======
    "open": "10.1.2",
>>>>>>> fff098c9
    "openai": "^5.8.3",
    "prettier": "^3.6.2",
    "tar": "^7.4.3",
    "wrap-ansi": "^9.0.0",
    "yaml": "^2.8.0",
    "yargs": "^18.0.0",
    "zod": "^3.25.67"
  },
  "devDependencies": {
    "@types/archiver": "^6.0.3",
    "@types/bun": "^1.2.18",
    "@types/express": "^5.0.3",
    "@types/glob": "^9.0.0",
    "@types/gradient-string": "^1.1.6",
    "@types/node": "^24.0.12",
    "@types/yargs": "^17.0.33",
    "archiver": "^7.0.1",
    "hono": "4.8.4",
    "npm-run-all": "^4.1.5",
    "rimraf": "^6.0.1",
    "typescript": "^5.8.3",
    "ufo": "^1.6.1"
  }
}<|MERGE_RESOLUTION|>--- conflicted
+++ resolved
@@ -81,11 +81,8 @@
     "inquirer": "^12.7.0",
     "log-update": "^6.1.0",
     "marked": "^16.0.0",
-<<<<<<< HEAD
     "nunjucks": "^3.2.4",
-=======
     "open": "10.1.2",
->>>>>>> fff098c9
     "openai": "^5.8.3",
     "prettier": "^3.6.2",
     "tar": "^7.4.3",
