{
  "name": "@aigne/core",
  "version": "1.12.0",
  "description": "AIGNE core library for building AI-powered applications",
  "publishConfig": {
    "access": "public"
  },
  "author": "Arcblock <blocklet@arcblock.io> https://github.com/blocklet",
  "homepage": "https://github.com/AIGNE-io/aigne-framework",
  "license": "Elastic-2.0",
  "repository": {
    "type": "git",
    "url": "git+https://github.com/AIGNE-io/aigne-framework"
  },
  "files": [
    "lib/cjs",
    "lib/dts",
    "lib/esm",
    "LICENSE",
    "README.md",
    "CHANGELOG.md"
  ],
  "type": "module",
  "main": "./lib/cjs/index.js",
  "module": "./lib/esm/index.js",
  "types": "./lib/dts/index.d.ts",
  "exports": {
    ".": {
      "import": "./lib/esm/index.js",
      "require": "./lib/cjs/index.js",
      "types": "./lib/dts/index.d.ts"
    },
    "./*": {
      "import": "./lib/esm/*",
      "require": "./lib/cjs/*",
      "types": "./lib/dts/*"
    }
  },
  "typesVersions": {
    "*": {
      ".": [
        "./lib/dts/index.d.ts"
      ],
      "agents/*": [
        "./lib/dts/agents/*"
      ],
      "aigne/*": [
        "./lib/dts/aigne/*"
      ],
      "loader/*": [
        "./lib/dts/loader/*"
      ],
      "models/*": [
        "./lib/dts/models/*"
      ],
      "memory/*": [
        "./lib/dts/memory/*"
      ],
      "prompt/*": [
        "./lib/dts/prompt/*"
      ],
      "utils/*": [
        "./lib/dts/utils/*"
      ]
    }
  },
  "scripts": {
    "lint": "tsc --noEmit",
    "build": "tsc --build scripts/tsconfig.build.json",
    "clean": "rimraf lib test/coverage",
    "prepublishOnly": "run-s clean build",
    "test": "bun --cwd test test",
    "test:coverage": "bun --cwd test test --coverage --coverage-reporter=lcov --coverage-reporter=text",
    "postbuild": "echo '{\"type\": \"module\"}' > lib/esm/package.json && echo '{\"type\": \"commonjs\"}' > lib/cjs/package.json"
  },
  "dependencies": {
    "@aigne/json-schema-to-zod": "^1.3.3",
    "@modelcontextprotocol/sdk": "^1.10.2",
    "@types/debug": "^4.1.12",
    "camelize-ts": "^3.0.0",
    "content-type": "^1.0.5",
    "debug": "^4.4.0",
<<<<<<< HEAD
    "fast-deep-equal": "^3.1.3",
=======
    "eventsource-parser": "^3.0.1",
    "fast-deep-equal": "^3.1.3",
    "immer": "^10.1.1",
>>>>>>> 29cd4ed3
    "inquirer": "^12.5.2",
    "mustache": "^4.2.0",
    "nanoid": "^5.1.5",
    "p-retry": "^6.2.1",
    "raw-body": "^3.0.0",
    "ufo": "^1.6.1",
    "uuid": "^11.1.0",
    "yaml": "^2.7.1",
    "zod": "^3.24.2",
    "zod-to-json-schema": "^3.24.5"
  },
  "peerDependencies": {
    "@anthropic-ai/sdk": "^0.39.0",
    "@google/generative-ai": "^0.24.0",
    "openai": "^4.87.3"
  },
  "devDependencies": {
    "@anthropic-ai/sdk": "^0.39.0",
    "@google/generative-ai": "^0.24.0",
    "@types/bun": "^1.2.9",
    "@types/compression": "^1.7.5",
    "@types/content-type": "^1.1.8",
    "@types/express": "^5.0.1",
    "@types/mustache": "^4.2.5",
    "@types/node": "^22.14.1",
    "compression": "^1.8.0",
    "detect-port": "^2.1.0",
    "express": "^5.1.0",
    "hono": "^4.7.7",
    "npm-run-all": "^4.1.5",
    "openai": "^4.94.0",
    "rimraf": "^6.0.1",
    "typescript": "^5.8.3"
  }
}<|MERGE_RESOLUTION|>--- conflicted
+++ resolved
@@ -80,13 +80,9 @@
     "camelize-ts": "^3.0.0",
     "content-type": "^1.0.5",
     "debug": "^4.4.0",
-<<<<<<< HEAD
-    "fast-deep-equal": "^3.1.3",
-=======
     "eventsource-parser": "^3.0.1",
     "fast-deep-equal": "^3.1.3",
     "immer": "^10.1.1",
->>>>>>> 29cd4ed3
     "inquirer": "^12.5.2",
     "mustache": "^4.2.0",
     "nanoid": "^5.1.5",
