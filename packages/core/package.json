--- conflicted
+++ resolved
@@ -77,11 +77,8 @@
     "@aigne/json-schema-to-zod": "^1.3.3",
     "@aigne/observability-api": "workspace:^",
     "@aigne/platform-helpers": "workspace:^",
-<<<<<<< HEAD
     "@aigne/sqlite": "workspace:^",
-=======
     "@aigne/uuid": "^13.0.1",
->>>>>>> 3204c192
     "@inquirer/prompts": "^7.8.6",
     "@modelcontextprotocol/sdk": "^1.18.0",
     "@opentelemetry/api": "^1.9.0",
