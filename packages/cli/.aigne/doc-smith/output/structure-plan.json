--- conflicted
+++ resolved
@@ -4,17 +4,8 @@
     "description": "An introduction to @aigne/cli, its main features, and the problems it solves for agent development.",
     "path": "/overview",
     "parentId": null,
-<<<<<<< HEAD
-    "sourceIds": [
-      "README.md",
-      "package.json",
-      "src/cli.ts"
-    ],
-    "icon": "lucide:book-open"
-=======
     "sourceIds": ["README.md", "package.json", "src/cli.ts"],
     "icon": "lucide:book"
->>>>>>> 06f694a3
   },
   {
     "title": "Getting Started",
@@ -41,11 +32,7 @@
       "templates/default/filesystem.yaml",
       "test-agents/aigne.yaml"
     ],
-<<<<<<< HEAD
-    "icon": "lucide:lightbulb"
-=======
     "icon": "lucide:layers"
->>>>>>> 06f694a3
   },
   {
     "title": "Project Configuration (aigne.yaml)",
@@ -76,15 +63,7 @@
     "description": "A detailed reference for all available CLI commands and their options, organized for quick look-up.",
     "path": "/command-reference",
     "parentId": null,
-<<<<<<< HEAD
-    "sourceIds": [
-      "README.md",
-      "src/commands/aigne.ts",
-      "src/cli.ts"
-    ],
-=======
     "sourceIds": ["README.md", "src/commands/aigne.ts", "src/cli.ts"],
->>>>>>> 06f694a3
     "icon": "lucide:terminal"
   },
   {
@@ -92,10 +71,7 @@
     "description": "Scaffolds a new AIGNE project from a template.",
     "path": "/command-reference/create",
     "parentId": "/command-reference",
-    "sourceIds": [
-      "src/commands/create.ts",
-      "README.md"
-    ]
+    "sourceIds": ["src/commands/create.ts", "README.md"]
   },
   {
     "title": "aigne run",
@@ -117,11 +93,7 @@
     "description": "Serves agents as a Model Context Protocol (MCP) server for integration with external systems.",
     "path": "/command-reference/serve-mcp",
     "parentId": "/command-reference",
-    "sourceIds": [
-      "src/commands/serve-mcp.ts",
-      "README.md",
-      "src/utils/serve-mcp.ts"
-    ]
+    "sourceIds": ["src/commands/serve-mcp.ts", "README.md", "src/utils/serve-mcp.ts"]
   },
   {
     "title": "aigne hub",
@@ -142,21 +114,14 @@
     "description": "Starts a local server to view and analyze agent execution traces and observability data.",
     "path": "/command-reference/observe",
     "parentId": "/command-reference",
-    "sourceIds": [
-      "src/commands/observe.ts",
-      "README.md"
-    ]
+    "sourceIds": ["src/commands/observe.ts", "README.md"]
   },
   {
     "title": "aigne test",
     "description": "Runs automated tests for your agents and skills.",
     "path": "/command-reference/test",
     "parentId": "/command-reference",
-    "sourceIds": [
-      "src/commands/test.ts",
-      "README.md",
-      "test-agents/README.md"
-    ]
+    "sourceIds": ["src/commands/test.ts", "README.md", "test-agents/README.md"]
   },
   {
     "title": "aigne deploy",
@@ -174,9 +139,7 @@
     "description": "Execute pre-packaged applications like `doc-smith` for specialized, out-of-the-box agent functionality.",
     "path": "/command-reference/built-in-apps",
     "parentId": "/command-reference",
-    "sourceIds": [
-      "src/commands/app.ts"
-    ]
+    "sourceIds": ["src/commands/app.ts"]
   },
   {
     "title": "Guides",
@@ -189,11 +152,7 @@
       "src/commands/run.ts",
       "src/commands/deploy.ts"
     ],
-<<<<<<< HEAD
-    "icon": "lucide:book"
-=======
     "icon": "lucide:compass"
->>>>>>> 06f694a3
   },
   {
     "title": "Creating a Custom Agent",
@@ -211,11 +170,7 @@
     "description": "Learn how to run agents directly from a remote Git repository or tarball URL.",
     "path": "/guides/running-remote-agents",
     "parentId": "/guides",
-    "sourceIds": [
-      "src/commands/run.ts",
-      "README.md",
-      "src/utils/download.ts"
-    ]
+    "sourceIds": ["src/commands/run.ts", "README.md", "src/utils/download.ts"]
   },
   {
     "title": "Deploying Agents",
@@ -233,17 +188,7 @@
     "description": "Guidelines for contributing to the @aigne/cli project, including setup, build process, and code standards.",
     "path": "/contributing",
     "parentId": null,
-<<<<<<< HEAD
-    "sourceIds": [
-      "package.json",
-      "tsconfig.json",
-      "tsconfig.build.json",
-      "src/cli.ts"
-    ],
-    "icon": "lucide:git-branch"
-=======
     "sourceIds": ["package.json", "tsconfig.json", "tsconfig.build.json", "src/cli.ts"],
     "icon": "lucide:git-pull-request"
->>>>>>> 06f694a3
   }
 ]